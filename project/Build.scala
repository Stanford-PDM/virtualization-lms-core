--- conflicted
+++ resolved
@@ -2,14 +2,8 @@
 import java.io.File
 
 object LMSBuild extends Build {
-<<<<<<< HEAD
-  // -DshowSuppressedErrors=false
-  System.setProperty("showSuppressedErrors", "true")
-=======
-
   // -DshowSuppressedErrors=false
   System.setProperty("showSuppressedErrors", "false")
->>>>>>> 8f5b222a
 
   val mavenLocal = "Maven Local" at "file://"+Path.userHome+"/.m2/repository" // for custom-built scala version
 

--- conflicted
+++ resolved
@@ -83,13 +83,7 @@
 }
 x48
 }
-<<<<<<< HEAD
-val x9 = x1(0.0)
-val x10 = new Tuple2DoubleDouble(0.0,x9)
-x12 = {x13: (scala.collection.immutable.List[Tuple2DoubleDouble]) => 
-=======
 x12 = {x13: (scala.collection.immutable.List[scala.Tuple2[Double, Double]]) => 
->>>>>>> 8f5b222a
 val x14 = List(x13)
 val x15 = {x16: (Char) => 
 val x17 = x13 // x16

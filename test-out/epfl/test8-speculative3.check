/*****************************************
  Emitting Generated Code                  
*******************************************/
class Test extends ((Int)=>(Unit)) {
def apply(x0:Int): Unit = {
var x46 = null.asInstanceOf[Unit]
var x50 = null.asInstanceOf[Unit]
var x2: Double = 0.0
while ({ // List(Sym(46), Sym(50))
// dummy placeholder for previous iteration: List(Sym(28), Sym(27)) = Sym(4) / List(Sym(2), Sym(46))
val x29 = x2
val x30 = x29 < 10.0
x30
}) {
// dummy placeholder for previous iteration: List(Sym(33), Sym(32)) = Sym(3) / List(Sym(2), Sym(46))
val x35 = x2
val x38 = x35+1.0
x2 = x38
val x34 = println(7)
val x36 = println(x35)
val x40 = println(2)
<<<<<<< HEAD
val x38 = x35+1.0
val x39 = x2 = x38
=======
>>>>>>> 8f5b222a
}
val x51 = println(7)
val x52 = x2
val x53 = println(x52)
x53
}
}
/*****************************************
  End of Generated Code                  
*******************************************/
compilation: ok
7
0.0
2
7
1.0
2
7
2.0
2
7
3.0
2
7
4.0
2
7
5.0
2
7
6.0
2
7
7.0
2
7
8.0
2
7
9.0
2
7
10.0<|MERGE_RESOLUTION|>--- conflicted
+++ resolved
@@ -19,11 +19,6 @@
 val x34 = println(7)
 val x36 = println(x35)
 val x40 = println(2)
-<<<<<<< HEAD
-val x38 = x35+1.0
-val x39 = x2 = x38
-=======
->>>>>>> 8f5b222a
 }
 val x51 = println(7)
 val x52 = x2

--- conflicted
+++ resolved
@@ -81,14 +81,7 @@
       tpe
   }
 
-<<<<<<< HEAD
-  override def emitKernelHeader(syms: List[Sym[Any]], vals: List[Sym[Any]], vars: List[Sym[Any]], resultType: String, resultIsVar: Boolean, external: Boolean): Unit = {
-=======
-  def resourceInfoType = ""
-  def resourceInfoSym = ""
-
   override def emitKernelHeader(syms: List[Sym[Any]], vals: List[Sym[Any]], vars: List[Sym[Any]], resultType: String, resultIsVar: Boolean, external: Boolean, isMultiLoop: Boolean): Unit = {
->>>>>>> 75db4012
 
     stream.append("#include \"" + deviceTarget + "helperFuncs.h\"\n")
     

package scala.virtualization.lms
package internal

import java.io.PrintWriter

trait CLikeCodegen extends GenericCodegen {
  val IR: Expressions
  import IR._
/*
  //TODO: is sym of type Any or Variable[Any] ?
  def emitConstDef(sym: Sym[Any], rhs: String): Unit
*/
<<<<<<< HEAD
  def emitVarDef(sym: Sym[Variable[Any]], rhs: String): Unit
  def emitValDef(sym: Sym[Any], rhs: String): Unit
  def emitAssignment(lhs:String, rhs: String): Unit
  
  override def emitKernelHeader(syms: List[Sym[Any]], vals: List[Sym[Any]], vars: List[Sym[Any]], resultType: String, resultIsVar: Boolean, external: Boolean): Unit = {
    val List(sym) = syms // TODO

    if( (vars.length>0) || (resultIsVar) ) throw new GenerationFailedException("Var is not supported for CPP kernels")

    val paramStr = vals.map(ele=>remap(ele.tp) + " " + quote(ele)).mkString(", ")
    stream.println("%s kernel_%s(%s) {".format(resultType, quote(sym), paramStr))
  }

  override def emitKernelFooter(syms: List[Sym[Any]], vals: List[Sym[Any]], vars: List[Sym[Any]], resultType: String, resultIsVar: Boolean, external: Boolean): Unit = {
    val List(sym) = syms // TODO
=======

  // Map a scala primitive type to JNI type descriptor
  def JNITypeDescriptor[A](m: Manifest[A]) : String = m.toString match {
    case "Int" => "I"
    case "Long" => "J"
    case "Float" => "F"
    case "Double" => "D"
    case "Boolean" => "Z"
    case _ => throw new GenerationFailedException("Undefined GPU type")
  }

  def isObjectType[A](m: Manifest[A]) : Boolean = {
    if (m.erasure == classOf[Variable[Any]] ) {
      true
    }
    else {
      m.toString match {
        case "scala.collection.immutable.List[Int]" => true
        case _ => false
      }
    }
  }

  def isPrimitiveType[A](m: Manifest[A]) : Boolean = {
    m.toString match {
      case "Int" | "Long" | "Float" | "Double" | "Boolean"  => true
      case _ => false
    }
  }

  def isVoidType[A](m: Manifest[A]) : Boolean = {
    m.toString match {
      case "Unit" => true
      case _ => false
    }
  }

  def isVariableType[A](m: Manifest[A]) : Boolean = {
    if(m.erasure == classOf[Variable[AnyVal]]) true
    else false
  }

  def emitVarDef(sym: Sym[Variable[Any]], rhs: String)(implicit stream: PrintWriter): Unit
  def emitValDef(sym: Sym[Any], rhs: String)(implicit stream: PrintWriter): Unit
  def emitAssignment(lhs:String, rhs: String)(implicit stream: PrintWriter): Unit
  
  override def emitKernelHeader(syms: List[Sym[Any]], vals: List[Sym[Any]], vars: List[Sym[Any]], resultType: String, resultIsVar: Boolean, external: Boolean)(implicit stream: PrintWriter): Unit = {

    val paramStr = vals.map(ele=>remap(ele.Type) + " " + quote(ele)).mkString(", ")
    stream.println("%s kernel_%s(%s) {".format(resultType, syms.map(quote).mkString(""), paramStr))
  }

  override def emitKernelFooter(syms: List[Sym[Any]], vals: List[Sym[Any]], vars: List[Sym[Any]], resultType: String, resultIsVar: Boolean, external: Boolean)(implicit stream: PrintWriter): Unit = {
>>>>>>> c4b8e91d
    
    if(resultType != "void")
      stream.println("return " + quote(syms(0)) + ";")
    stream.println("}")
  }
  
}<|MERGE_RESOLUTION|>--- conflicted
+++ resolved
@@ -10,23 +10,6 @@
   //TODO: is sym of type Any or Variable[Any] ?
   def emitConstDef(sym: Sym[Any], rhs: String): Unit
 */
-<<<<<<< HEAD
-  def emitVarDef(sym: Sym[Variable[Any]], rhs: String): Unit
-  def emitValDef(sym: Sym[Any], rhs: String): Unit
-  def emitAssignment(lhs:String, rhs: String): Unit
-  
-  override def emitKernelHeader(syms: List[Sym[Any]], vals: List[Sym[Any]], vars: List[Sym[Any]], resultType: String, resultIsVar: Boolean, external: Boolean): Unit = {
-    val List(sym) = syms // TODO
-
-    if( (vars.length>0) || (resultIsVar) ) throw new GenerationFailedException("Var is not supported for CPP kernels")
-
-    val paramStr = vals.map(ele=>remap(ele.tp) + " " + quote(ele)).mkString(", ")
-    stream.println("%s kernel_%s(%s) {".format(resultType, quote(sym), paramStr))
-  }
-
-  override def emitKernelFooter(syms: List[Sym[Any]], vals: List[Sym[Any]], vars: List[Sym[Any]], resultType: String, resultIsVar: Boolean, external: Boolean): Unit = {
-    val List(sym) = syms // TODO
-=======
 
   // Map a scala primitive type to JNI type descriptor
   def JNITypeDescriptor[A](m: Manifest[A]) : String = m.toString match {
@@ -69,18 +52,17 @@
     else false
   }
 
-  def emitVarDef(sym: Sym[Variable[Any]], rhs: String)(implicit stream: PrintWriter): Unit
-  def emitValDef(sym: Sym[Any], rhs: String)(implicit stream: PrintWriter): Unit
-  def emitAssignment(lhs:String, rhs: String)(implicit stream: PrintWriter): Unit
+  def emitVarDef(sym: Sym[Variable[Any]], rhs: String): Unit
+  def emitValDef(sym: Sym[Any], rhs: String): Unit
+  def emitAssignment(lhs:String, rhs: String): Unit
   
-  override def emitKernelHeader(syms: List[Sym[Any]], vals: List[Sym[Any]], vars: List[Sym[Any]], resultType: String, resultIsVar: Boolean, external: Boolean)(implicit stream: PrintWriter): Unit = {
+  override def emitKernelHeader(syms: List[Sym[Any]], vals: List[Sym[Any]], vars: List[Sym[Any]], resultType: String, resultIsVar: Boolean, external: Boolean): Unit = {
 
-    val paramStr = vals.map(ele=>remap(ele.Type) + " " + quote(ele)).mkString(", ")
+    val paramStr = vals.map(ele=>remap(ele.tp) + " " + quote(ele)).mkString(", ")
     stream.println("%s kernel_%s(%s) {".format(resultType, syms.map(quote).mkString(""), paramStr))
   }
 
-  override def emitKernelFooter(syms: List[Sym[Any]], vals: List[Sym[Any]], vars: List[Sym[Any]], resultType: String, resultIsVar: Boolean, external: Boolean)(implicit stream: PrintWriter): Unit = {
->>>>>>> c4b8e91d
+  override def emitKernelFooter(syms: List[Sym[Any]], vals: List[Sym[Any]], vars: List[Sym[Any]], resultType: String, resultIsVar: Boolean, external: Boolean): Unit = {
     
     if(resultType != "void")
       stream.println("return " + quote(syms(0)) + ";")

package scala.virtualization.lms
package internal

import java.io.{FileWriter, StringWriter, PrintWriter, File}
import java.util.ArrayList
import collection.mutable.{ListBuffer, ArrayBuffer, LinkedList, HashMap, ListMap, HashSet, Map => MMap}
import collection.immutable.List._


trait CCodegen extends CLikeCodegen {
  val IR: Expressions
  import IR._

  override def kernelFileExt = "cpp"
  override def toString = "c"

  var helperFuncIdx = 0
  var helperFuncString:StringBuilder = null
  var hstream: PrintWriter = null
  var headerStream: PrintWriter = null
  var kernelsList = ListBuffer[Exp[Any]]()
  
  override def hasMetaData: Boolean = true
  override def getMetaData: String = metaData.toString
  var metaData: CMetaData = null

  final class TransferFunc {
    var funcHtoD:String = _
    var argsFuncHtoD:List[Sym[Any]] = _
    var funcDtoH:String = _
    var argsFuncDtoH:List[Sym[Any]] = _
  }
  final class CMetaData {
    val inputs: ListMap[Sym[Any],TransferFunc] = ListMap()
    val outputs: ListMap[Sym[Any],TransferFunc] = ListMap()
    //val temps: ListMap[Sym[Any],TransferFunc] = ListMap()
    //val sizeFuncs: ListMap[String,SizeFunc] = ListMap()
    //var gpuLibCall: String = ""
    override def toString: String = {
      val out = new StringBuilder
      out.append("{")

      out.append("\"cppInputs\":["+inputs.toList.reverse.map(in=>"{\""+quote(in._1)+"\":[\""+remap(in._1.tp)+"\",\""+in._2.funcHtoD+"\",\""+in._2.funcDtoH+"\"]}").mkString(",")+"],")
      out.append("\"cppOutputs\":["+outputs.toList.reverse.map(out=>"{\""+quote(out._1)+"\":[\""+remap(out._1.tp)+"\",\""+out._2.funcDtoH+"\"]}").mkString(",")+"]")
      out.append("}")
      out.toString
    }
  }

  override def kernelInit(syms: List[Sym[Any]], vals: List[Sym[Any]], vars: List[Sym[Any]], resultIsVar: Boolean): Unit = {
    // Set kernel input and output symbols
    //setKernelInputs(vals)
    //setKernelOutputs(syms)

      /*
    // Conditions for not generating GPU kernels (may be relaxed later)
    for (sym <- syms) {
      if((!isObjectType(sym.tp)) && (remap(sym.tp)!="void")) throw new GenerationFailedException("GPUGen: Not GPUable output type : %s".format(remap(sym.tp)))
    }
    if((vars.length > 0)  || (resultIsVar)) throw new GenerationFailedException("GPUGen: Not GPUable input/output types: Variable")
*/
    helperFuncString.clear
    metaData = new CMetaData
  }

  override def initializeGenerator(buildDir:String, args: Array[String], _analysisResults: MMap[String,Any]): Unit = {
    val outDir = new File(buildDir)
    outDir.mkdirs
    helperFuncIdx = 0
    helperFuncString = new StringBuilder
    hstream = new PrintWriter(new FileWriter(buildDir + "helperFuncs.cpp"))
    headerStream = new PrintWriter(new FileWriter(buildDir + "dsl.hpp"))
    headerStream.println("#include \"helperFuncs.cpp\"")

    /*
    //TODO: Put all the DELITE APIs declarations somewhere
    hstream.print(getDSLHeaders)
    hstream.print("#include <iostream>\n")
    hstream.print("#include <limits>\n")
    hstream.print("#include <jni.h>\n\n")
    hstream.print("//Delite Runtime APIs\n")
    hstream.print("extern void DeliteCudaMallocHost(void **ptr, size_t size);\n")
    hstream.print("extern void DeliteCudaMalloc(void **ptr, size_t size);\n")
    hstream.print("extern void DeliteCudaMemcpyHtoDAsync(void *dptr, void *sptr, size_t size);\n")
    hstream.print("extern void DeliteCudaMemcpyDtoHAsync(void *dptr, void *sptr, size_t size);\n")
    hstream.print("typedef jboolean jbool;\n")              // TODO: Fix this
    hstream.print("typedef jbooleanArray jboolArray;\n\n")  // TODO: Fix this
    */

    super.initializeGenerator(buildDir, args, _analysisResults)
  }

  def copyInputHtoD(sym: Sym[Any]) : String = {
    remap(sym.tp) match {
      case _ => throw new GenerationFailedException("CGen: copyInputHtoD(sym) : Cannot copy to GPU device (%s)".format(remap(sym.tp)))
    }
  }

  def copyOutputDtoH(sym: Sym[Any]) : String = {
    remap(sym.tp) match {
      case _ => throw new GenerationFailedException("CGen: copyOutputDtoH(sym) : Cannot copy from GPU device (%s)".format(remap(sym.tp)))
    }
  }

  def copyMutableInputDtoH(sym: Sym[Any]) : String = {
    remap(sym.tp) match {
      case _ => throw new GenerationFailedException("CGen: copyMutableInputDtoH(sym) : Cannot copy from GPU device (%s)".format(remap(sym.tp)))
    }
  }
      
  def emitSource[A,B](f: Exp[A] => Exp[B], className: String, out: PrintWriter)(implicit mA: Manifest[A], mB: Manifest[B]): List[(Sym[Any], Any)] = {
    val x = fresh[A]
    val y = reifyBlock(f(x))

    val sA = mA.toString
    val sB = mB.toString

    withStream(out) {
      stream.println("/*****************************************\n"+
                     "  Emitting C Generated Code                  \n"+
                     "*******************************************/\n" +
                     "#include <stdio.h>\n" +
                     "#include <stdlib.h>"
      )

      //stream.println("class "+className+" extends (("+sA+")=>("+sB+")) {")
      stream.println("int main(int argc, char** argv) {")

      emitBlock(y)
      //stream.println(quote(getBlockResult(y)))

      //stream.println("}")
      stream.println("}")
      stream.println("/*****************************************\n"+
                     "  End of C Generated Code                  \n"+
                     "*******************************************/")
    }
    Nil
  }  

/*
  //TODO: is sym of type Any or Variable[Any] ?
  def emitConstDef(sym: Sym[Any], rhs: String): Unit = {
    stream.print("const ")
    emitVarDef(sym, rhs)
  }
*/
  def emitVarDef(sym: Sym[Variable[Any]], rhs: String): Unit = {
    stream.println(remap(sym.tp) + " " + quote(sym) + " = " + rhs + ";")
  }

  def emitValDef(sym: Sym[Any], rhs: String): Unit = {
    stream.println(remap(sym.tp) + " " + quote(sym) + " = " + rhs + ";")
  }

  def emitAssignment(lhs:String, rhs: String): Unit = {
    stream.println(lhs + " = " + rhs + ";")
  }
  
  override def emitKernelFooter(syms: List[Sym[Any]], vals: List[Sym[Any]], vars: List[Sym[Any]], resultType: String, resultIsVar: Boolean, external: Boolean): Unit = {
    
    //Currently only allow single return value
    if(syms.size > 1) throw new GenerationFailedException("CLikeGen: Cannot have more than 1 results!\n");
    if(external) throw new GenerationFailedException("CLikeGen: Cannot have external libraries\n")
    
    if(resultType != "void")
      stream.println("return " + quote(syms(0)) + ";")
    stream.println("}")
    
    // Emit input copy helper functions for object type inputs
    for(v <- (vals++vars) if isObjectType(v.tp)) {
      helperFuncString.append(emitCopyInputHtoD(v, syms, copyInputHtoD(v)))
      helperFuncString.append(emitCopyMutableInputDtoH(v, syms, copyMutableInputDtoH(v)))
    }

    // Emit output copy helper functions for object type inputs
    for(v <- (syms) if isObjectType(v.tp)) {
      helperFuncString.append(emitCopyOutputDtoH(v, syms, copyOutputDtoH(v)))
    }

    // Print helper functions to file stream
    hstream.print(helperFuncString)
    hstream.flush

    // Print out dsl.h file
    if(kernelsList.intersect(syms).isEmpty) {
      headerStream.println("#include \"%s.cpp\"".format(syms.map(quote).mkString("")))
      kernelsList ++= syms
    }
    headerStream.flush

    /*
    // Print out device function
    devStream.println(devFuncString)
    devStream.flush
    */
  }

  override def emitKernelHeader(syms: List[Sym[Any]], vals: List[Sym[Any]], vars: List[Sym[Any]], resultType: String, resultIsVar: Boolean, external: Boolean): Unit = {
    if(syms.size>1) throw new GenerationFailedException("CGen: Cannot have multiple kernel outputs!\n")
    
    //if( (vars.length>0) || (resultIsVar) ) throw new GenerationFailedException("Var is not supported for CPP kernels")
    
    val kernelName = syms.map(quote).mkString("")
   
    /*
    if (resultIsVar){
      stream.print("PrimitiveRef<" + resultType + ">")
    }
    else {
      stream.print(resultType)
    }
    */
    stream.print(resultType)
     
    stream.print(" kernel_" + kernelName + "(")
    stream.print(vals.map(p=>remap(p.tp) + " " + quote(p)).mkString(", "))
    if (vals.length > 0 && vars.length > 0){
      stream.print(", ")
    }
    if (vars.length > 0){
      stream.print(vars.map(v => remap(v.tp) + " &" + quote(v)).mkString(","))
    }

    stream.println(") {")
  }
  
  override def remap[A](m: Manifest[A]) : String = {
    if (m.erasure == classOf[Variable[Any]] ) {
      remap(m.typeArguments.head)
    }
    else {
      m.toString match {
        case "Int" => "int"
        case "Long" => "long"
        case "Float" => "float"
        case "Double" => "double"
        case "Boolean" => "bool"
        case "Unit" => "void"
        case _ => throw new GenerationFailedException("CGen: remap(m) : Unknown data type (%s)".format(m.toString))
      }
    }
  }

  /*******************************************************
   * Methods below are for emitting helper functions
   *******************************************************/

  def emitCopyInputHtoD(sym: Sym[Any], ksym: List[Sym[Any]], contents: String) : String = {
    val out = new StringBuilder
    if(isObjectType(sym.tp)) {
      helperFuncIdx += 1
      out.append("%s copyInputHtoD_%s_%s_%s(%s) {\n".format(remap(sym.tp), ksym.map(quote).mkString(""), quote(sym),helperFuncIdx, "JNIEnv *env , jobject obj"))
      out.append(copyInputHtoD(sym))
      out.append("}\n")
      val tr = metaData.inputs.getOrElse(sym,new TransferFunc)
      tr.funcHtoD = "copyInputHtoD_%s_%s_%s".format(ksym.map(quote).mkString(""),quote(sym),helperFuncIdx)
      metaData.inputs.put(sym,tr)
      out.toString
    }
    else {
      val tr = metaData.inputs.getOrElse(sym,new TransferFunc)
      tr.funcHtoD = "copyInputHtoD_dummy".format(ksym.map(quote).mkString(""),quote(sym),helperFuncIdx)
      metaData.inputs.put(sym,tr)
      ""
    }
  }

  // For mutable inputs, copy the mutated datastructure from GPU to CPU after the kernel is terminated
  def emitCopyMutableInputDtoH(sym: Sym[Any], ksym: List[Sym[Any]], contents: String): String = {
    val out = new StringBuilder
    if(isObjectType(sym.tp)) {
      helperFuncIdx += 1
      out.append("void copyMutableInputDtoH_%s_%s_%s(%s) {\n".format(ksym.map(quote).mkString(""), quote(sym), helperFuncIdx, "JNIEnv *env , jobject obj, "+remap(sym.tp)+" *"+quote(sym)+"_ptr"))
      out.append("%s %s = *(%s_ptr);\n".format(remap(sym.tp),quote(sym),quote(sym)))
      out.append(copyMutableInputDtoH(sym))
      out.append("}\n")
      val tr = metaData.inputs.getOrElse(sym,new TransferFunc)
      tr.funcDtoH = "copyMutableInputDtoH_%s_%s_%s".format(ksym.map(quote).mkString(""),quote(sym),helperFuncIdx)
      metaData.inputs.put(sym,tr)
      out.toString
    }
    else {
      val tr = metaData.inputs.getOrElse(sym,new TransferFunc)
      tr.funcDtoH = "copyMutableInputDtoH_%s_%s_%s".format(ksym.map(quote).mkString(""),quote(sym),helperFuncIdx)
      metaData.inputs.put(sym,tr)
      ""
    }
  }

  def emitCopyOutputDtoH(sym: Sym[Any], ksym: List[Sym[Any]], contents: String): String = {
    val out = new StringBuilder
    if(isObjectType(sym.tp)) {
      helperFuncIdx += 1
      out.append("jobject copyOutputDtoH_%s(JNIEnv *env,%s) {\n".format(helperFuncIdx,remap(sym.tp)+" *"+quote(sym)+"_ptr"))
      out.append("\t%s %s = *(%s_ptr);\n".format(remap(sym.tp),quote(sym),quote(sym)))
      out.append(copyOutputDtoH(sym))
      out.append("}\n")
      val tr = metaData.outputs.getOrElse(sym,new TransferFunc)
      tr.funcDtoH = "copyOutputDtoH_%s".format(helperFuncIdx)
      metaData.outputs.put(sym,tr)
      out.toString
    }
    else {
      val tr = metaData.outputs.getOrElse(sym,new TransferFunc)
      tr.funcDtoH = "copyOutputDtoH_%s".format(helperFuncIdx)
      metaData.outputs.put(sym,tr)
      ""
    }
  }



}

// TODO: do we need this for each target?
trait CNestedCodegen extends GenericNestedCodegen with CCodegen {
  val IR: Expressions with Effects
  import IR._
  
<<<<<<< HEAD
  override def quote(x: Exp[Any]) = x match { // TODO: quirk!
    case Sym(-1) => "_"
    case _ => super.quote(x)
  }
  
=======
>>>>>>> 0c659beb
}

trait CFatCodegen extends GenericFatCodegen with CCodegen {
  val IR: Expressions with Effects with FatExpressions
}<|MERGE_RESOLUTION|>--- conflicted
+++ resolved
@@ -318,14 +318,6 @@
   val IR: Expressions with Effects
   import IR._
   
-<<<<<<< HEAD
-  override def quote(x: Exp[Any]) = x match { // TODO: quirk!
-    case Sym(-1) => "_"
-    case _ => super.quote(x)
-  }
-  
-=======
->>>>>>> 0c659beb
 }
 
 trait CFatCodegen extends GenericFatCodegen with CCodegen {

package scala.virtualization.lms
package internal

import java.io.{FileWriter, StringWriter, PrintWriter, File}
import java.util.ArrayList
import collection.mutable.{ListBuffer, ArrayBuffer, LinkedList, HashMap, ListMap, HashSet, Map => MMap}
import collection.immutable.List._


trait CCodegen extends CLikeCodegen {
  val IR: Expressions
  import IR._

  override def kernelFileExt = "cpp"
  override def toString = "c"

<<<<<<< HEAD
  def emitSource[A,B](f: Exp[A] => Exp[B], className: String, out: PrintWriter)(implicit mA: Manifest[A], mB: Manifest[B]): List[(Sym[Any], Any)] = {
=======
  var helperFuncIdx = 0
  var helperFuncString:StringBuilder = null
  var hstream: PrintWriter = null
  var headerStream: PrintWriter = null
  var kernelsList = ListBuffer[Exp[Any]]()
  
  override def hasMetaData: Boolean = true
  override def getMetaData: String = metaData.toString
  var metaData: CMetaData = null

  final class TransferFunc {
    var funcHtoD:String = _
    var argsFuncHtoD:List[Sym[Any]] = _
    var funcDtoH:String = _
    var argsFuncDtoH:List[Sym[Any]] = _
  }
  final class CMetaData {
    val inputs: ListMap[Sym[Any],TransferFunc] = ListMap()
    val outputs: ListMap[Sym[Any],TransferFunc] = ListMap()
    //val temps: ListMap[Sym[Any],TransferFunc] = ListMap()
    //val sizeFuncs: ListMap[String,SizeFunc] = ListMap()
    //var gpuLibCall: String = ""
    override def toString: String = {
      val out = new StringBuilder
      out.append("{")

      out.append("\"cppInputs\":["+inputs.toList.reverse.map(in=>"{\""+quote(in._1)+"\":[\""+remap(in._1.Type)+"\",\""+in._2.funcHtoD+"\",\""+in._2.funcDtoH+"\"]}").mkString(",")+"],")
      out.append("\"cppOutputs\":["+outputs.toList.reverse.map(out=>"{\""+quote(out._1)+"\":[\""+remap(out._1.Type)+"\",\""+out._2.funcDtoH+"\"]}").mkString(",")+"]")
      out.append("}")
      out.toString
    }
  }

  override def kernelInit(syms: List[Sym[Any]], vals: List[Sym[Any]], vars: List[Sym[Any]], resultIsVar: Boolean): Unit = {
    // Set kernel input and output symbols
    //setKernelInputs(vals)
    //setKernelOutputs(syms)

      /*
    // Conditions for not generating GPU kernels (may be relaxed later)
    for (sym <- syms) {
      if((!isObjectType(sym.Type)) && (remap(sym.Type)!="void")) throw new GenerationFailedException("GPUGen: Not GPUable output type : %s".format(remap(sym.Type)))
    }
    if((vars.length > 0)  || (resultIsVar)) throw new GenerationFailedException("GPUGen: Not GPUable input/output types: Variable")
*/
    helperFuncString.clear
    metaData = new CMetaData
  }

  override def initializeGenerator(buildDir:String, args: Array[String], _analysisResults: MMap[String,Any]): Unit = {
    val outDir = new File(buildDir)
    outDir.mkdirs
    helperFuncIdx = 0
    helperFuncString = new StringBuilder
    hstream = new PrintWriter(new FileWriter(buildDir + "helperFuncs.cpp"))
    headerStream = new PrintWriter(new FileWriter(buildDir + "dsl.hpp"))
    headerStream.println("#include \"helperFuncs.cpp\"")

    /*
    //TODO: Put all the DELITE APIs declarations somewhere
    hstream.print(getDSLHeaders)
    hstream.print("#include <iostream>\n")
    hstream.print("#include <limits>\n")
    hstream.print("#include <jni.h>\n\n")
    hstream.print("//Delite Runtime APIs\n")
    hstream.print("extern void DeliteCudaMallocHost(void **ptr, size_t size);\n")
    hstream.print("extern void DeliteCudaMalloc(void **ptr, size_t size);\n")
    hstream.print("extern void DeliteCudaMemcpyHtoDAsync(void *dptr, void *sptr, size_t size);\n")
    hstream.print("extern void DeliteCudaMemcpyDtoHAsync(void *dptr, void *sptr, size_t size);\n")
    hstream.print("typedef jboolean jbool;\n")              // TODO: Fix this
    hstream.print("typedef jbooleanArray jboolArray;\n\n")  // TODO: Fix this
    */

    super.initializeGenerator(buildDir, args, _analysisResults)
  }

  def copyInputHtoD(sym: Sym[Any]) : String = {
    remap(sym.Type) match {
      case _ => throw new GenerationFailedException("CGen: copyInputHtoD(sym) : Cannot copy to GPU device (%s)".format(remap(sym.Type)))
    }
  }

  def copyOutputDtoH(sym: Sym[Any]) : String = {
    remap(sym.Type) match {
      case _ => throw new GenerationFailedException("CGen: copyOutputDtoH(sym) : Cannot copy from GPU device (%s)".format(remap(sym.Type)))
    }
  }

  def copyMutableInputDtoH(sym: Sym[Any]) : String = {
    remap(sym.Type) match {
      case _ => throw new GenerationFailedException("CGen: copyMutableInputDtoH(sym) : Cannot copy from GPU device (%s)".format(remap(sym.Type)))
    }
  }
      
  def emitSource[A,B](f: Exp[A] => Exp[B], className: String, stream: PrintWriter)(implicit mA: Manifest[A], mB: Manifest[B]): List[(Sym[Any], Any)] = {
>>>>>>> c4b8e91d
    val x = fresh[A]
    val y = reifyBlock(f(x))

    val sA = mA.toString
    val sB = mB.toString

    withStream(out) {
      stream.println("/*****************************************\n"+
                     "  Emitting C Generated Code                  \n"+
                     "*******************************************/\n" +
                     "#include <stdio.h>\n" +
                     "#include <stdlib.h>"
      )

      //stream.println("class "+className+" extends (("+sA+")=>("+sB+")) {")
      stream.println("int main(int argc, char** argv) {")

      emitBlock(y)
      //stream.println(quote(getBlockResult(y)))

      //stream.println("}")
      stream.println("}")
      stream.println("/*****************************************\n"+
                     "  End of C Generated Code                  \n"+
                     "*******************************************/")
    }
    Nil
  }  

/*
  //TODO: is sym of type Any or Variable[Any] ?
  def emitConstDef(sym: Sym[Any], rhs: String): Unit = {
    stream.print("const ")
    emitVarDef(sym, rhs)
  }
*/
  def emitVarDef(sym: Sym[Variable[Any]], rhs: String): Unit = {
    stream.println(remap(sym.tp) + " " + quote(sym) + " = " + rhs + ";")
  }

  def emitValDef(sym: Sym[Any], rhs: String): Unit = {
    stream.println(remap(sym.tp) + " " + quote(sym) + " = " + rhs + ";")
  }

  def emitAssignment(lhs:String, rhs: String): Unit = {
    stream.println(lhs + " = " + rhs + ";")
  }
  
  override def emitKernelFooter(syms: List[Sym[Any]], vals: List[Sym[Any]], vars: List[Sym[Any]], resultType: String, resultIsVar: Boolean, external: Boolean)(implicit stream: PrintWriter): Unit = {
    
    //Currently only allow single return value
    if(syms.size > 1) throw new GenerationFailedException("CLikeGen: Cannot have more than 1 results!\n");
    if(external) throw new GenerationFailedException("CLikeGen: Cannot have external libraries\n")
    
    if(resultType != "void")
      stream.println("return " + quote(syms(0)) + ";")
    stream.println("}")
    
    // Emit input copy helper functions for object type inputs
    for(v <- (vals++vars) if isObjectType(v.Type)) {
      helperFuncString.append(emitCopyInputHtoD(v, syms, copyInputHtoD(v)))
      helperFuncString.append(emitCopyMutableInputDtoH(v, syms, copyMutableInputDtoH(v)))
    }

    // Emit output copy helper functions for object type inputs
    for(v <- (syms) if isObjectType(v.Type)) {
      helperFuncString.append(emitCopyOutputDtoH(v, syms, copyOutputDtoH(v)))
    }

    // Print helper functions to file stream
    hstream.print(helperFuncString)
    hstream.flush

    // Print out dsl.h file
    if(kernelsList.intersect(syms).isEmpty) {
      headerStream.println("#include \"%s.cpp\"".format(syms.map(quote).mkString("")))
      kernelsList ++= syms
    }
    headerStream.flush

    /*
    // Print out device function
    devStream.println(devFuncString)
    devStream.flush
    */
  }

  override def emitKernelHeader(syms: List[Sym[Any]], vals: List[Sym[Any]], vars: List[Sym[Any]], resultType: String, resultIsVar: Boolean, external: Boolean)(implicit stream: PrintWriter): Unit = {
    if(syms.size>1) throw new GenerationFailedException("CGen: Cannot have multiple kernel outputs!\n")
    
    //if( (vars.length>0) || (resultIsVar) ) throw new GenerationFailedException("Var is not supported for CPP kernels")
    
    val kernelName = syms.map(quote).mkString("")
   
    /*
    if (resultIsVar){
      stream.print("PrimitiveRef<" + resultType + ">")
    }
    else {
      stream.print(resultType)
    }
    */
    stream.print(resultType)
     
    stream.print(" kernel_" + kernelName + "(")
    stream.print(vals.map(p=>remap(p.Type) + " " + quote(p)).mkString(", "))
    if (vals.length > 0 && vars.length > 0){
      stream.print(", ")
    }
    if (vars.length > 0){
      stream.print(vars.map(v => remap(v.Type) + " &" + quote(v)).mkString(","))
    }

    stream.println(") {")
  }
  
  override def remap[A](m: Manifest[A]) : String = {
    if (m.erasure == classOf[Variable[Any]] ) {
      remap(m.typeArguments.head)
    }
    else {
      m.toString match {
        case "Int" => "int"
        case "Long" => "long"
        case "Float" => "float"
        case "Double" => "double"
        case "Boolean" => "bool"
        case "Unit" => "void"
        case _ => throw new GenerationFailedException("CGen: remap(m) : Unknown data type (%s)".format(m.toString))
      }
    }
  }

  /*******************************************************
   * Methods below are for emitting helper functions
   *******************************************************/

  def emitCopyInputHtoD(sym: Sym[Any], ksym: List[Sym[Any]], contents: String) : String = {
    val out = new StringBuilder
    if(isObjectType(sym.Type)) {
      helperFuncIdx += 1
      out.append("%s copyInputHtoD_%s_%s_%s(%s) {\n".format(remap(sym.Type), ksym.map(quote).mkString(""), quote(sym),helperFuncIdx, "JNIEnv *env , jobject obj"))
      out.append(copyInputHtoD(sym))
      out.append("}\n")
      val tr = metaData.inputs.getOrElse(sym,new TransferFunc)
      tr.funcHtoD = "copyInputHtoD_%s_%s_%s".format(ksym.map(quote).mkString(""),quote(sym),helperFuncIdx)
      metaData.inputs.put(sym,tr)
      out.toString
    }
    else {
      val tr = metaData.inputs.getOrElse(sym,new TransferFunc)
      tr.funcHtoD = "copyInputHtoD_dummy".format(ksym.map(quote).mkString(""),quote(sym),helperFuncIdx)
      metaData.inputs.put(sym,tr)
      ""
    }
  }

  // For mutable inputs, copy the mutated datastructure from GPU to CPU after the kernel is terminated
  def emitCopyMutableInputDtoH(sym: Sym[Any], ksym: List[Sym[Any]], contents: String): String = {
    val out = new StringBuilder
    if(isObjectType(sym.Type)) {
      helperFuncIdx += 1
      out.append("void copyMutableInputDtoH_%s_%s_%s(%s) {\n".format(ksym.map(quote).mkString(""), quote(sym), helperFuncIdx, "JNIEnv *env , jobject obj, "+remap(sym.Type)+" *"+quote(sym)+"_ptr"))
      out.append("%s %s = *(%s_ptr);\n".format(remap(sym.Type),quote(sym),quote(sym)))
      out.append(copyMutableInputDtoH(sym))
      out.append("}\n")
      val tr = metaData.inputs.getOrElse(sym,new TransferFunc)
      tr.funcDtoH = "copyMutableInputDtoH_%s_%s_%s".format(ksym.map(quote).mkString(""),quote(sym),helperFuncIdx)
      metaData.inputs.put(sym,tr)
      out.toString
    }
    else {
      val tr = metaData.inputs.getOrElse(sym,new TransferFunc)
      tr.funcDtoH = "copyMutableInputDtoH_%s_%s_%s".format(ksym.map(quote).mkString(""),quote(sym),helperFuncIdx)
      metaData.inputs.put(sym,tr)
      ""
    }
  }

  def emitCopyOutputDtoH(sym: Sym[Any], ksym: List[Sym[Any]], contents: String): String = {
    val out = new StringBuilder
    if(isObjectType(sym.Type)) {
    	helperFuncIdx += 1
      out.append("jobject copyOutputDtoH_%s(JNIEnv *env,%s) {\n".format(helperFuncIdx,remap(sym.Type)+" *"+quote(sym)+"_ptr"))
  	  out.append("\t%s %s = *(%s_ptr);\n".format(remap(sym.Type),quote(sym),quote(sym)))
      out.append(copyOutputDtoH(sym))
      out.append("}\n")
      val tr = metaData.outputs.getOrElse(sym,new TransferFunc)
      tr.funcDtoH = "copyOutputDtoH_%s".format(helperFuncIdx)
      metaData.outputs.put(sym,tr)
      out.toString
    }
    else {
      val tr = metaData.outputs.getOrElse(sym,new TransferFunc)
      tr.funcDtoH = "copyOutputDtoH_%s".format(helperFuncIdx)
      metaData.outputs.put(sym,tr)
      ""
    }
  }



}

// TODO: do we need this for each target?
trait CNestedCodegen extends GenericNestedCodegen with CCodegen {
  val IR: Expressions with Effects
  import IR._
  
}

trait CFatCodegen extends GenericFatCodegen with CCodegen {
  val IR: Expressions with Effects with FatExpressions
}<|MERGE_RESOLUTION|>--- conflicted
+++ resolved
@@ -14,9 +14,6 @@
   override def kernelFileExt = "cpp"
   override def toString = "c"
 
-<<<<<<< HEAD
-  def emitSource[A,B](f: Exp[A] => Exp[B], className: String, out: PrintWriter)(implicit mA: Manifest[A], mB: Manifest[B]): List[(Sym[Any], Any)] = {
-=======
   var helperFuncIdx = 0
   var helperFuncString:StringBuilder = null
   var hstream: PrintWriter = null
@@ -43,8 +40,8 @@
       val out = new StringBuilder
       out.append("{")
 
-      out.append("\"cppInputs\":["+inputs.toList.reverse.map(in=>"{\""+quote(in._1)+"\":[\""+remap(in._1.Type)+"\",\""+in._2.funcHtoD+"\",\""+in._2.funcDtoH+"\"]}").mkString(",")+"],")
-      out.append("\"cppOutputs\":["+outputs.toList.reverse.map(out=>"{\""+quote(out._1)+"\":[\""+remap(out._1.Type)+"\",\""+out._2.funcDtoH+"\"]}").mkString(",")+"]")
+      out.append("\"cppInputs\":["+inputs.toList.reverse.map(in=>"{\""+quote(in._1)+"\":[\""+remap(in._1.tp)+"\",\""+in._2.funcHtoD+"\",\""+in._2.funcDtoH+"\"]}").mkString(",")+"],")
+      out.append("\"cppOutputs\":["+outputs.toList.reverse.map(out=>"{\""+quote(out._1)+"\":[\""+remap(out._1.tp)+"\",\""+out._2.funcDtoH+"\"]}").mkString(",")+"]")
       out.append("}")
       out.toString
     }
@@ -58,7 +55,7 @@
       /*
     // Conditions for not generating GPU kernels (may be relaxed later)
     for (sym <- syms) {
-      if((!isObjectType(sym.Type)) && (remap(sym.Type)!="void")) throw new GenerationFailedException("GPUGen: Not GPUable output type : %s".format(remap(sym.Type)))
+      if((!isObjectType(sym.tp)) && (remap(sym.tp)!="void")) throw new GenerationFailedException("GPUGen: Not GPUable output type : %s".format(remap(sym.tp)))
     }
     if((vars.length > 0)  || (resultIsVar)) throw new GenerationFailedException("GPUGen: Not GPUable input/output types: Variable")
 */
@@ -94,25 +91,24 @@
   }
 
   def copyInputHtoD(sym: Sym[Any]) : String = {
-    remap(sym.Type) match {
-      case _ => throw new GenerationFailedException("CGen: copyInputHtoD(sym) : Cannot copy to GPU device (%s)".format(remap(sym.Type)))
+    remap(sym.tp) match {
+      case _ => throw new GenerationFailedException("CGen: copyInputHtoD(sym) : Cannot copy to GPU device (%s)".format(remap(sym.tp)))
     }
   }
 
   def copyOutputDtoH(sym: Sym[Any]) : String = {
-    remap(sym.Type) match {
-      case _ => throw new GenerationFailedException("CGen: copyOutputDtoH(sym) : Cannot copy from GPU device (%s)".format(remap(sym.Type)))
+    remap(sym.tp) match {
+      case _ => throw new GenerationFailedException("CGen: copyOutputDtoH(sym) : Cannot copy from GPU device (%s)".format(remap(sym.tp)))
     }
   }
 
   def copyMutableInputDtoH(sym: Sym[Any]) : String = {
-    remap(sym.Type) match {
-      case _ => throw new GenerationFailedException("CGen: copyMutableInputDtoH(sym) : Cannot copy from GPU device (%s)".format(remap(sym.Type)))
+    remap(sym.tp) match {
+      case _ => throw new GenerationFailedException("CGen: copyMutableInputDtoH(sym) : Cannot copy from GPU device (%s)".format(remap(sym.tp)))
     }
   }
       
-  def emitSource[A,B](f: Exp[A] => Exp[B], className: String, stream: PrintWriter)(implicit mA: Manifest[A], mB: Manifest[B]): List[(Sym[Any], Any)] = {
->>>>>>> c4b8e91d
+  def emitSource[A,B](f: Exp[A] => Exp[B], className: String, out: PrintWriter)(implicit mA: Manifest[A], mB: Manifest[B]): List[(Sym[Any], Any)] = {
     val x = fresh[A]
     val y = reifyBlock(f(x))
 
@@ -161,7 +157,7 @@
     stream.println(lhs + " = " + rhs + ";")
   }
   
-  override def emitKernelFooter(syms: List[Sym[Any]], vals: List[Sym[Any]], vars: List[Sym[Any]], resultType: String, resultIsVar: Boolean, external: Boolean)(implicit stream: PrintWriter): Unit = {
+  override def emitKernelFooter(syms: List[Sym[Any]], vals: List[Sym[Any]], vars: List[Sym[Any]], resultType: String, resultIsVar: Boolean, external: Boolean): Unit = {
     
     //Currently only allow single return value
     if(syms.size > 1) throw new GenerationFailedException("CLikeGen: Cannot have more than 1 results!\n");
@@ -172,13 +168,13 @@
     stream.println("}")
     
     // Emit input copy helper functions for object type inputs
-    for(v <- (vals++vars) if isObjectType(v.Type)) {
+    for(v <- (vals++vars) if isObjectType(v.tp)) {
       helperFuncString.append(emitCopyInputHtoD(v, syms, copyInputHtoD(v)))
       helperFuncString.append(emitCopyMutableInputDtoH(v, syms, copyMutableInputDtoH(v)))
     }
 
     // Emit output copy helper functions for object type inputs
-    for(v <- (syms) if isObjectType(v.Type)) {
+    for(v <- (syms) if isObjectType(v.tp)) {
       helperFuncString.append(emitCopyOutputDtoH(v, syms, copyOutputDtoH(v)))
     }
 
@@ -200,7 +196,7 @@
     */
   }
 
-  override def emitKernelHeader(syms: List[Sym[Any]], vals: List[Sym[Any]], vars: List[Sym[Any]], resultType: String, resultIsVar: Boolean, external: Boolean)(implicit stream: PrintWriter): Unit = {
+  override def emitKernelHeader(syms: List[Sym[Any]], vals: List[Sym[Any]], vars: List[Sym[Any]], resultType: String, resultIsVar: Boolean, external: Boolean): Unit = {
     if(syms.size>1) throw new GenerationFailedException("CGen: Cannot have multiple kernel outputs!\n")
     
     //if( (vars.length>0) || (resultIsVar) ) throw new GenerationFailedException("Var is not supported for CPP kernels")
@@ -218,12 +214,12 @@
     stream.print(resultType)
      
     stream.print(" kernel_" + kernelName + "(")
-    stream.print(vals.map(p=>remap(p.Type) + " " + quote(p)).mkString(", "))
+    stream.print(vals.map(p=>remap(p.tp) + " " + quote(p)).mkString(", "))
     if (vals.length > 0 && vars.length > 0){
       stream.print(", ")
     }
     if (vars.length > 0){
-      stream.print(vars.map(v => remap(v.Type) + " &" + quote(v)).mkString(","))
+      stream.print(vars.map(v => remap(v.tp) + " &" + quote(v)).mkString(","))
     }
 
     stream.println(") {")
@@ -252,9 +248,9 @@
 
   def emitCopyInputHtoD(sym: Sym[Any], ksym: List[Sym[Any]], contents: String) : String = {
     val out = new StringBuilder
-    if(isObjectType(sym.Type)) {
+    if(isObjectType(sym.tp)) {
       helperFuncIdx += 1
-      out.append("%s copyInputHtoD_%s_%s_%s(%s) {\n".format(remap(sym.Type), ksym.map(quote).mkString(""), quote(sym),helperFuncIdx, "JNIEnv *env , jobject obj"))
+      out.append("%s copyInputHtoD_%s_%s_%s(%s) {\n".format(remap(sym.tp), ksym.map(quote).mkString(""), quote(sym),helperFuncIdx, "JNIEnv *env , jobject obj"))
       out.append(copyInputHtoD(sym))
       out.append("}\n")
       val tr = metaData.inputs.getOrElse(sym,new TransferFunc)
@@ -273,10 +269,10 @@
   // For mutable inputs, copy the mutated datastructure from GPU to CPU after the kernel is terminated
   def emitCopyMutableInputDtoH(sym: Sym[Any], ksym: List[Sym[Any]], contents: String): String = {
     val out = new StringBuilder
-    if(isObjectType(sym.Type)) {
+    if(isObjectType(sym.tp)) {
       helperFuncIdx += 1
-      out.append("void copyMutableInputDtoH_%s_%s_%s(%s) {\n".format(ksym.map(quote).mkString(""), quote(sym), helperFuncIdx, "JNIEnv *env , jobject obj, "+remap(sym.Type)+" *"+quote(sym)+"_ptr"))
-      out.append("%s %s = *(%s_ptr);\n".format(remap(sym.Type),quote(sym),quote(sym)))
+      out.append("void copyMutableInputDtoH_%s_%s_%s(%s) {\n".format(ksym.map(quote).mkString(""), quote(sym), helperFuncIdx, "JNIEnv *env , jobject obj, "+remap(sym.tp)+" *"+quote(sym)+"_ptr"))
+      out.append("%s %s = *(%s_ptr);\n".format(remap(sym.tp),quote(sym),quote(sym)))
       out.append(copyMutableInputDtoH(sym))
       out.append("}\n")
       val tr = metaData.inputs.getOrElse(sym,new TransferFunc)
@@ -294,10 +290,10 @@
 
   def emitCopyOutputDtoH(sym: Sym[Any], ksym: List[Sym[Any]], contents: String): String = {
     val out = new StringBuilder
-    if(isObjectType(sym.Type)) {
+    if(isObjectType(sym.tp)) {
     	helperFuncIdx += 1
-      out.append("jobject copyOutputDtoH_%s(JNIEnv *env,%s) {\n".format(helperFuncIdx,remap(sym.Type)+" *"+quote(sym)+"_ptr"))
-  	  out.append("\t%s %s = *(%s_ptr);\n".format(remap(sym.Type),quote(sym),quote(sym)))
+      out.append("jobject copyOutputDtoH_%s(JNIEnv *env,%s) {\n".format(helperFuncIdx,remap(sym.tp)+" *"+quote(sym)+"_ptr"))
+  	  out.append("\t%s %s = *(%s_ptr);\n".format(remap(sym.tp),quote(sym),quote(sym)))
       out.append(copyOutputDtoH(sym))
       out.append("}\n")
       val tr = metaData.outputs.getOrElse(sym,new TransferFunc)

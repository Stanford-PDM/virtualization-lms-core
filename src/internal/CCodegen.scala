package scala.virtualization.lms
package internal

import java.io.{FileWriter, PrintWriter, File}
import collection.mutable.{ArrayBuffer, Map => MMap}
import collection.immutable.List._

trait CCodegen extends CLikeCodegen with CppHostTransfer {
  val IR: Expressions
  import IR._

  override def kernelFileExt = "cpp"
  override def toString = "cpp"

  var helperFuncStream: PrintWriter = null
  var headerStream: PrintWriter = null
  val helperFuncList = ArrayBuffer[String]()

  var kernelInputVals: List[Sym[Any]] = Nil
  var kernelInputVars: List[Sym[Any]] = Nil
  var kernelOutputs: List[Sym[Any]] = Nil

  private def deref[A](m: Manifest[A]): String = {
    if (isPrimitiveType(m)) remap(m) + " "
    else remap(m) + " * "
  }

  override def emitValDef(sym: Sym[Any], rhs: String): Unit = {
    if (!isVoidType(sym.tp))
      stream.println(deref(sym.tp) + quote(sym) + " = " + rhs + ";")
  }
  
  override def kernelInit(syms: List[Sym[Any]], vals: List[Sym[Any]], vars: List[Sym[Any]], resultIsVar: Boolean): Unit = {
    kernelInputVals = vals
    kernelInputVars = vars
    kernelOutputs = syms
  }

  override def initializeGenerator(buildDir:String, args: Array[String], _analysisResults: MMap[String,Any]): Unit = {
    val outDir = new File(buildDir)
    outDir.mkdirs

    /* file for helper functions (transfer function, allocation function) */
    helperFuncStream = new PrintWriter(new FileWriter(buildDir + "helperFuncs.cpp"))
    helperFuncStream.println("#include <jni.h>")
    helperFuncStream.println("#include \"cppHeader.h\"")

    /* header file for kernels and helper functions */
    headerStream = new PrintWriter(new FileWriter(buildDir + "cppHeader.h"))
    headerStream.println("#include <stdio.h>")
    headerStream.println("#include <string.h>")
    headerStream.println("#include <stdlib.h>")
    headerStream.println("#include <jni.h>")
    headerStream.println("#include <assert.h>")
    headerStream.println("#include <math.h>")
    headerStream.println(getDSLHeaders)

    super.initializeGenerator(buildDir, args, _analysisResults)
  }

  def emitForwardDef[A:Manifest](args: List[Manifest[_]], functionName: String, out: PrintWriter) = {
    out.println(remap(manifest[A])+" "+functionName+"("+args.map(a => remap(a)).mkString(", ")+");")
  }

  def emitForwardDef[A:Manifest](args: List[Manifest[_]], functionName: String, out: PrintWriter) = {
    out.println(remap(manifest[A])+" "+functionName+"("+args.map(a => remap(a)).mkString(", ")+");")
  }
      
  def emitSource[A:Manifest](args: List[Sym[_]], body: Block[A], functionName: String, out: PrintWriter) = {

    val sA = remap(manifest[A])

    withStream(out) {
      stream.println("/*****************************************\n"+
                     "  Emitting C Generated Code                  \n"+
                     "*******************************************/\n" +
                     "#include <stdio.h>\n" +
                     "#include <stdlib.h>\n" +
                     "#include <stdbool.h>"
      )


      // TODO: static data

      //stream.println("class "+className+(if (staticData.isEmpty) "" else "("+staticData.map(p=>"p"+quote(p._1)+":"+p._1.tp).mkString(",")+")")+" 
      //extends (("+args.map(a => remap(a.tp)).mkString(", ")+")=>("+sA+")) {")

      stream.println(sA+" "+functionName+"("+args.map(a => remap(a.tp)+" "+quote(a)).mkString(", ")+") {")

      emitBlock(body)

      val y = getBlockResult(body)
      if (remap(y.tp) != "void")
        stream.println("return " + quote(y) + ";")

      stream.println("}")
      stream.println("/*****************************************\n"+
                     "  End of C Generated Code                  \n"+
                     "*******************************************/")
    }
    Nil
  }  
  
  override def emitKernelFooter(syms: List[Sym[Any]], vals: List[Sym[Any]], vars: List[Sym[Any]], resultType: String, resultIsVar: Boolean, external: Boolean): Unit = {

<<<<<<< HEAD
    //TODO: Remove the dependency to Multiloop to Delite
    if(resultType != "void" && !resultType.startsWith("DeliteOpMultiLoop"))
      stream.println("return " + quote(syms(0)) + ";")

    if(!resultType.startsWith("DeliteOpMultiLoop"))
      stream.println("}")

    dsTypesList ++= (syms++vals++vars).map(_.tp)
=======
/*
  //TODO: is sym of type Any or Variable[Any] ?
  def emitConstDef(sym: Sym[Any], rhs: String): Unit = {
    stream.print("const ")
    emitVarDef(sym, rhs)
  }
*/
  def emitVarDef(sym: Sym[Variable[Any]], rhs: String): Unit = {
    // TODO: check void type?
    stream.println(remap(sym.tp) + " " + quote(sym) + " = " + rhs + ";")
  }

  def emitValDef(sym: Sym[Any], rhs: String): Unit = {
    if (remap(sym.tp) == "void")
      stream.println(rhs + "; // " + quote(sym))
    else
      stream.println("const " + remap(sym.tp) + " " + quote(sym) + " = " + rhs + ";")
  }

  def emitAssignment(lhs:String, rhs: String): Unit = {
    // TODO: check void type?
    stream.println(lhs + " = " + rhs + ";")
>>>>>>> 8f5b222a
  }

  override def emitTransferFunctions() {

    for (tp <- dsTypesList) {
      // Emit input copy helper functions for object type inputs
      //TODO: For now just iterate over all possible hosts, but later we can pick one depending on the input target
      val (recvHeader, recvSource) = emitRecv(tp, Hosts.JVM)
      if (!helperFuncList.contains(recvHeader)) {
        headerStream.println(recvHeader)
        helperFuncStream.println(recvSource)
        helperFuncList.append(recvHeader)
      }
      val (recvViewHeader, recvViewSource) = emitRecvView(tp, Hosts.JVM)
      if (!helperFuncList.contains(recvViewHeader)) {
        headerStream.println(recvViewHeader)
        helperFuncStream.println(recvViewSource)
        helperFuncList.append(recvViewHeader)
      }
      val (sendUpdateHeader, sendUpdateSource) = emitSendUpdate(tp, Hosts.JVM)
      if (!helperFuncList.contains(sendUpdateHeader)) {
        headerStream.println(sendUpdateHeader)
        helperFuncStream.println(sendUpdateSource)
        helperFuncList.append(sendUpdateHeader)
      }
      val (recvUpdateHeader, recvUpdateSource) = emitRecvUpdate(tp, Hosts.JVM)
      if (!helperFuncList.contains(recvUpdateHeader)) {
        headerStream.println(recvUpdateHeader)
        helperFuncStream.println(recvUpdateSource)
        helperFuncList.append(recvUpdateHeader)
      }

      // Emit output copy helper functions for object type inputs
      val (sendHeader, sendSource) = emitSend(tp, Hosts.JVM)
      if (!helperFuncList.contains(sendHeader)) {
        headerStream.println(sendHeader)
        helperFuncStream.println(sendSource)
        helperFuncList.append(sendHeader)
      }
      val (sendViewHeader, sendViewSource) = emitSendView(tp, Hosts.JVM)
      if (!helperFuncList.contains(sendViewHeader)) {
        headerStream.println(sendViewHeader)
        helperFuncStream.println(sendViewSource)
        helperFuncList.append(sendViewHeader)
      }
    }

    helperFuncStream.flush
    headerStream.flush
  }

  private def addRef[A](m: Manifest[A]): String = {
    if (!isPrimitiveType(m) && !isVoidType(m)) " *"
    else " "
  }

  def kernelName = "kernel_" + kernelOutputs.map(quote).mkString("")


  override def emitKernelHeader(syms: List[Sym[Any]], vals: List[Sym[Any]], vars: List[Sym[Any]], resultType: String, resultIsVar: Boolean, external: Boolean): Unit = {

    //TODO: fix this
    if(external) throw new GenerationFailedException("CGen: Cannot have external libraries\n")

    def kernelSignature: String = {
      val out = new StringBuilder
      if(resultIsVar)
        out.append("Ref< " + resultType + " >")
      else
        out.append(resultType)
      out.append(addRef(syms(0).tp))
      out.append(kernelName + "(")
      out.append(vals.map(p=>remap(p.tp) + addRef(p.tp) + quote(p)).mkString(", "))
      if (vals.length > 0 && vars.length > 0){
        out.append(", ")
      }
      if (vars.length > 0){
        out.append(vars.map(v => "Ref< " + remap(v.tp) + " > " + addRef(v.tp) + quote(v)).mkString(","))
      }
      out.append(")")
      out.toString
    }

    stream.println("#include \"cppHeader.h\"")

    //TODO: Remove the dependency to Multiloop to Delite
    if (!resultType.startsWith("DeliteOpMultiLoop")) {
      stream.println(kernelSignature + " {")
      headerStream.println(kernelSignature + ";")
    }
  }

}

trait CNestedCodegen extends CLikeNestedCodegen with CCodegen {
  val IR: Expressions with Effects
  import IR._
  
}

trait CFatCodegen extends CLikeFatCodegen with CCodegen {
  val IR: Expressions with Effects with FatExpressions
  import IR._

  def emitMultiLoopCond(sym: Sym[Any], funcs:List[Block[Any]], idx: Sym[Int], postfix: String="", stream:PrintWriter):(String,List[Exp[Any]]) = {
    throw new GenerationFailedException("CGen: emitMultiLoopCond not supported yet.")
  }
}<|MERGE_RESOLUTION|>--- conflicted
+++ resolved
@@ -61,10 +61,6 @@
   def emitForwardDef[A:Manifest](args: List[Manifest[_]], functionName: String, out: PrintWriter) = {
     out.println(remap(manifest[A])+" "+functionName+"("+args.map(a => remap(a)).mkString(", ")+");")
   }
-
-  def emitForwardDef[A:Manifest](args: List[Manifest[_]], functionName: String, out: PrintWriter) = {
-    out.println(remap(manifest[A])+" "+functionName+"("+args.map(a => remap(a)).mkString(", ")+");")
-  }
       
   def emitSource[A:Manifest](args: List[Sym[_]], body: Block[A], functionName: String, out: PrintWriter) = {
 
@@ -102,8 +98,6 @@
   }  
   
   override def emitKernelFooter(syms: List[Sym[Any]], vals: List[Sym[Any]], vars: List[Sym[Any]], resultType: String, resultIsVar: Boolean, external: Boolean): Unit = {
-
-<<<<<<< HEAD
     //TODO: Remove the dependency to Multiloop to Delite
     if(resultType != "void" && !resultType.startsWith("DeliteOpMultiLoop"))
       stream.println("return " + quote(syms(0)) + ";")
@@ -112,30 +106,6 @@
       stream.println("}")
 
     dsTypesList ++= (syms++vals++vars).map(_.tp)
-=======
-/*
-  //TODO: is sym of type Any or Variable[Any] ?
-  def emitConstDef(sym: Sym[Any], rhs: String): Unit = {
-    stream.print("const ")
-    emitVarDef(sym, rhs)
-  }
-*/
-  def emitVarDef(sym: Sym[Variable[Any]], rhs: String): Unit = {
-    // TODO: check void type?
-    stream.println(remap(sym.tp) + " " + quote(sym) + " = " + rhs + ";")
-  }
-
-  def emitValDef(sym: Sym[Any], rhs: String): Unit = {
-    if (remap(sym.tp) == "void")
-      stream.println(rhs + "; // " + quote(sym))
-    else
-      stream.println("const " + remap(sym.tp) + " " + quote(sym) + " = " + rhs + ";")
-  }
-
-  def emitAssignment(lhs:String, rhs: String): Unit = {
-    // TODO: check void type?
-    stream.println(lhs + " = " + rhs + ";")
->>>>>>> 8f5b222a
   }
 
   override def emitTransferFunctions() {

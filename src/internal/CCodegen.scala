--- conflicted
+++ resolved
@@ -1,12 +1,13 @@
 package scala.lms
-package internal
-
+package codegen
+
+import scala.lms.internal.BaseExp
 import java.io.{FileWriter, PrintWriter, File}
 import collection.immutable.List._
 import collection.mutable.ArrayBuffer
 
 trait CCodegen extends CLikeCodegen with CppHostTransfer {
-  val IR: Expressions
+  val IR: BaseExp
   import IR._
 
   override def deviceTarget: Targets.Value = Targets.Cpp
@@ -20,20 +21,13 @@
   var kernelInputVars: List[Sym[Any]] = Nil
   var kernelOutputs: List[Sym[Any]] = Nil
 
-<<<<<<< HEAD
-  override def resourceInfoType = "resourceInfo_t"
-  override def resourceInfoSym = "resourceInfo"
-
-  override def remap[A](m: Manifest[A]) : String = {
-=======
   override def remap[A](m: Typ[A]) : String = {
->>>>>>> dba967b7
     m.toString match {
       case "java.lang.String" => "string"
       case _ if (m.erasure == classOf[scala.collection.mutable.HashMap[Any,Any]]) && isPrimitiveType(m.typeArguments(0)) && isPrimitiveType(m.typeArguments(1)) =>
         "std::map<" + remap(m.typeArguments(0)) + "," + remap(m.typeArguments(1)) + ">"
       case _ => super.remap(m)
-    }    
+    }
   }
 
   // we treat string as a primitive type to prevent memory management on strings
@@ -44,7 +38,7 @@
       case _ => super.isPrimitiveType(tpe)
     }
   }
-  
+
   override def quote(x: Exp[Any]) = x match {
     case Const(s: String) => "string(" + super.quote(x) + ")"
     case _ => super.quote(x)
@@ -116,7 +110,7 @@
   def emitForwardDef[A:Typ](args: List[Typ[_]], functionName: String, out: PrintWriter) = {
     out.println(remap(typ[A])+" "+functionName+"("+args.map(a => remap(a)).mkString(", ")+");")
   }
-      
+
   def emitSource[A:Typ](args: List[Sym[_]], body: Block[A], functionName: String, out: PrintWriter) = {
 
     val sA = remap(typ[A])
@@ -134,7 +128,7 @@
 
       // TODO: static data
 
-      //stream.println("class "+className+(if (staticData.isEmpty) "" else "("+staticData.map(p=>"p"+quote(p._1)+":"+p._1.tp).mkString(",")+")")+" 
+      //stream.println("class "+className+(if (staticData.isEmpty) "" else "("+staticData.map(p=>"p"+quote(p._1)+":"+p._1.tp).mkString(",")+")")+"
       //extends (("+args.map(a => remap(a.tp)).mkString(", ")+")=>("+sA+")) {")
 
       stream.println(sA+" "+functionName+"("+args.map(a => remapWithRef(a.tp)+" "+quote(a)).mkString(", ")+") {")
@@ -151,7 +145,7 @@
                      "*******************************************/")
     }
     Nil
-  }  
+  }
 
   override def emitTransferFunctions() {
 
@@ -197,15 +191,9 @@
           helperFuncStream.println(sendViewSource)
           helperFuncList.append(sendViewHeader)
         }
-        val (mkManifestHeader, mkManifestSource) = emitMakeManifest(tp)
-        if (!helperFuncList.contains(mkManifestHeader)) {
-          headerStream.println(mkManifestHeader)
-          helperFuncStream.println(mkManifestSource)
-          helperFuncList.append(mkManifestHeader)
-        }
       }
       catch {
-        case e: GenerationFailedException => 
+        case e: GenerationFailedException =>
           helperFuncStream.flush
           headerStream.flush
         case e: Exception => throw(e)
@@ -218,16 +206,4 @@
     actRecordStream.flush
   }
 
-}
-
-trait CNestedCodegen extends CLikeNestedCodegen with CCodegen {
-  val IR: Expressions with Effects
-  import IR._
-  
-}
-
-trait CFatCodegen extends CLikeFatCodegen with CCodegen {
-  val IR: Expressions with Effects with FatExpressions
-  import IR._
-
 }
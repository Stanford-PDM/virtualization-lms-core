package scala.virtualization.lms
package internal

import scala.reflect.SourceContext
import util.GraphUtil
import scala.collection.mutable
import scala.annotation.unchecked.uncheckedVariance

trait Blocks extends Expressions {
  
  case class Block[+T](val res: Exp[T]) { def Type: Manifest[T @uncheckedVariance] = res.Type } // variance ...  
  
}


trait Effects extends Expressions with Blocks with Utils {
  
  // TODO: transform over Summary currently lives in common/Base.scala. move it here?
  // --- context

  type State = List[Exp[Any]] // TODO: maybe use TP instead to save lookup
  
  var context: State = _

  // --- class defs

  case class Reflect[+A](x:Def[A], summary: Summary, deps: List[Exp[Any]]) extends Def[A]
  case class Reify[A](x: Exp[A], summary: Summary, effects: List[Exp[Any]]) extends Def[A]

  // --- summary

  case class Summary(
    val maySimple: Boolean,
    val mstSimple: Boolean,
    val mayGlobal: Boolean,
    val mstGlobal: Boolean,
    val resAlloc: Boolean,
    val mayRead: List[Sym[Any]],
    val mstRead: List[Sym[Any]],
    val mayWrite: List[Sym[Any]],
    val mstWrite: List[Sym[Any]])
  
  def Pure() = new Summary(false,false,false,false,false,Nil,Nil,Nil,Nil)
  def Simple() = new Summary(true,true,false,false,false,Nil,Nil,Nil,Nil)
  def Global() = new Summary(false,false,true,true,false,Nil,Nil,Nil,Nil)
  def Alloc() = new Summary(false,false,false,false,true,Nil,Nil,Nil,Nil)
  
  def Read(v: List[Sym[Any]]) = new Summary(false,false,false,false,false,v.distinct,v.distinct,Nil,Nil)
  def Write(v: List[Sym[Any]]) = new Summary(false,false,false,false,false,Nil,Nil,v.distinct,v.distinct)

  def mayRead(u: Summary, a: List[Sym[Any]]): Boolean = u.mayGlobal || a.exists(u.mayRead contains _)
  def mayWrite(u: Summary, a: List[Sym[Any]]): Boolean = u.mayGlobal || a.exists(u.mayWrite contains _)
  def maySimple(u: Summary): Boolean = u.mayGlobal || u.maySimple

  def mustMutable(u: Summary): Boolean = u.resAlloc
  def mustPure(u: Summary): Boolean = u == Pure()
  def mustOnlyRead(u: Summary): Boolean = u == Pure().copy(mayRead=u.mayRead, mstRead=u.mstRead) // only reads allowed
  def mustIdempotent(u: Summary): Boolean = mustOnlyRead(u) // currently only reads are treated as idempotent



  def infix_orElse(u: Summary, v: Summary) = new Summary(
    u.maySimple || v.maySimple, u.mstSimple && v.mstSimple,
    u.mayGlobal || v.mayGlobal, u.mstGlobal && v.mstGlobal,
    false, //u.resAlloc && v.resAlloc, <--- if/then/else will not be mutable!
    (u.mayRead ++ v.mayRead).distinct, (u.mstRead intersect v.mstRead),
    (u.mayWrite ++ v.mayWrite).distinct, (u.mstWrite intersect v.mstWrite)
  )

  def infix_andAlso(u: Summary, v: Summary) = new Summary(
    u.maySimple || v.maySimple, u.mstSimple || v.mstSimple,
    u.mayGlobal || v.mayGlobal, u.mstGlobal || v.mstGlobal,
    u.resAlloc || v.resAlloc,
    (u.mayRead ++ v.mayRead).distinct, (u.mstRead ++ v.mstRead).distinct,
    (u.mayWrite ++ v.mayWrite).distinct, (u.mstWrite ++ v.mstWrite).distinct
  )
  
  def infix_andThen(u: Summary, v: Summary) = new Summary(
    u.maySimple || v.maySimple, u.mstSimple || v.mstSimple,
    u.mayGlobal || v.mayGlobal, u.mstGlobal || v.mstGlobal,
    v.resAlloc,
    (u.mayRead ++ v.mayRead).distinct, (u.mstRead ++ v.mstRead).distinct,
    (u.mayWrite ++ v.mayWrite).distinct, (u.mstWrite ++ v.mstWrite).distinct
  )

  def infix_star(u: Summary) = Pure() orElse u // any number of repetitions, including 0


  def summarizeEffects(e: Block[Any]) = e match {
    case Block(Def(Reify(_,u,_))) => u
//    case Def(Reflect(_,u,_)) => u
    case _ => Pure()
  }



  // --- reflect helpers

  override def syms(e: Any): List[Sym[Any]] = e match {
    case s: Summary => Nil // don't count effect summaries as dependencies!
    case _ => super.syms(e)
  }

  override def rsyms[T](e: Any)(f: Any => List[T]): List[T] = e match { // stack overflow ...
    case s: Summary => Nil // don't count effect summaries as dependencies!
    case _ => super.rsyms(e)(f)
  }

  override def symsFreq(e: Any): List[(Sym[Any], Double)] = e match {
    case s: Summary => Nil // don't count effect summaries as dependencies!
    case _ => super.symsFreq(e)
  }

  override def effectSyms(x: Any): List[Sym[Any]] = x match {
    case Def(Reify(y, u, es)) => es.asInstanceOf[List[Sym[Any]]]
    case _ => super.effectSyms(x)
  }

  def readSyms(e: Any): List[Sym[Any]] = e match {
    case Reflect(x, u, es) => readSyms(x) // ignore effect deps (they are not read!)
    case Reify(x, u, es) => 
      if (es contains x) Nil // FIXME this piece of logic is not clear. is it a special case for unit??
      else readSyms(x) // result of block is not read but passed through!
    case s: Sym[Any] => List(s)
    case p: Product => p.productIterator.toList.flatMap(readSyms(_))
    case _ => Nil
  }

  /*
    decisions to be made:
    1) does alias imply read? or are they separate?
    2) use a data structure to track transitive aliasing or recompute always?
  */


  /*
  
  the methods below define the sharing relation between the
  result of an operation and its arguments.
  
  how do i use them? what do i need to return?
  
  assume an operation foo:

  y = Foo(x)

  x should be returned in the following cases:

  x in aliasSyms(y)      if y = x      // if then else
  x in containSyms(y)    if *y = x     // array update
  x in extractSyms(y)    if y = *x     // array apply
  x in copySyms(y)       if *y = *x    // array clone
    
  y = x is to be understood as "y may be equal to x"
  *y = x as "dereferencing y (at some index) may return x"
  etc.
  
  */


  def aliasSyms(e: Any): List[Sym[Any]] = e match {
    case Reflect(x, u, es) => aliasSyms(x)
    case Reify(x, u, es) => syms(x)
    case s: Sym[Any] => List(s)
    case p: Product => p.productIterator.toList.flatMap(aliasSyms(_))
    case _ => Nil
  }  
  
  def containSyms(e: Any): List[Sym[Any]] = e match {
    case Reflect(x, u, es) => containSyms(x)
    case Reify(x, u, es) => Nil
    case s: Sym[Any] => Nil
    case p: Product => p.productIterator.toList.flatMap(containSyms(_))
    case _ => Nil
  }
  
  def extractSyms(e: Any): List[Sym[Any]] = e match {
    case Reflect(x, u, es) => extractSyms(x)
    case Reify(x, u, es) => Nil
    case s: Sym[Any] => Nil
    case p: Product => p.productIterator.toList.flatMap(extractSyms(_))
    case _ => Nil
  }

  def copySyms(e: Any): List[Sym[Any]] = e match {
    case Reflect(x, u, es) => copySyms(x)
    case Reify(x, u, es) => Nil
    case s: Sym[Any] => Nil
    case p: Product => p.productIterator.toList.flatMap(copySyms(_))
    case _ => Nil
  }


  def isPrimitiveType[T](m: Manifest[T]) = m.toString match {
    case "Byte" | "Char" | "Short" | "Int" | "Long" | "Float" | "Double" | "Boolean" | "Unit" => true
    case _ => false
  }
  
/*
  def allTransitiveAliases(start: Any): List[TP[Any]] = {
    def deps(st: List[Sym[Any]]): List[TP[Any]] = {
      val st1 = st filterNot (s => isPrimitiveType(s.Type))
      globalDefs.filter(st1 contains _.sym)
    }
    GraphUtil.stronglyConnectedComponents[TP[Any]](deps(aliasSyms(start)), t => deps(aliasSyms(t.rhs))).flatten.reverse
  }
*/
  
  def noPrim(sm: List[Sym[Any]]): List[Sym[Any]] = sm.filterNot(s=>isPrimitiveType(s.Type))
  
  /*
   TODO: switch back to graph based formulation -- this will not work for circular deps
  */
  
  val shallowAliasCache = new mutable.HashMap[Sym[Any], List[Sym[Any]]]
  val deepAliasCache = new mutable.HashMap[Sym[Any], List[Sym[Any]]]
  val allAliasCache = new mutable.HashMap[Sym[Any], List[Sym[Any]]]
  
  def utilLoadSymTP[T](s: Sym[T]) = if (!isPrimitiveType(s.Type)) globalDefs.filter(List(s) contains _.sym) else Nil
  def utilLoadSym[T](s: Sym[T]) = utilLoadSymTP(s).map(_.rhs)
  
  def shallowAliases(start: Any): List[Sym[Any]] = {
    val alias = noPrim(aliasSyms(start)) flatMap { a => a::shallowAliasCache.getOrElseUpdate(a, shallowAliases(utilLoadSym(a))) }
    val extract = noPrim(extractSyms(start)) flatMap { a => deepAliasCache.getOrElseUpdate(a, deepAliases(utilLoadSym(a))) }
    //println("shallowAliases("+start+") = "+alias+" ++ "+extract)
    (alias ++ extract).distinct
  }
  
  def deepAliases(start: Any): List[Sym[Any]] = {
    val alias = noPrim(aliasSyms(start)) flatMap { a => deepAliasCache.getOrElseUpdate(a, deepAliases(utilLoadSym(a))) }
    val copy = noPrim(copySyms(start)) flatMap { a => deepAliasCache.getOrElseUpdate(a, deepAliases(utilLoadSym(a))) }
    val contain = noPrim(containSyms(start)) flatMap { a => a::allAliasCache.getOrElseUpdate(a, allAliases(utilLoadSym(a))) }
    //println("aliasSyms("+start+") = "+aliasSyms(start) + "/" + noPrim(aliasSyms(start)))
    //println("copySyms("+start+") = "+copySyms(start) + "/" + noPrim(copySyms(start)))
    //println("containSyms("+start+") = "+containSyms(start) + "/" + noPrim(containSyms(start)))
    //println("deepAliases("+start+") = "+alias+" ++ "+copy+" ++ "+contain)
    (alias ++ copy ++ contain).distinct
  }

  def allAliases(start: Any): List[Sym[Any]] = {
    val r = (shallowAliases(start) ++ deepAliases(start)).distinct
    //printdbg("all aliases of " + start + ": " + r.mkString(", "))
    r
  }

  def allTransitiveAliases(start: Any): List[TP[Any]] = allAliases(start).flatMap(utilLoadSymTP)
  
  
  // TODO possible optimization: a mutable object never aliases another mutable object, so its inputs need not be followed
  
  // TODO: should include globalMutableSysms??
  
  def mutableTransitiveAliases(s: Any) = {
    allTransitiveAliases(s) collect { case TP(s2, Reflect(_, u, _)) if mustMutable(u) => s2 }
  }
  
  
  def getActuallyReadSyms[A](d: Def[A]) = {
    val bound = boundSyms(d)
    val r = readSyms(d).map{case Def(Reify(x,_,_)) => x case x => x} filterNot (bound contains _)
    //if (d.isInstanceOf[Reify[Any]] && r.nonEmpty) {
    //  println("** actually read: "+readSyms(d)+"\\"+bound+"="+r)
    //  println("** transitive shallow: " + shallowAliases(r))
    //  println("** transitive deep: " + deepAliases(r))
    //}
    r
  }
  
  def readMutableData[A](d: Def[A]) = {
    val bound = boundSyms(d)
    mutableTransitiveAliases(getActuallyReadSyms(d)) filterNot (bound contains _)
  }

  // --- reflect

  // TODO: should reflectEffect try to add Read(mutableInputs) as well ??? or just toAtom ???

  // REMARK: making toAtom context-dependent is quite a departure from the 
  // earlier design. there are a number of implications especially for mirroring.

  /*
    wrapping reads in a reflect can also have an unfortunate effect on rewritings.
    consider 
      val a = ...       // mutable
      val b = a.foo     // usually Foo(a) but now Reflect(Foo(a))
      val c = b.costly  // costly(Foo(a)) would simplify to Cheap(a), 
                        // but this ends up as Reflect(Costly(Foo(a))) instead of Reflect(Cheap(a))
    
    TODO: find a solution ...
  */

<<<<<<< HEAD
  protected override implicit def toAtom[T:Manifest](d: Def[T])(implicit pos: SourceContext): Exp[T] = {
=======
  protected override implicit def toAtom[T:Manifest](d: Def[T]): Exp[T] = {
/*
>>>>>>> 0435461a
    // are we depending on a variable? then we need to be serialized -> effect
    val mutableInputs = readMutableData(d)
    reflectEffect(d, Read(mutableInputs)) // will call super.toAtom if mutableInput.isEmpty
*/
    reflectEffect(d, Pure())
  }

  def reflectMirrored[A:Manifest](zd: Reflect[A]): Exp[A] = {
    context.filter { case Def(d) if d == zd => true case _ => false }.reverse match {
      //case z::_ => z.asInstanceOf[Exp[A]]  -- unsafe: we don't have a tight context, so we might pick one from a flattened subcontext
      case _ => internalReflect(fresh[A], zd)
    }
  }

  def checkIllegalSharing(z: Exp[Any], mutableAliases: List[Sym[Any]]) {
    if (mutableAliases.nonEmpty) {
      val zd = z match { case Def(zd) => zd }
      printerr("error: illegal sharing of mutable objects " + mutableAliases.mkString(", "))
      printerr("at " + z + "=" + zd)
      printsrc("in " + quotePos(z))
    }
  }
  
  def isWritableSym[A](w: Sym[A]): Boolean = {
    findDefinition(w) match {
      case Some(TP(_, Reflect(_, u, _))) if mustMutable(u) => true // ok
      case o => globalMutableSyms.contains(w)
    }
  }
  
  
  var globalMutableSyms: List[Sym[Any]] = Nil
  
  def reflectMutableSym[A](s: Sym[A]): Sym[A] = {
    assert(findDefinition(s).isEmpty)
    globalMutableSyms = globalMutableSyms :+ s
    s
  }

<<<<<<< HEAD
  def reflectMutable[A:Manifest](d: Def[A])(implicit pos: SourceContext): Exp[A] = {
    val mutableInputs = readMutableData(d)    
    val z = reflectEffect(d, Alloc() andAlso Read(mutableInputs))
=======
  def reflectMutable[A:Manifest](d: Def[A]): Exp[A] = {
    val z = reflectEffect(d, Alloc())
>>>>>>> 0435461a

    val mutableAliases = mutableTransitiveAliases(d)
    checkIllegalSharing(z, mutableAliases)
    z
  }

  def reflectWrite[A:Manifest](write0: Exp[Any]*)(d: Def[A])(implicit pos: SourceContext): Exp[A] = {
    val write = write0.toList.asInstanceOf[List[Sym[Any]]] // should check...

    val z = reflectEffect(d, Write(write))

    val mutableAliases = mutableTransitiveAliases(d) filterNot (write contains _)
    checkIllegalSharing(z, mutableAliases)
    z
  }

  def reflectEffect[A:Manifest](x: Def[A])(implicit pos: SourceContext): Exp[A] = reflectEffect(x, Simple()) // simple effect (serialized with respect to other simples)

<<<<<<< HEAD
  def reflectEffect[A:Manifest](x: Def[A], u: Summary)(implicit pos: SourceContext): Exp[A] = {
=======
  def reflectEffect[A:Manifest](d: Def[A], u: Summary): Exp[A] = {
    // are we depending on a variable? then we need to be serialized -> effect
    val mutableInputs = readMutableData(d)
    reflectEffectInternal(d, u andAlso Read(mutableInputs)) // will call super.toAtom if mutableInput.isEmpty
  }
  
  def reflectEffectInternal[A:Manifest](x: Def[A], u: Summary): Exp[A] = {
>>>>>>> 0435461a
    if (mustPure(u)) super.toAtom(x) else {
      // FIXME: reflecting mutable stuff *during mirroring* doesn't work right now...
      
      val deps = calculateDependencies(u)
      val zd = Reflect(x,u,deps)
      if (mustIdempotent(u)) {
        context find { case Def(d) => d == zd } map { _.asInstanceOf[Exp[A]] } getOrElse {
//        findDefinition(zd) map (_.sym) filter (context contains _) getOrElse { // local cse TODO: turn around and look at context first??
          val z = fresh[A]
          if (!x.toString.startsWith("ReadVar")) { // supress output for ReadVar
            printlog("promoting to effect: " + z + "=" + zd)
            for (w <- u.mayRead)
              printlog("depends on  " + w)
          }
          internalReflect(z, zd)
        }
      } else {
        val z = fresh[A](List(pos))
        // make sure all writes go to allocs
        for (w <- u.mayWrite if !isWritableSym(w)) {
          printerr("error: write to non-mutable " + w + " -> " + findDefinition(w))
          printerr("at " + z + "=" + zd)
          printsrc("in " + quotePos(z))
        }
        // prevent sharing between mutable objects / disallow mutable escape for non read-only operations
        // make sure no mutable object becomes part of mutable result (in case of allocation)
        // or is written to another mutable object (in case of write)
        /*
          val a = mzeros(100)
          val b = zeros(100)
          val c = if (..) {
            a.update
            b
          } else {
            a
          }
        
          PROBLEM: the whole if expr has summary mayWrite=List(a), mstWrite=Nil and allAliases=List(a,b)
          
          what is the right thing?
          - mutableAliases \ mstWrite <-- first try, but maybe to restrictive?
          - mutableAliases \ mayWrite <-- too permissive?
          - something else?
        
        */
        /*
        val mutableAliases = mutableTransitiveAliases(x) filterNot (u.mayWrite contains _)
        if (mutableAliases.nonEmpty) {
          printerr("error: illegal sharing of mutable objects " + mutableAliases.mkString(", "))
          printerr("at " + z + "=" + zd)
        }
        */
        internalReflect(z, zd)
      }
    }
  }
  
  def calculateDependencies(u: Summary): State = {
    if (u.mayGlobal) context else {
      val read = u.mayRead
      val write = u.mayWrite

      val readDeps = if (read.isEmpty) Nil else context filter { case e@Def(Reflect(_, u, _)) => mayWrite(u, read) || read.contains(e) }
      // TODO: write-on-read deps should be weak
      val writeDeps = if (write.isEmpty) Nil else context filter { case e@Def(Reflect(_, u, _)) => mayWrite(u, write) || mayRead(u, write) || read.contains(e) }
      val simpleDeps = if (!u.maySimple) Nil else context filter { case e@Def(Reflect(_, u, _)) => u.maySimple }
      val globalDeps = context filter { case e@Def(Reflect(_, u, _)) => u.mayGlobal }

      // TODO: optimize!!
      val allDeps = readDeps ++ writeDeps ++ simpleDeps ++ globalDeps
      context filter (allDeps contains _)
    }
  }

  def internalReflect[A](s: Sym[A], x: Reflect[A]): Sym[A] = {
    x match {
      case Reflect(Reify(_,_,_),_,_) =>
        printerr("error: reflecting a reify node.")
        printerr("at " + s + "=" + x)
        printsrc("in " + quotePos(s))
      case _ => //ok
    }
    createDefinition(s, x)
    context :+= s
    s
  }
  

  // --- reify

  def summarizeAll(es: List[Exp[Any]]): Summary = {
    // compute an *external* summary for a seq of nodes
    // don't report any reads/writes on data allocated within the block
    var u = Pure()
    var ux = u
    var allocs: List[Exp[Any]] = Nil
    def clean(xs: List[Sym[Any]]) = xs.filterNot(allocs contains _)
    for (s@Def(Reflect(_, u2, _)) <- es) {
      if (mustMutable(u2)) allocs ::= s
      u = u andThen (u2.copy(mayRead = clean(u2.mayRead), mstRead = clean(u2.mstRead),
              mayWrite = clean(u2.mayWrite), mstWrite = clean(u2.mstWrite)))
      ux = ux andThen u2
    }
    //if (ux != u) printdbg("** effect summary reduced from "+ux+" to" + u)
    u
  }

  def pruneContext(ctx: List[Exp[Any]]): List[Exp[Any]] = ctx // TODO this doesn't work yet (because of loops!): filterNot { case Def(Reflect(_,u,_)) => mustOnlyRead(u) }

  def reifyEffects[A:Manifest](block: => Exp[A]): Block[A] = {
    val save = context
    context = Nil
    
    val result = block
    val deps = context
    val summary = summarizeAll(deps)
    context = save
    
    if (deps.isEmpty && mustPure(summary)) Block(result) else Block(Reify(result, summary, pruneContext(deps))) // calls toAtom...
  }

  def reifyEffectsHere[A:Manifest](block: => Exp[A]): Block[A] = {
    val save = context
    if (save eq null)
      context = Nil
    
    val result = block

    if ((save ne null) && context.take(save.length) != save) // TODO: use splitAt
      printerr("error: 'here' effects must leave outer information intact: " + save + " is not a prefix of " + context)

    val deps = if (save eq null) context else context.drop(save.length)
    
    val summary = summarizeAll(deps)
    context = save
    
    if (deps.isEmpty && mustPure(summary)) Block(result) else Block(Reify(result, summary, pruneContext(deps))) // calls toAtom...
  }

  // --- bookkeping

  override def reset = {
    shallowAliasCache.clear()
    deepAliasCache.clear()
    allAliasCache.clear()
    globalMutableSyms = Nil
    context = null
    super.reset
  }

}<|MERGE_RESOLUTION|>--- conflicted
+++ resolved
@@ -289,16 +289,8 @@
     TODO: find a solution ...
   */
 
-<<<<<<< HEAD
   protected override implicit def toAtom[T:Manifest](d: Def[T])(implicit pos: SourceContext): Exp[T] = {
-=======
-  protected override implicit def toAtom[T:Manifest](d: Def[T]): Exp[T] = {
-/*
->>>>>>> 0435461a
     // are we depending on a variable? then we need to be serialized -> effect
-    val mutableInputs = readMutableData(d)
-    reflectEffect(d, Read(mutableInputs)) // will call super.toAtom if mutableInput.isEmpty
-*/
     reflectEffect(d, Pure())
   }
 
@@ -334,14 +326,8 @@
     s
   }
 
-<<<<<<< HEAD
   def reflectMutable[A:Manifest](d: Def[A])(implicit pos: SourceContext): Exp[A] = {
-    val mutableInputs = readMutableData(d)    
-    val z = reflectEffect(d, Alloc() andAlso Read(mutableInputs))
-=======
-  def reflectMutable[A:Manifest](d: Def[A]): Exp[A] = {
     val z = reflectEffect(d, Alloc())
->>>>>>> 0435461a
 
     val mutableAliases = mutableTransitiveAliases(d)
     checkIllegalSharing(z, mutableAliases)
@@ -360,17 +346,13 @@
 
   def reflectEffect[A:Manifest](x: Def[A])(implicit pos: SourceContext): Exp[A] = reflectEffect(x, Simple()) // simple effect (serialized with respect to other simples)
 
-<<<<<<< HEAD
-  def reflectEffect[A:Manifest](x: Def[A], u: Summary)(implicit pos: SourceContext): Exp[A] = {
-=======
-  def reflectEffect[A:Manifest](d: Def[A], u: Summary): Exp[A] = {
+  def reflectEffect[A:Manifest](d: Def[A], u: Summary)(implicit pos: SourceContext): Exp[A] = {
     // are we depending on a variable? then we need to be serialized -> effect
     val mutableInputs = readMutableData(d)
     reflectEffectInternal(d, u andAlso Read(mutableInputs)) // will call super.toAtom if mutableInput.isEmpty
   }
   
-  def reflectEffectInternal[A:Manifest](x: Def[A], u: Summary): Exp[A] = {
->>>>>>> 0435461a
+  def reflectEffectInternal[A:Manifest](x: Def[A], u: Summary)(implicit pos: SourceContext): Exp[A] = {
     if (mustPure(u)) super.toAtom(x) else {
       // FIXME: reflecting mutable stuff *during mirroring* doesn't work right now...
       

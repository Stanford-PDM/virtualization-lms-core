--- conflicted
+++ resolved
@@ -360,22 +360,9 @@
       } else {
         val z = fresh[A]
         // make sure all writes go to allocs
-<<<<<<< HEAD
-        for (w <- u.mayWrite) {
-          // TODO: w may be a symbol we use exclusively for writing (such as an accumulator for reduce)
-          findDefinition(w) match {
-            case Some(TP(_, Reflect(_, u, _))) if mustMutable(u) => // ok
-            case o => 
-              if (!globalMutableSyms.contains(w)) {
-                printerr("error: write to non-mutable " + w + " -> " + o)
-                printerr("at " + ctx.line + ": " + z + "=" + zd)
-              }
-          }
-=======
         for (w <- u.mayWrite if !isWritableSym(w)) {
           printerr("error: write to non-mutable " + w + " -> " + findDefinition(w))
-          printerr("at " + z + "=" + zd)
->>>>>>> c047b54a
+          printerr("at " + ctx.line + ": " + z + "=" + zd)
         }
         // prevent sharing between mutable objects / disallow mutable escape for non read-only operations
         // make sure no mutable object becomes part of mutable result (in case of allocation)

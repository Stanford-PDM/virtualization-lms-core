--- conflicted
+++ resolved
@@ -8,15 +8,6 @@
 
 trait Blocks extends Expressions {
   
-<<<<<<< HEAD
-  case class Block[+T](val res: Exp[T]) { def Type: Manifest[T @uncheckedVariance] = res.Type } // variance ...  
-  
-}
-
-
-trait Effects extends Expressions with Blocks with Utils {
-  
-=======
   case class Block[+T](val res: Exp[T]) { def tp: Manifest[T @uncheckedVariance] = res.tp } // variance ...
   
   def blocks(e: Any): List[Block[Any]] = e match {
@@ -30,7 +21,6 @@
 
 trait Effects extends Expressions with Blocks with Utils {
   
->>>>>>> 0c659beb
   // TODO: transform over Summary currently lives in common/Base.scala. move it here?
   // --- context
 
@@ -311,10 +301,6 @@
   */
 
   protected override implicit def toAtom[T:Manifest](d: Def[T])(implicit pos: SourceContext): Exp[T] = {
-<<<<<<< HEAD
-    // are we depending on a variable? then we need to be serialized -> effect
-    reflectEffect(d, Pure())
-=======
 /*
     are we depending on a variable or mutable object? then we need to be serialized -> effect
 
@@ -340,7 +326,6 @@
       case _ => reflectEffect(d, Pure())
     }
     // reflectEffect(d, Pure())
->>>>>>> 0c659beb
   }
 
   def reflectMirrored[A:Manifest](zd: Reflect[A]): Exp[A] = {
@@ -508,11 +493,8 @@
 
   def pruneContext(ctx: List[Exp[Any]]): List[Exp[Any]] = ctx // TODO this doesn't work yet (because of loops!): filterNot { case Def(Reflect(_,u,_)) => mustOnlyRead(u) }
 
-<<<<<<< HEAD
-=======
   // reify the effects of an isolated block.
   // no assumptions about the current context remain valid.
->>>>>>> 0c659beb
   def reifyEffects[A:Manifest](block: => Exp[A]): Block[A] = {
     val save = context
     context = Nil
@@ -527,11 +509,8 @@
     if (deps.isEmpty && mustPure(summary)) Block(result) else Block(Reify(result, summary, pruneContext(deps))) // calls toAtom...
   }
 
-<<<<<<< HEAD
-=======
   // reify the effects of a block that is executed 'here' (if it is executed at all).
   // all assumptions about the current context carry over unchanged.
->>>>>>> 0c659beb
   def reifyEffectsHere[A:Manifest](block: => Exp[A]): Block[A] = {
     val save = context
     if (save eq null)

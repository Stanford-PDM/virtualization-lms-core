package scala.virtualization.lms
package internal

import util.GraphUtil
import scala.collection.mutable
import scala.annotation.unchecked.uncheckedVariance

trait Blocks extends Expressions {
  
  case class Block[+T](val res: Exp[T]) { def Type: Manifest[T @uncheckedVariance] = res.Type } // variance ...  
  
}


trait Effects extends Expressions with Blocks with Utils {
  
  // TODO: transform over Summary currently lives in common/Base.scala. move it here?
  // --- context

  type State = List[Exp[Any]] // TODO: maybe use TP instead to save lookup
  
  var context: State = _

  // --- class defs

  case class Reflect[+A](x:Def[A], summary: Summary, deps: List[Exp[Any]]) extends Def[A]
  case class Reify[A](x: Exp[A], summary: Summary, effects: List[Exp[Any]]) extends Def[A]

  // --- summary

  case class Summary(
    val maySimple: Boolean,
    val mstSimple: Boolean,
    val mayGlobal: Boolean,
    val mstGlobal: Boolean,
    val resAlloc: Boolean,
    val mayRead: List[Sym[Any]],
    val mstRead: List[Sym[Any]],
    val mayWrite: List[Sym[Any]],
    val mstWrite: List[Sym[Any]])
  
  def Pure() = new Summary(false,false,false,false,false,Nil,Nil,Nil,Nil)
  def Simple() = new Summary(true,true,false,false,false,Nil,Nil,Nil,Nil)
  def Global() = new Summary(false,false,true,true,false,Nil,Nil,Nil,Nil)
  def Alloc() = new Summary(false,false,false,false,true,Nil,Nil,Nil,Nil)
  
  def Read(v: List[Sym[Any]]) = new Summary(false,false,false,false,false,v.distinct,v.distinct,Nil,Nil)
  def Write(v: List[Sym[Any]]) = new Summary(false,false,false,false,false,Nil,Nil,v.distinct,v.distinct)

  def mayRead(u: Summary, a: List[Sym[Any]]): Boolean = u.mayGlobal || a.exists(u.mayRead contains _)
  def mayWrite(u: Summary, a: List[Sym[Any]]): Boolean = u.mayGlobal || a.exists(u.mayWrite contains _)

  def mustMutable(u: Summary): Boolean = u.resAlloc
  def mustPure(u: Summary): Boolean = u == Pure()
  def mustOnlyRead(u: Summary): Boolean = u == Pure().copy(mayRead=u.mayRead, mstRead=u.mstRead) // only reads allowed
  def mustIdempotent(u: Summary): Boolean = mustOnlyRead(u) // currently only reads are treated as idempotent



  def infix_orElse(u: Summary, v: Summary) = new Summary(
    u.maySimple || v.maySimple, u.mstSimple && v.mstSimple,
    u.mayGlobal || v.mayGlobal, u.mstGlobal && v.mstGlobal,
    false, //u.resAlloc && v.resAlloc, <--- if/then/else will not be mutable!
    (u.mayRead ++ v.mayRead).distinct, (u.mstRead intersect v.mstRead),
    (u.mayWrite ++ v.mayWrite).distinct, (u.mstWrite intersect v.mstWrite)
  )

  def infix_andAlso(u: Summary, v: Summary) = new Summary(
    u.maySimple || v.maySimple, u.mstSimple || v.mstSimple,
    u.mayGlobal || v.mayGlobal, u.mstGlobal || v.mstGlobal,
    u.resAlloc || v.resAlloc,
    (u.mayRead ++ v.mayRead).distinct, (u.mstRead ++ v.mstRead).distinct,
    (u.mayWrite ++ v.mayWrite).distinct, (u.mstWrite ++ v.mstWrite).distinct
  )
  
  def infix_andThen(u: Summary, v: Summary) = new Summary(
    u.maySimple || v.maySimple, u.mstSimple || v.mstSimple,
    u.mayGlobal || v.mayGlobal, u.mstGlobal || v.mstGlobal,
    v.resAlloc,
    (u.mayRead ++ v.mayRead).distinct, (u.mstRead ++ v.mstRead).distinct,
    (u.mayWrite ++ v.mayWrite).distinct, (u.mstWrite ++ v.mstWrite).distinct
  )

  def infix_star(u: Summary) = Pure() orElse u // any number of repetitions, including 0


  def summarizeEffects(e: Block[Any]) = e match {
    case Block(Def(Reify(_,u,_))) => u
//    case Def(Reflect(_,u,_)) => u
    case _ => Pure()
  }



  // --- reflect helpers

  override def syms(e: Any): List[Sym[Any]] = e match {
    case s: Summary => Nil // don't count effect summaries as dependencies!
    case _ => super.syms(e)
  }

  override def rsyms[T](e: Any)(f: Any => List[T]): List[T] = e match { // stack overflow ...
    case s: Summary => Nil // don't count effect summaries as dependencies!
    case _ => super.rsyms(e)(f)
  }

  override def symsFreq(e: Any): List[(Sym[Any], Double)] = e match {
    case s: Summary => Nil // don't count effect summaries as dependencies!
    case _ => super.symsFreq(e)
  }

  override def effectSyms(x: Any): List[Sym[Any]] = x match {
    case Def(Reify(y, u, es)) => es.asInstanceOf[List[Sym[Any]]]
    case _ => super.effectSyms(x)
  }

  def readSyms(e: Any): List[Sym[Any]] = e match {
    case Reflect(x, u, es) => readSyms(x) // ignore effect deps (they are not read!)
    case Reify(x, u, es) => 
      if (es contains x) Nil // FIXME this piece of logic is not clear. is it a special case for unit??
      else readSyms(x) // result of block is not read but passed through!
    case s: Sym[Any] => List(s)
    case p: Product => p.productIterator.toList.flatMap(readSyms(_))
    case _ => Nil
  }

  /*
    decisions to be made:
    1) does alias imply read? or are they separate?
    2) use a data structure to track transitive aliasing or recompute always?
  */


  /*
  
  the methods below define the sharing relation between the
  result of an operation and its arguments.
  
  how do i use them? what do i need to return?
  
  assume an operation foo:

  y = Foo(x)

  x should be returned in the following cases:

  x in aliasSyms(y)      if y = x      // if then else
  x in containSyms(y)    if *y = x     // array update
  x in extractSyms(y)    if y = *x     // array apply
  x in copySyms(y)       if *y = *x    // array clone
    
  y = x is to be understood as "y may be equal to x"
  *y = x as "dereferencing y (at some index) may return x"
  etc.
  
  */


  def aliasSyms(e: Any): List[Sym[Any]] = e match {
    case Reflect(x, u, es) => aliasSyms(x)
    case Reify(x, u, es) => syms(x)
    case s: Sym[Any] => List(s)
    case p: Product => p.productIterator.toList.flatMap(aliasSyms(_))
    case _ => Nil
  }  
  
  def containSyms(e: Any): List[Sym[Any]] = e match {
    case Reflect(x, u, es) => containSyms(x)
    case Reify(x, u, es) => Nil
    case s: Sym[Any] => Nil
    case p: Product => p.productIterator.toList.flatMap(containSyms(_))
    case _ => Nil
  }
  
  def extractSyms(e: Any): List[Sym[Any]] = e match {
    case Reflect(x, u, es) => extractSyms(x)
    case Reify(x, u, es) => Nil
    case s: Sym[Any] => Nil
    case p: Product => p.productIterator.toList.flatMap(extractSyms(_))
    case _ => Nil
  }

  def copySyms(e: Any): List[Sym[Any]] = e match {
    case Reflect(x, u, es) => copySyms(x)
    case Reify(x, u, es) => Nil
    case s: Sym[Any] => Nil
    case p: Product => p.productIterator.toList.flatMap(copySyms(_))
    case _ => Nil
  }


  def isPrimitiveType[T](m: Manifest[T]) = m.toString match {
    case "Byte" | "Char" | "Short" | "Int" | "Long" | "Float" | "Double" | "Boolean" | "Unit" => true
    case _ => false
  }
  
/*
  def allTransitiveAliases(start: Any): List[TP[Any]] = {
    def deps(st: List[Sym[Any]]): List[TP[Any]] = {
      val st1 = st filterNot (s => isPrimitiveType(s.Type))
      globalDefs.filter(st1 contains _.sym)
    }
    GraphUtil.stronglyConnectedComponents[TP[Any]](deps(aliasSyms(start)), t => deps(aliasSyms(t.rhs))).flatten.reverse
  }
*/
  
  def noPrim(sm: List[Sym[Any]]): List[Sym[Any]] = sm.filterNot(s=>isPrimitiveType(s.Type))
  
  /*
   TODO: switch back to graph based formulation -- this will not work for circular deps
  */
  
  val shallowAliasCache = new mutable.HashMap[Sym[Any], List[Sym[Any]]]
  val deepAliasCache = new mutable.HashMap[Sym[Any], List[Sym[Any]]]
  val allAliasCache = new mutable.HashMap[Sym[Any], List[Sym[Any]]]
  
  def utilLoadSymTP[T](s: Sym[T]) = if (!isPrimitiveType(s.Type)) globalDefs.filter(List(s) contains _.sym) else Nil
  def utilLoadSym[T](s: Sym[T]) = utilLoadSymTP(s).map(_.rhs)
  
  def shallowAliases(start: Any): List[Sym[Any]] = {
    val alias = noPrim(aliasSyms(start)) flatMap { a => a::shallowAliasCache.getOrElseUpdate(a, shallowAliases(utilLoadSym(a))) }
    val extract = noPrim(extractSyms(start)) flatMap { a => deepAliasCache.getOrElseUpdate(a, deepAliases(utilLoadSym(a))) }
    //println("shallowAliases("+start+") = "+alias+" ++ "+extract)
    (alias ++ extract).distinct
  }
  
  def deepAliases(start: Any): List[Sym[Any]] = {
    val alias = noPrim(aliasSyms(start)) flatMap { a => deepAliasCache.getOrElseUpdate(a, deepAliases(utilLoadSym(a))) }
    val copy = noPrim(copySyms(start)) flatMap { a => deepAliasCache.getOrElseUpdate(a, deepAliases(utilLoadSym(a))) }
    val contain = noPrim(containSyms(start)) flatMap { a => a::allAliasCache.getOrElseUpdate(a, allAliases(utilLoadSym(a))) }
    //println("aliasSyms("+start+") = "+aliasSyms(start) + "/" + noPrim(aliasSyms(start)))
    //println("copySyms("+start+") = "+copySyms(start) + "/" + noPrim(copySyms(start)))
    //println("containSyms("+start+") = "+containSyms(start) + "/" + noPrim(containSyms(start)))
    //println("deepAliases("+start+") = "+alias+" ++ "+copy+" ++ "+contain)
    (alias ++ copy ++ contain).distinct
  }

  def allAliases(start: Any): List[Sym[Any]] = {
    val r = (shallowAliases(start) ++ deepAliases(start)).distinct
    //printdbg("all aliases of " + start + ": " + r.mkString(", "))
    r
  }

  def allTransitiveAliases(start: Any): List[TP[Any]] = allAliases(start).flatMap(utilLoadSymTP)
  
  
  // TODO possible optimization: a mutable object never aliases another mutable object, so its inputs need not be followed
  
  // TODO: should include globalMutableSysms??
  
  def mutableTransitiveAliases(s: Any) = {
    allTransitiveAliases(s) collect { case TP(s2, Reflect(_, u, _)) if mustMutable(u) => s2 }
  }
  
  
  def getActuallyReadSyms[A](d: Def[A]) = {
    val bound = boundSyms(d)
    val r = readSyms(d).map{case Def(Reify(x,_,_)) => x case x => x} filterNot (bound contains _)
    //if (d.isInstanceOf[Reify[Any]] && r.nonEmpty) {
    //  println("** actually read: "+readSyms(d)+"\\"+bound+"="+r)
    //  println("** transitive shallow: " + shallowAliases(r))
    //  println("** transitive deep: " + deepAliases(r))
    //}
    r
  }
  
  def readMutableData[A](d: Def[A]) = {
    val bound = boundSyms(d)
    mutableTransitiveAliases(getActuallyReadSyms(d)) filterNot (bound contains _)
  }

  // --- reflect

  // TODO: should reflectEffect try to add Read(mutableInputs) as well ??? or just toAtom ???

  // REMARK: making toAtom context-dependent is quite a departure from the 
  // earlier design. there are a number of implications especially for mirroring.

  /*
    wrapping reads in a reflect can also have an unfortunate effect on rewritings.
    consider 
      val a = ...       // mutable
      val b = a.foo     // usually Foo(a) but now Reflect(Foo(a))
      val c = b.costly  // costly(Foo(a)) would simplify to Cheap(a), 
                        // but this ends up as Reflect(Costly(Foo(a))) instead of Reflect(Cheap(a))
    
    TODO: find a solution ...
  */

  protected override implicit def toAtom[T:Manifest](d: Def[T]): Exp[T] = {
/*
    // are we depending on a variable? then we need to be serialized -> effect
    val mutableInputs = readMutableData(d)
    reflectEffect(d, Read(mutableInputs)) // will call super.toAtom if mutableInput.isEmpty
*/
    reflectEffect(d, Pure())
  }

  def reflectMirrored[A:Manifest](zd: Reflect[A]): Exp[A] = {
    context.filter { case Def(d) if d == zd => true case _ => false }.reverse match {
      //case z::_ => z.asInstanceOf[Exp[A]]  -- unsafe: we don't have a tight context, so we might pick one from a flattened subcontext
      case _ => internalReflect(fresh[A], zd)
    }
  }

  def checkIllegalSharing(z: Exp[Any], mutableAliases: List[Sym[Any]]) {
    if (mutableAliases.nonEmpty) {
      val zd = z match { case Def(zd) => zd }
      printerr("error: illegal sharing of mutable objects " + mutableAliases.mkString(", "))
      printerr("at " + z + "=" + zd)
    }
  }
  
  def isWritableSym[A](w: Sym[A]): Boolean = {
    findDefinition(w) match {
      case Some(TP(_, Reflect(_, u, _))) if mustMutable(u) => true // ok
      case o => globalMutableSyms.contains(w)
    }
  }
  
  
  var globalMutableSyms: List[Sym[Any]] = Nil
  
  def reflectMutableSym[A](s: Sym[A]): Sym[A] = {
    assert(findDefinition(s).isEmpty)
    globalMutableSyms = globalMutableSyms :+ s
    s
  }

  def reflectMutable[A:Manifest](d: Def[A]): Exp[A] = {
    val z = reflectEffect(d, Alloc())

    val mutableAliases = mutableTransitiveAliases(d)
    checkIllegalSharing(z, mutableAliases)
    z
  }

  def reflectWrite[A:Manifest](write0: Exp[Any]*)(d: Def[A]): Exp[A] = {
    val write = write0.toList.asInstanceOf[List[Sym[Any]]] // should check...

    val z = reflectEffect(d, Write(write))

    val mutableAliases = mutableTransitiveAliases(d) filterNot (write contains _)
    checkIllegalSharing(z, mutableAliases)
    z
  }

  def reflectEffect[A:Manifest](x: Def[A]): Exp[A] = reflectEffect(x, Simple()) // simple effect (serialized with respect to other simples)

  def reflectEffect[A:Manifest](d: Def[A], u: Summary): Exp[A] = {
    // are we depending on a variable? then we need to be serialized -> effect
    val mutableInputs = readMutableData(d)
    reflectEffectInternal(d, u andAlso Read(mutableInputs)) // will call super.toAtom if mutableInput.isEmpty
  }
  
  def reflectEffectInternal[A:Manifest](x: Def[A], u: Summary): Exp[A] = {
    if (mustPure(u)) super.toAtom(x) else {
      // FIXME: reflecting mutable stuff *during mirroring* doesn't work right now...
      
      val deps = calculateDependencies(u)
      val zd = Reflect(x,u,deps)
      if (mustIdempotent(u)) {
        context find { case Def(d) => d == zd } map { _.asInstanceOf[Exp[A]] } getOrElse {
//        findDefinition(zd) map (_.sym) filter (context contains _) getOrElse { // local cse TODO: turn around and look at context first??
          val z = fresh[A]
          if (!x.toString.startsWith("ReadVar")) { // supress output for ReadVar
            printlog("promoting to effect: " + z + "=" + zd)
            for (w <- u.mayRead)
              printlog("depends on  " + w)
          }
          internalReflect(z, zd)
        }
      } else {
        val z = fresh[A]
        // make sure all writes go to allocs
        for (w <- u.mayWrite if !isWritableSym(w)) {
          printerr("error: write to non-mutable " + w + " -> " + findDefinition(w))
          printerr("at " + z + "=" + zd)
        }
        // prevent sharing between mutable objects / disallow mutable escape for non read-only operations
        // make sure no mutable object becomes part of mutable result (in case of allocation)
        // or is written to another mutable object (in case of write)
        /*
          val a = mzeros(100)
          val b = zeros(100)
          val c = if (..) {
            a.update
            b
          } else {
            a
          }
        
          PROBLEM: the whole if expr has summary mayWrite=List(a), mstWrite=Nil and allAliases=List(a,b)
          
          what is the right thing?
          - mutableAliases \ mstWrite <-- first try, but maybe to restrictive?
          - mutableAliases \ mayWrite <-- too permissive?
          - something else?
        
        */
        /*
        val mutableAliases = mutableTransitiveAliases(x) filterNot (u.mayWrite contains _)
        if (mutableAliases.nonEmpty) {
          printerr("error: illegal sharing of mutable objects " + mutableAliases.mkString(", "))
          printerr("at " + z + "=" + zd)
        }
        */
        internalReflect(z, zd)
      }
    }
  }
  
  def calculateDependencies(u: Summary): State = {
    if (u.mayGlobal) context else {
      val read = u.mayRead
      val write = u.mayWrite

      val readDeps = if (read.isEmpty) Nil else context filter { case e@Def(Reflect(_, u, _)) => mayWrite(u, read) || read.contains(e) }
      // TODO: write-on-read deps should be weak
      val writeDeps = if (write.isEmpty) Nil else context filter { case e@Def(Reflect(_, u, _)) => mayWrite(u, write) || mayRead(u, write) || read.contains(e) }
      val simpleDeps = if (!u.maySimple) Nil else context filter { case e@Def(Reflect(_, u, _)) => u.maySimple }
      val globalDeps = context filter { case e@Def(Reflect(_, u, _)) => u.mayGlobal }

      // TODO: optimize!!
      val allDeps = readDeps ++ writeDeps ++ simpleDeps ++ globalDeps
      context filter (allDeps contains _)
    }
  }

  def internalReflect[A](s: Sym[A], x: Reflect[A]): Sym[A] = {
    x match {
      case Reflect(Reify(_,_,_),_,_) =>
        printerr("error: reflecting a reify node.")
        printerr("at " + s + "=" + x)
      case _ => //ok
    }
    createDefinition(s, x)
    context :+= s
    s
  }
  

  // --- reify

  def summarizeAll(es: List[Exp[Any]]): Summary = {
<<<<<<< HEAD
    
    /* TODO: summary should not include reads/writes to vars allocated inside */
    
=======
    // compute an *external* summary for a seq of nodes
    // don't report any reads/writes on data allocated within the block
>>>>>>> 4d97f360
    var u = Pure()
    var ux = u
    var allocs: List[Exp[Any]] = Nil
    def clean(xs: List[Sym[Any]]) = xs.filterNot(allocs contains _)
    for (s@Def(Reflect(_, u2, _)) <- es) {
      if (mustMutable(u2)) allocs ::= s
      u = u andThen (u2.copy(mayRead = clean(u2.mayRead), mstRead = clean(u2.mstRead),
              mayWrite = clean(u2.mayWrite), mstWrite = clean(u2.mstWrite)))
      ux = ux andThen u2
    }
    //if (ux != u) printdbg("** effect summary reduced from "+ux+" to" + u)
    u
  }

  def pruneContext(ctx: List[Exp[Any]]): List[Exp[Any]] = ctx // TODO this doesn't work yet (because of loops!): filterNot { case Def(Reflect(_,u,_)) => mustOnlyRead(u) }

  def reifyEffects[A:Manifest](block: => Exp[A]): Block[A] = {
    val save = context
    context = Nil
    
    val result = block
    val deps = context
    val summary = summarizeAll(deps)
    context = save
    
    if (deps.isEmpty && mustPure(summary)) Block(result) else Block(Reify(result, summary, pruneContext(deps))) // calls toAtom...
  }

  def reifyEffectsHere[A:Manifest](block: => Exp[A]): Block[A] = {
    val save = context
    if (save eq null)
      context = Nil
    
    val result = block

    if ((save ne null) && context.take(save.length) != save) // TODO: use splitAt
      printerr("error: 'here' effects must leave outer information intact: " + save + " is not a prefix of " + context)

    val deps = if (save eq null) context else context.drop(save.length)
    
    val summary = summarizeAll(deps)
    context = save
    
    if (deps.isEmpty && mustPure(summary)) Block(result) else Block(Reify(result, summary, pruneContext(deps))) // calls toAtom...
  }

  // --- bookkeping

  override def reset = {
    shallowAliasCache.clear()
    deepAliasCache.clear()
    allAliasCache.clear()
    globalMutableSyms = Nil
    context = null
    super.reset
  }

}<|MERGE_RESOLUTION|>--- conflicted
+++ resolved
@@ -49,6 +49,7 @@
 
   def mayRead(u: Summary, a: List[Sym[Any]]): Boolean = u.mayGlobal || a.exists(u.mayRead contains _)
   def mayWrite(u: Summary, a: List[Sym[Any]]): Boolean = u.mayGlobal || a.exists(u.mayWrite contains _)
+  def maySimple(u: Summary): Boolean = u.mayGlobal || u.maySimple
 
   def mustMutable(u: Summary): Boolean = u.resAlloc
   def mustPure(u: Summary): Boolean = u == Pure()
@@ -443,14 +444,8 @@
   // --- reify
 
   def summarizeAll(es: List[Exp[Any]]): Summary = {
-<<<<<<< HEAD
-    
-    /* TODO: summary should not include reads/writes to vars allocated inside */
-    
-=======
     // compute an *external* summary for a seq of nodes
     // don't report any reads/writes on data allocated within the block
->>>>>>> 4d97f360
     var u = Pure()
     var ux = u
     var allocs: List[Exp[Any]] = Nil

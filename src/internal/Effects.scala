--- conflicted
+++ resolved
@@ -2,75 +2,70 @@
 package internal
 
 import scala.reflect.SourceContext
-import util.GraphUtil
-import scala.collection.mutable
-import scala.annotation.unchecked.uncheckedVariance
-
-trait Blocks extends Expressions {
-<<<<<<< HEAD
-
-  case class Block[+T](val res: Exp[T]) {
-    def tp: Manifest[T @uncheckedVariance] = res.tp
-    // override def toString = s"blk_$res"
-  } // variance ...
-
-=======
-  
-  case class Block[+T](val res: Exp[T]) { def tp: Typ[T @uncheckedVariance] = res.tp } // variance ...
-  
->>>>>>> dba967b7
-  def blocks(e: Any): List[Block[Any]] = e match {
-    case b: Block[Any] => List(b)
-    case p: Product => p.productIterator.toList.flatMap(blocks(_))
-    case _ => Nil
-  }
-
-}
-
-
-trait Effects extends Expressions with Blocks {
-
-  // TODO: transform over Summary currently lives in common/Base.scala. move it here?
+import scala.collection.mutable.ListBuffer
+import scala.collection.mutable.HashMap
+
+trait Effects extends Expressions with Syms {
   // --- context
-
-  type State = List[Exp[Any]] // TODO: maybe use TP instead to save lookup
+  type State = List[Exp[Any]]  // TODO: maybe use TP instead to save lookup
 
   var context: State = _
-
   var conditionalScope = false // used to construct Control nodes
-
-  // --- class defs
-
-  case class Reflect[+A](x:Def[A], summary: Summary, deps: List[Exp[Any]]) extends Def[A]
-  case class Reify[A](x: Exp[A], summary: Summary, effects: List[Exp[Any]]) extends Def[A]
-
-  object EatReflect {
-    def unapply(d: Any): Option[Any] = d match {
-      case Reflect(inner, _, _) => Some(inner)
-      case _ => Some(d)
-    }
-  }
-
+  var globalMutableSyms: List[Sym[Any]] = Nil
+  
   // --- summary
-
   case class Summary(
-    val maySimple: Boolean,
-    val mstSimple: Boolean,
-    val mayGlobal: Boolean,
-    val mstGlobal: Boolean,
-    val resAlloc: Boolean,
-    val control: Boolean,
-    val mayRead: List[Sym[Any]],
-    val mstRead: List[Sym[Any]],
-    val mayWrite: List[Sym[Any]],
-    val mstWrite: List[Sym[Any]])
-
+    maySimple: Boolean,
+    mstSimple: Boolean,
+    mayGlobal: Boolean,
+    mstGlobal: Boolean,
+    resAlloc: Boolean,
+    control: Boolean,
+    mayRead: List[Sym[Any]],
+    mstRead: List[Sym[Any]],
+    mayWrite: List[Sym[Any]],
+    mstWrite: List[Sym[Any]]
+  ) {
+    def orElse(that: Summary) = new Summary (
+      this.maySimple || that.maySimple, this.mstSimple && that.mstSimple,
+	    this.mayGlobal || that.mayGlobal, this.mstGlobal && that.mstGlobal,
+	    false, //u.resAlloc && v.resAlloc, <--- if/then/else will not be mutable!
+	    this.control || that.control,
+	    (this.mayRead ++ that.mayRead).distinct, (this.mstRead intersect that.mstRead),
+	    (this.mayWrite ++ that.mayWrite).distinct, (this.mstWrite intersect that.mstWrite)
+	  )
+    def andAlso(that: Summary) = new Summary (
+      this.maySimple || that.maySimple, this.mstSimple || that.mstSimple,
+      this.mayGlobal || that.mayGlobal, this.mstGlobal || that.mstGlobal,
+      this.resAlloc || that.resAlloc,
+      this.control || that.control,
+      (this.mayRead ++ that.mayRead).distinct, (this.mstRead ++ that.mstRead).distinct,
+      (this.mayWrite ++ that.mayWrite).distinct, (this.mstWrite ++ that.mstWrite).distinct
+    )
+    def andThen(that: Summary) = new Summary (
+      this.maySimple || that.maySimple, this.mstSimple || that.mstSimple,
+      this.mayGlobal || that.mayGlobal, this.mstGlobal || that.mstGlobal,
+      that.resAlloc,
+      this.control || that.control,
+      (this.mayRead ++ that.mayRead).distinct, (this.mstRead ++ that.mstRead).distinct,
+      (this.mayWrite ++ that.mayWrite).distinct, (this.mstWrite ++ that.mstWrite).distinct
+    )
+    def star = Pure() orElse this // any number of repetitions, including 0
+    
+    def withoutControl = new Summary (
+      maySimple, mstSimple,
+      mayGlobal, mstGlobal,
+      resAlloc,
+      false,
+      mayRead, mstRead,
+      mayWrite, mstWrite
+    )
+  }
   def Pure() = new Summary(false,false,false,false,false,false,Nil,Nil,Nil,Nil)
   def Simple() = new Summary(true,true,false,false,false,false,Nil,Nil,Nil,Nil)
   def Global() = new Summary(false,false,true,true,false,false,Nil,Nil,Nil,Nil)
   def Alloc() = new Summary(false,false,false,false,true,false,Nil,Nil,Nil,Nil)
   def Control() = new Summary(false,false,false,false,false,true,Nil,Nil,Nil,Nil)
-
   def Read(v: List[Sym[Any]]) = new Summary(false,false,false,false,false,false,v.distinct,v.distinct,Nil,Nil)
   def Write(v: List[Sym[Any]]) = new Summary(false,false,false,false,false,false,Nil,Nil,v.distinct,v.distinct)
 
@@ -82,66 +77,32 @@
   def mustPure(u: Summary): Boolean = u == Pure()
   def mustOnlyRead(u: Summary): Boolean = u == Pure().copy(mayRead=u.mayRead, mstRead=u.mstRead) // only reads allowed
   def mustIdempotent(u: Summary): Boolean = mustOnlyRead(u) // currently only reads are treated as idempotent
-
-
-
-  def infix_orElse(u: Summary, v: Summary) = new Summary(
-    u.maySimple || v.maySimple, u.mstSimple && v.mstSimple,
-    u.mayGlobal || v.mayGlobal, u.mstGlobal && v.mstGlobal,
-    false, //u.resAlloc && v.resAlloc, <--- if/then/else will not be mutable!
-    u.control || v.control,
-    (u.mayRead ++ v.mayRead).distinct, (u.mstRead intersect v.mstRead),
-    (u.mayWrite ++ v.mayWrite).distinct, (u.mstWrite intersect v.mstWrite)
-  )
-
-  def infix_andAlso(u: Summary, v: Summary) = new Summary(
-    u.maySimple || v.maySimple, u.mstSimple || v.mstSimple,
-    u.mayGlobal || v.mayGlobal, u.mstGlobal || v.mstGlobal,
-    u.resAlloc || v.resAlloc,
-    u.control || v.control,
-    (u.mayRead ++ v.mayRead).distinct, (u.mstRead ++ v.mstRead).distinct,
-    (u.mayWrite ++ v.mayWrite).distinct, (u.mstWrite ++ v.mstWrite).distinct
-  )
-
-  def infix_andThen(u: Summary, v: Summary) = new Summary(
-    u.maySimple || v.maySimple, u.mstSimple || v.mstSimple,
-    u.mayGlobal || v.mayGlobal, u.mstGlobal || v.mstGlobal,
-    v.resAlloc,
-    u.control || v.control,
-    (u.mayRead ++ v.mayRead).distinct, (u.mstRead ++ v.mstRead).distinct,
-    (u.mayWrite ++ v.mayWrite).distinct, (u.mstWrite ++ v.mstWrite).distinct
-  )
-
-  def infix_star(u: Summary) = Pure() orElse u // any number of repetitions, including 0
-
-  def infix_withoutControl(u: Summary) = new Summary(
-    u.maySimple, u.mstSimple,
-    u.mayGlobal, u.mstGlobal,
-    u.resAlloc,
-    false,
-    u.mayRead, u.mstRead,
-    u.mayWrite, u.mstWrite
-  )
-
+  
+  // --- class definitions
+  case class Reflect[+A](x:Def[A], summary: Summary, deps: List[Exp[Any]]) extends Def[A]
+  case class Reify[A](x: Exp[A], summary: Summary, effects: List[Exp[Any]]) extends Def[A]
+
+  object EatReflect {
+    def unapply(d: Any): Option[Any] = d match {
+      case Reflect(inner, _, _) => Some(inner)
+      case _ => Some(d)
+    }
+  }
+  
   def summarizeEffects(e: Block[Any]) = e match {
     case Block(Def(Reify(_,u,_))) => u
-//    case Def(Reflect(_,u,_)) => u
     case _ => Pure()
   }
-
-
-
-  // --- reflect helpers
-
+  
+  // --- Reflect helpers
   def controlDep(x: Exp[Any]) = x match {
     case Def(Reflect(y,u,es)) if u == Control() => true
     case _ => false
   }
 
-  // performance hotspot
+  // performance hot spot: this is the same as: es.filterNot(controlDep).flatMap(syms)
   def nonControlSyms[R](es: List[Exp[Any]], ss: Any => List[R]): List[R] = {
-    // es.filterNot(controlDep).flatMap(syms)
-    val out = new mutable.ListBuffer[R]
+    val out = new ListBuffer[R]
     var it = es.iterator
     while (it.hasNext) {
       val e = it.next()
@@ -149,186 +110,74 @@
     }
     out.result
   }
-
-  override def syms(e: Any): List[Sym[Any]] = e match {
-    case s: Summary => Nil // don't count effect summaries as dependencies!
-
-    // enable DCE of reflect nodes if they are only control dependencies
-    case Reflect(x,u,es) if addControlDeps => syms(x) ::: nonControlSyms(es, syms)
-    case Reify(x,u,es) if addControlDeps => syms(x) ::: nonControlSyms(es, syms)
-    case _ => super.syms(e)
-  }
-
-  override def rsyms[T](e: Any)(f: Any => List[T]): List[T] = e match { // stack overflow ...
-    case s: Summary => Nil // don't count effect summaries as dependencies!
-    case _ => super.rsyms(e)(f)
-  }
-
-  override def symsFreq(e: Any): List[(Sym[Any], Double)] = e match {
-    case s: Summary => Nil // don't count effect summaries as dependencies!
-
-    // enable DCE of reflect nodes if they are only control dependencies
-    case Reflect(x,u,es) if addControlDeps => symsFreq(x) ::: nonControlSyms(es, symsFreq)
-    case Reify(x,u,es) if addControlDeps => symsFreq(x) ::: nonControlSyms(es, symsFreq)
-    case _ => super.symsFreq(e)
-  }
-
-  override def effectSyms(x: Any): List[Sym[Any]] = x match {
-    case Def(Reify(y, u, es)) => es.asInstanceOf[List[Sym[Any]]]
-    case _ => super.effectSyms(x)
-  }
-
-  def readSyms(e: Any): List[Sym[Any]] = e match {
-    case Reflect(x, u, es) => readSyms(x) // ignore effect deps (they are not read!)
-    case Reify(x, u, es) =>
-      // in general: the result of a block is not read but passed through.
-      // FIXME this piece of logic is not clear. is it a special case for unit??
-      // it looks like this was introduced to prevent the Reify to be reflected
-      // if x is a mutable object defined within the block.
-      // TODO the globalMutableSyms part was added later (June 2012) -- make sure it does the right thing
-      if ((es contains x) || (globalMutableSyms contains x)) Nil
-      else readSyms(x)
-    case s: Sym[Any] => List(s)
-    case p: Product => p.productIterator.toList.flatMap(readSyms(_))
-    case _ => Nil
-  }
-
+  
+  /**
+   * Remove an intermediate (dead) symbol from local def table, global def table,
+   * and context symbol list. Needed to keep intermediate steps from causing 
+   * code duplication by getting into Reflect/Reify node symbol lists
+   * FIXME: Does NOT remove from symbol table - should it?
+   * FIXME: This is rather hacky - is there API for this kind of thing?
+   */
+  def scrubSym(sym: Sym[Any]) = {
+    def scrubIntermediateSym(stms: List[Stm]) = stms filterNot {
+      case TP(lhs,rhs) => (lhs == sym)
+      case _ => false
+    }
+    localDefs = scrubIntermediateSym(localDefs)
+    globalDefs = scrubIntermediateSym(globalDefs)
+    context = context filterNot {s => s == sym}
+  }
+
+  // --- Aliasing
   /*
-    decisions to be made:
-    1) does alias imply read? or are they separate?
-    2) use a data structure to track transitive aliasing or recompute always?
+   TODO: switch back to graph based formulation -- this will not work for circular dependencies
   */
-
-
-  /*
-
-  the methods below define the sharing relation between the
-  result of an operation and its arguments.
-
-  how do i use them? what do i need to return?
-
-  assume an operation foo:
-
-  y = Foo(x)
-
-  x should be returned in the following cases:
-
-  x in aliasSyms(y)      if y = x      // if then else
-  x in containSyms(y)    if *y = x     // array update
-  x in extractSyms(y)    if y = *x     // array apply
-  x in copySyms(y)       if *y = *x    // array clone
-
-  y = x is to be understood as "y may be equal to x"
-  *y = x as "dereferencing y (at some index) may return x"
-  etc.
-
-  */
-
-  def aliasSyms(e: Any): List[Sym[Any]] = e match {
-    case Reflect(x, u, es) => aliasSyms(x)
-    case Reify(x, u, es) => syms(x)
-    case s: Sym[Any] => List(s)
-    case p: Product => p.productIterator.toList.flatMap(aliasSyms(_))
-    case _ => Nil
-  }
-
-  def containSyms(e: Any): List[Sym[Any]] = e match {
-    case Reflect(x, u, es) => containSyms(x)
-    case Reify(x, u, es) => Nil
-    case s: Sym[Any] => Nil
-    case p: Product => p.productIterator.toList.flatMap(containSyms(_))
-    case _ => Nil
-  }
-
-  def extractSyms(e: Any): List[Sym[Any]] = e match {
-    case Reflect(x, u, es) => extractSyms(x)
-    case Reify(x, u, es) => Nil
-    case s: Sym[Any] => Nil
-    case p: Product => p.productIterator.toList.flatMap(extractSyms(_))
-    case _ => Nil
-  }
-
-  def copySyms(e: Any): List[Sym[Any]] = e match {
-    case Reflect(x, u, es) => copySyms(x)
-    case Reify(x, u, es) => Nil
-    case s: Sym[Any] => Nil
-    case p: Product => p.productIterator.toList.flatMap(copySyms(_))
-    case _ => Nil
-  }
-
-
-  def isPrimitiveType[T](m: Typ[T]) = m.toString match {
-    case "Byte" | "Char" | "Short" | "Int" | "Long" | "Float" | "Double" | "Boolean" | "Unit" => true
-    case _ => false
-  }
-
-/*
-  def allTransitiveAliases(start: Any): List[TP[Any]] = {
-    def deps(st: List[Sym[Any]]): List[TP[Any]] = {
-      val st1 = st filterNot (s => isPrimitiveType(s.tp))
-      globalDefs.filter(st1 contains _.sym)
-    }
-    GraphUtil.stronglyConnectedComponents[TP[Any]](deps(aliasSyms(start)), t => deps(aliasSyms(t.rhs))).flatten.reverse
-  }
-*/
-
-  def noPrim(sm: List[Sym[Any]]): List[Sym[Any]] = sm.filterNot(s=>isPrimitiveType(s.tp))
-
-  /*
-   TODO: switch back to graph based formulation -- this will not work for circular deps
-  */
-
-  /* CacheMode allows the cache to be configured (i.e. invalidated under certain conditions). Use with caution. */
-  abstract class AliasCacheMode
-  object defaultAliasMode extends AliasCacheMode
-
-  val shallowAliasCache = new mutable.HashMap[(Sym[Any],AliasCacheMode), List[Sym[Any]]]
-  val deepAliasCache = new mutable.HashMap[(Sym[Any],AliasCacheMode), List[Sym[Any]]]
-  val allAliasCache = new mutable.HashMap[(Sym[Any],AliasCacheMode), List[Sym[Any]]]
-
-  def utilLoadStm[T](s: Sym[T]) = if (!isPrimitiveType(s.tp)) /*globalDefs.filter{e => e.lhs contains s}*/ findDefinition(s).toList else Nil
+  val shallowAliasCache = new HashMap[Sym[Any], List[Sym[Any]]]
+  val deepAliasCache = new HashMap[Sym[Any], List[Sym[Any]]]
+  val allAliasCache = new HashMap[Sym[Any], List[Sym[Any]]]
+  
+  def utilLoadStm[T](s: Sym[T]) = if (!isPrimitiveType(s.tp)) /*globalDefs.filter{e => e.lhs contains s}*/ findStm(s).toList else Nil
   def utilLoadStms(s: List[Sym[Any]]) = s.flatMap(utilLoadStm)
   def utilLoadSym[T](s: Sym[T]) = utilLoadStm(s).map(_.rhs)
-
-  def shallowAliases(start: Any, mode: AliasCacheMode = defaultAliasMode): List[Sym[Any]] = {
-    val alias = noPrim(aliasSyms(start)) flatMap { a => a::shallowAliasCache.getOrElseUpdate((a,mode), shallowAliases(utilLoadSym(a),mode)) }
-    val extract = noPrim(extractSyms(start)) flatMap { a => deepAliasCache.getOrElseUpdate((a,mode), deepAliases(utilLoadSym(a),mode)) }
+  
+  def shallowAliases(start: Any): List[Sym[Any]] = {
+    val alias = noPrim(aliasSyms(start)) flatMap { a => a::shallowAliasCache.getOrElseUpdate(a, shallowAliases(utilLoadSym(a))) }
+    val extract = noPrim(extractSyms(start)) flatMap { a => deepAliasCache.getOrElseUpdate(a, deepAliases(utilLoadSym(a))) }
     //println("shallowAliases("+start+") = "+alias+" ++ "+extract)
     (alias ++ extract).distinct
   }
-
-  def deepAliases(start: Any, mode: AliasCacheMode = defaultAliasMode): List[Sym[Any]] = {
-    val alias = noPrim(aliasSyms(start)) flatMap { a => deepAliasCache.getOrElseUpdate((a,mode), deepAliases(utilLoadSym(a),mode)) }
-    val copy = noPrim(copySyms(start)) flatMap { a => deepAliasCache.getOrElseUpdate((a,mode), deepAliases(utilLoadSym(a),mode)) }
-    val contain = noPrim(containSyms(start)) flatMap { a => a::allAliasCache.getOrElseUpdate((a,mode), allAliases(utilLoadSym(a),mode)) }
-    val extract = noPrim(extractSyms(start)) flatMap { a => deepAliasCache.getOrElseUpdate((a,mode), deepAliases(utilLoadSym(a),mode)) }
+  
+  def deepAliases(start: Any): List[Sym[Any]] = {
+    val alias = noPrim(aliasSyms(start)) flatMap { a => deepAliasCache.getOrElseUpdate(a, deepAliases(utilLoadSym(a))) }
+    val copy = noPrim(copySyms(start)) flatMap { a => deepAliasCache.getOrElseUpdate(a, deepAliases(utilLoadSym(a))) }
+    val contain = noPrim(containSyms(start)) flatMap { a => a::allAliasCache.getOrElseUpdate(a, allAliases(utilLoadSym(a))) }
     //println("aliasSyms("+start+") = "+aliasSyms(start) + "/" + noPrim(aliasSyms(start)))
     //println("copySyms("+start+") = "+copySyms(start) + "/" + noPrim(copySyms(start)))
     //println("containSyms("+start+") = "+containSyms(start) + "/" + noPrim(containSyms(start)))
     //println("deepAliases("+start+") = "+alias+" ++ "+copy+" ++ "+contain)
-    (alias ++ copy ++ contain ++ extract).distinct
-  }
-
-
-  def allAliases(start: Any, mode: AliasCacheMode = defaultAliasMode): List[Sym[Any]] = {
-    val r = (shallowAliases(start,mode) ++ deepAliases(start,mode)).distinct
+    (alias ++ copy ++ contain).distinct
+  }
+
+
+  def allAliases(start: Any): List[Sym[Any]] = {
+    val r = (shallowAliases(start) ++ deepAliases(start)).distinct
     //printdbg("all aliases of " + start + ": " + r.mkString(", "))
     r
   }
 
   //def allTransitiveAliases(start: Any): List[Stm] = utilLoadStms(allAliases(start))
   //def transitiveAliases(start: List[Sym[Any]]): List[Stm] = start.flatMap(utilLoadSymTP)
-
+  
   // TODO possible optimization: a mutable object never aliases another mutable object, so its inputs need not be followed
-
+  
   def mutableTransitiveAliases(s: Any) = {
     val aliases = allAliases(s)
     val bareMutableSyms = aliases filter { o => globalMutableSyms.contains(o) }
     val definedMutableSyms = utilLoadStms(aliases) collect { case TP(s2, Reflect(_, u, _)) if mustMutable(u) => s2 }
     bareMutableSyms ++ definedMutableSyms
   }
-
-
+  
+  
   def getActuallyReadSyms[A](d: Def[A]) = {
     val bound = boundSyms(d)
     val r = readSyms(d).map{case Def(Reify(x,_,_)) => x case x => x} filterNot (bound contains _)
@@ -339,111 +188,63 @@
     //}
     r
   }
-
+  
   def readMutableData[A](d: Def[A]) = {
     val bound = boundSyms(d)
     mutableTransitiveAliases(getActuallyReadSyms(d)) filterNot (bound contains _)
   }
-
-  // --- reflect
-
-  // REMARK: making toAtom context-dependent is quite a departure from the
-  // earlier design. there are a number of implications especially for mirroring.
-
+  
+  // --- Reflection
   /*
-    wrapping reads in a reflect can also have an unfortunate effect on rewritings.
-    consider
-      val a = ...       // mutable
-      val b = a.foo     // usually Foo(a) but now Reflect(Foo(a))
-      val c = b.costly  // costly(Foo(a)) would simplify to Cheap(a),
-                        // but this ends up as Reflect(Costly(Reflect(Foo(a)))) instead of Reflect(Cheap(a))
-
-    of course this is unsafe in general but there might be cases that are definitely save.
+    are we depending on a variable or mutable object? then we need to be serialized -> effect
+    the call chain goes like this:
+      reflect
+      reflectEffect(Pure())       // figure out dependencies on mutable objects
+      reflectEffectInternal(u)    // extended summary Pure() -> u
+        findOrCreateDefinitionExp // if summary is still pure
+        createReflectDefinition   // if summary is not pure
   */
-
-  protected override implicit def toAtom[T:Typ](d: Def[T])(implicit pos: SourceContext): Exp[T] = {
-/*
-    are we depending on a variable or mutable object? then we need to be serialized -> effect
-
-    the call chain goes like this:
-
-      toAtom
-      reflectEffect(Pure())      // figure out dependencies on mutable objects
-      reflectEffectInternal(u)   // extended summary Pure() -> u
-        super.toAtom             // if summary is still pure
-        createReflectDefinition  // if summary is not pure
-*/
+  protected def reflect[T:Typ](d: Def[T])(implicit ctx: SourceContext): Exp[T] = {
     // warn if type is Any. TODO: make optional, sometimes Exp[Any] is fine
-<<<<<<< HEAD
-    if (manifest[T] == manifest[Any]) printlog("warning: possible missing mtype call - toAtom with Def of type Any " + d)
-
-=======
-    if (typ[T] == ManifestTyp(manifest[Any])) printlog("warning: possible missing mtype call - toAtom with Def of type Any " + d)
+    if (typ[T] == manifestTyp[Any]) cwarn("Possible missing mtype call - toAtom with Def of type Any " + d)
     
->>>>>>> dba967b7
     // AKS NOTE: this was removed on 6/27/12, but it is still a problem in OptiML apps without it,
     // so I'm putting it back until we can get it resolved properly.
     d match {
-      case Reify(x,_,_) =>
-        // aks: this became a problem after adding global mutable vars to the read deps list. what is the proper way of handling this?
-        // specifically, if we return the reified version of a mutable bound var, we get a Reflect(Reify(..)) error, e.g. mutable Sum
-        // printlog("ignoring read of Reify(): " + d)
-        super.toAtom(d)
+      case Reify(x,_,_) => toAtom(d)
+      case _ if conditionalScope && addControlDeps => reflectEffect(d, Control())
       case _ => reflectEffect(d, Pure())
     }
-    // reflectEffect(d, Pure())
-  }
-
-  def reflectMirrored[A:Typ](zd: Reflect[A])(implicit pos: SourceContext): Exp[A] = {
+  }
+  protected def reflectPure[T:Typ](d: Def[T])(implicit ctx: SourceContext): Exp[T] = reflect(d)
+  
+  /* Reflect a node during mirroring */
+  def reflectMirrored[A:Typ](zd: Reflect[A])(implicit ctx: SourceContext): Exp[A] = {
     checkContext()
     // warn if type is Any. TODO: make optional, sometimes Exp[Any] is fine
-    if (typ[A] == ManifestTyp(manifest[Any])) printlog("warning: possible missing mtype call - reflectMirrored with Def of type Any: " + zd)
+    if (typ[A] == manifestTyp[Any]) cwarn("Possible missing mtype call - reflectMirrored with Def of type Any: " + zd)
     context.filter { case Def(d) if d == zd => true case _ => false }.reverse match {
-      //case z::_ => z.asInstanceOf[Exp[A]]  -- unsafe: we don't have a tight context, so we might pick one from a flattened subcontext
-      case _ => createReflectDefinition(fresh[A].withPos(List(pos)), zd)
-    }
-  }
-
-  def checkIllegalSharing(z: Exp[Any], mutableAliases: List[Sym[Any]]) {
-    if (mutableAliases.nonEmpty) {
-      val zd = z match { case Def(zd) => zd }
-      printerr("error: illegal sharing of mutable objects " + mutableAliases.mkString(", "))
-      printerr("at " + z + "=" + zd)
-      printsrc("in " + quotePos(z))
-      //printerr(quotePos(z.pos) + ": attempted to create illegal alias of mutable objects " + mutableAliases.mkString(", ") + "\n\t" +
-      //         quoteCode(z.pos).getOrElse(strDef(z)))
-    }
-  }
-
-  def isWritableSym[A](w: Sym[A]): Boolean = {
-    findDefinition(w) match {
-      case Some(TP(_, Reflect(_, u, _))) if mustMutable(u) => true // ok
-      case o => globalMutableSyms.contains(w)
-    }
-  }
-  def isMutable(e: Exp[Any]): Boolean = e match {
-    case s: Sym[_] => isWritableSym(s)
-    case _ => false
-  }
-
-
-  var globalMutableSyms: List[Sym[Any]] = Nil
-
+      case _ => createReflectStm(fresh[A], zd)
+    }
+  }
+  
+  /* Reflect a mutable bound symbol - add to global mutable symbols list */
   def reflectMutableSym[A](s: Sym[A]): Sym[A] = {
-    assert(findDefinition(s).isEmpty)
+    assert(findStm(s).isEmpty) // 
     globalMutableSyms = globalMutableSyms :+ s
     s
   }
 
-  def reflectMutable[A:Typ](d: Def[A])(implicit pos: SourceContext): Exp[A] = {
+  /* Reflect a mutable node */
+  def reflectMutable[A:Typ](d: Def[A])(implicit ctx: SourceContext): Exp[A] = {
     val z = reflectEffect(d, Alloc())
-
     val mutableAliases = mutableTransitiveAliases(d)
     checkIllegalSharing(z, mutableAliases)
     z
   }
 
-  def reflectWrite[A:Typ](write0: Exp[Any]*)(d: Def[A])(implicit pos: SourceContext): Exp[A] = {
+  /* Reflect a writer node */
+  def reflectWrite[A:Typ](write0: Exp[Any]*)(d: Def[A])(implicit ctx: SourceContext): Exp[A] = {
     val write = write0.toList.asInstanceOf[List[Sym[Any]]] // should check...
 
     val z = reflectEffect(d, Write(write))
@@ -453,76 +254,74 @@
     z
   }
 
-  def reflectEffect[A:Typ](x: Def[A])(implicit pos: SourceContext): Exp[A] = reflectEffect(x, Simple()) // simple effect (serialized with respect to other simples)
-
-  def reflectEffect[A:Typ](d: Def[A], u: Summary)(implicit pos: SourceContext): Exp[A] = {
+  /* Reflect a simple effect (serialized with respect to other simples) */
+  def reflectEffect[A:Typ](x: Def[A])(implicit ctx: SourceContext): Exp[A] = reflectEffect(x, Simple()) 
+  
+  /* Reflect a node with a given effect summary */
+  def reflectEffect[A:Typ](d: Def[A], u: Summary)(implicit ctx: SourceContext): Exp[A] = {
     // are we depending on a variable? then we need to be serialized -> effect
     val mutableInputs = readMutableData(d)
-    val control = if (conditionalScope && addControlDeps) Control() else Pure()
-    reflectEffectInternal(d, u andAlso Read(mutableInputs) andAlso control) // will call super.toAtom if pure
-  }
-<<<<<<< HEAD
-
-  def reflectEffectInternal[A:Manifest](x: Def[A], u: Summary)(implicit pos: SourceContext): Exp[A] = {
-=======
-  
-  def reflectEffectInternal[A:Typ](x: Def[A], u: Summary)(implicit pos: SourceContext): Exp[A] = {
->>>>>>> dba967b7
-    if (mustPure(u)) super.toAtom(x) else {
+    reflectEffectInternal(d, u andAlso Read(mutableInputs)) // will call super.toAtom if mutableInput.isEmpty
+  }
+ 
+  /*
+   * prevent sharing between mutable objects / disallow mutable escape for non read-only operations
+   * make sure no mutable object becomes part of mutable result (in case of allocation)
+   * or is written to another mutable object (in case of write)
+   *
+   * val a = mzeros(100)
+   * val b = zeros(100)
+   * val c = if (..) {
+   * 			a.update
+   *    		b 
+   *      	 } 
+   *         else { a }
+   *         
+   * PROBLEM: the whole if Exp has summary mayWrite=List(a), mstWrite=Nil and allAliases=List(a,b)
+   * what is the right thing?
+   * - mutableAliases \ mstWrite <-- first try, but maybe to restrictive?
+   * - mutableAliases \ mayWrite <-- too permissive?
+   * - something else?
+   */
+  def reflectEffectInternal[A:Typ](x: Def[A], u: Summary)(implicit ctx: SourceContext): Exp[A] = {
+    if (mustPure(u)) reflect(x) else {
       checkContext()
       // NOTE: reflecting mutable stuff *during mirroring* doesn't work right now.
-
-      // FIXME: Reflect(Reflect(ObjectUnsafeImmutable(..))) on delite
       assert(!x.isInstanceOf[Reflect[_]], x)
 
       val deps = calculateDependencies(u)
       val zd = Reflect(x,u,deps)
       if (mustIdempotent(u)) {
         context find { case Def(d) => d == zd } map { _.asInstanceOf[Exp[A]] } getOrElse {
-//        findDefinition(zd) map (_.sym) filter (context contains _) getOrElse { // local cse TODO: turn around and look at context first??
-          val z = fresh[A](List(pos))
-          if (!x.toString.startsWith("ReadVar")) { // supress output for ReadVar
-            printlog("promoting to effect: " + z + "=" + zd)
-            for (w <- u.mayRead)
-              printlog("depends on  " + w)
-          }
-          createReflectDefinition(z, zd)
+          val z = fresh[A]
+          createReflectStm(z, zd)
         }
-      } else {
-        val z = fresh[A](List(pos))
+      } 
+      else {
+        val z = fresh[A]
         // make sure all writes go to allocs
-        for (w <- u.mayWrite if !isWritableSym(w)) {
-          printerr("error: write to non-mutable " + w + " -> " + findDefinition(w))
-          printerr("at " + z + "=" + zd)
-          printsrc("in " + quotePos(z))
-          //printerr(quotePos(List(pos)) + ": write to non-mutable " + w.tp.toString + "\n\t" + quoteCode(List(pos)).getOrElse(strDef(w)))
+        for (w <- u.mayWrite if !isMutable(w)) {
+          //cerror("Write to non-mutable " + strDef(w))
+          //cerror("at " + z + " = " + zd)
+          //cerror("in " + quotePos(z))
+          cerror(quoteCtx(ctx) + ": write to non-mutable " + w.tp.toString + "\n\t" + quoteCode(List(ctx)).getOrElse(strDef(w)))
         }
-        // prevent sharing between mutable objects / disallow mutable escape for non read-only operations
-        // make sure no mutable object becomes part of mutable result (in case of allocation)
-        // or is written to another mutable object (in case of write)
-        /*
-          val a = mzeros(100)
-          val b = zeros(100)
-          val c = if (..) {
-            a.update
-            b
-          } else {
-            a
-          }
-
-          PROBLEM: the whole if expr has summary mayWrite=List(a), mstWrite=Nil and allAliases=List(a,b)
-
-          what is the right thing?
-          - mutableAliases \ mstWrite <-- first try, but maybe to restrictive?
-          - mutableAliases \ mayWrite <-- too permissive?
-          - something else?
-
-        */
-        createReflectDefinition(z, zd)
+        createReflectStm(z, zd)
       }
     }
   }
-
+  
+  // --- Reflection helpers
+  def checkIllegalSharing(z: Exp[Any], mutableAliases: List[Sym[Any]]) {
+    if (mutableAliases.nonEmpty) {
+      val zd = z match { case Def(zd) => zd }
+      cerror("Illegal sharing of mutable objects " + mutableAliases.mkString(", "))
+      cerror("at " + strDef(z))
+      //cerror("Attempted to create illegal alias of mutable objects " + mutableAliases.mkString(", ") + "\n\t" +
+      //         quoteCode(z.pos).getOrElse(strDef(z)))
+    }
+  }
+  
   def calculateDependencies(u: Summary): State = {
     checkContext();
     calculateDependencies(context, u, true)
@@ -557,28 +356,23 @@
     }
   }
 
-  def createReflectDefinition[A](s: Sym[A], x: Reflect[A]): Sym[A] = {
+  // Special version of statement creation for reflect nodes
+  def createReflectStm[A](s: Sym[A], x: Reflect[A]): Sym[A] = {
     x match {
-      case Reflect(Reify(_,_,_),_,_) =>
-        printerr("error: reflecting a reify node.")
-        printerr("at " + s + "=" + x)
-        printsrc("in " + quotePos(s))
-        //printerr(quotePos(s.pos) + ": reflecting a reify node.\nat " + s + " = " + x)
-      case _ => //ok
-    }
-    createDefinition(s, x)
+      case Reflect(Reify(_,_,_),_,_) => cerror(quotePos(s) + ": Reflecting a reify node at \n" + quoteCode(s.pos).getOrElse(strDef(s)))
+      case _ =>
+    }
+    createStm(List(s), x)
     context :+= s
     s
   }
 
   def checkContext() {
     if (context == null)
-      sys.error("uninitialized effect context: effectful statements may only be used within a reifyEffects { .. } block")
-  }
-
-
-  // --- reify
-
+      cfatal("Uninitialized effect context: effectful statements may only be used within a reifyEffects { .. } block")
+  }
+  
+  // --- Reify helpers
   def summarizeAll(es: List[Exp[Any]]): Summary = {
     // compute an *external* summary for a seq of nodes
     // don't report any reads/writes on data allocated within the block
@@ -592,24 +386,26 @@
               mayWrite = clean(u2.mayWrite), mstWrite = clean(u2.mstWrite)))
       ux = ux andThen u2
     }
-    //if (ux != u) printdbg("** effect summary reduced from "+ux+" to" + u)
-    u
-  }
-
-  def pruneContext(ctx: List[Exp[Any]]): List[Exp[Any]] = ctx // TODO this doesn't work yet (because of loops!): filterNot { case Def(Reflect(_,u,_)) => mustOnlyRead(u) }
-
-  // reify the effects of an isolated block.
+    (u)
+  }
+
+  // TODO this doesn't work yet (because of loops!): filterNot { case Def(Reflect(_,u,_)) => mustOnlyRead(u) }
+  def pruneContext(ctx: List[Exp[Any]]): List[Exp[Any]] = ctx 
+  
+  // Reify the effects of an isolated block.
   // no assumptions about the current context remain valid.
-<<<<<<< HEAD
-  def reifyEffects[A:Manifest](block: => Exp[A]): Block[A] = {
-=======
   def reifyEffects[A:Typ](block: => Exp[A], controlScope: Boolean = false): Block[A] = {
->>>>>>> dba967b7
     val save = context
     context = Nil
 
+    // only add control dependencies scopes where controlScope is explicitly true (i.e., the first-level of an IfThenElse)
+    val saveControl = conditionalScope
+    conditionalScope = controlScope
+
     val (result, defs) = reifySubGraph(block)
     reflectSubGraph(defs)
+
+    conditionalScope = saveControl
 
     val deps = context
     val summary = summarizeAll(deps)
@@ -618,44 +414,58 @@
     if (deps.isEmpty && mustPure(summary)) 
       Block(result) 
     else 
-      Block(toAtom(Reify(result, summary, pruneContext(deps)))(result.tp,implicitly[SourceContext])).asInstanceOf[Block[A]]
-  }
-
-  // reify the effects of a block that is executed 'here' (if it is executed at all).
+      Block(toAtom(Reify(result, summary, pruneContext(deps)))(result.tp,SourceContext.empty)).asInstanceOf[Block[A]]
+  }
+
+  // Reify the effects of a block that is executed 'here' (if it is executed at all).
   // all assumptions about the current context carry over unchanged.
-<<<<<<< HEAD
-  def reifyEffectsHere[A:Manifest](block: => Exp[A]): Block[A] = {
-=======
-  def reifyEffectsHere[A:Typ](block: => Exp[A], controlScope: Boolean = false): Block[A] = {
->>>>>>> dba967b7
+  def reifyEffectsHere[A:Typ](block: => Exp[A], controlScope: Boolean = false)(implicit ctx: SourceContext): Block[A] = {
     val save = context
     if (save eq null)
       context = Nil
 
+    val saveControl = conditionalScope
+    conditionalScope = controlScope
+
     val (result, defs) = reifySubGraph(block)
     reflectSubGraph(defs)
 
+    conditionalScope = saveControl
+
     if ((save ne null) && context.take(save.length) != save) // TODO: use splitAt
-      printerr("error: 'here' effects must leave outer information intact: " + save + " is not a prefix of " + context)
-      //printerr("'here' effects must leave outer information intact: " + save + " is not a prefix of " + context)
-
+      cerror("'here' effects must leave outer information intact: " + save + " is not a prefix of " + context)
+   
     val deps = if (save eq null) context else context.drop(save.length)
 
     val summary = summarizeAll(deps)
     context = save
 
-    if (deps.isEmpty && mustPure(summary)) Block(result) else Block(Reify(result, summary, pruneContext(deps))) // calls toAtom...
-  }
-
-  // --- bookkeping
-
-  override def reset = {
-    shallowAliasCache.clear()
-    deepAliasCache.clear()
-    allAliasCache.clear()
-    globalMutableSyms = Nil
-    context = null
-    super.reset
-  }
-
+    if (deps.isEmpty && mustPure(summary)) 
+      Block(result) 
+    else 
+      Block(toAtom(Reify(result, summary, pruneContext(deps)))(result.tp,ctx)).asInstanceOf[Block[A]]
+  }
+  
+  def isBound(e: Exp[Any]) = !e.isInstanceOf[Const[_]] && findStm(e.asInstanceOf[Sym[Any]]).isEmpty
+  def isMutable(e: Exp[Any]): Boolean = e match {
+    case Def(Reflect(_, u, _)) if mustMutable(u) => true
+    case s: Sym[_] if isBound(s) => globalMutableSyms.contains(s)
+    case _ => false
+  }
+  
+  def getBlockResult[A](b: Block[A]): Exp[A] = b match {
+    case Block(Def(Reify(x, _, _))) => x
+    case Block(x) => x
+  }
+  
+  override def toAtom[T:Typ](d: Def[T])(implicit ctx: SourceContext): Exp[T] = {
+    // warn if type is Any. TODO: make optional, sometimes Exp[Any] is fine
+    if (typ[T] == manifestTyp[Any]) cwarn(s"Possible missing mtype call - toAtom with Def of type Any $d")  
+  
+    d match {
+      case Reify(x,_,_) => super.toAtom(d)  // TODO: What is the proper way of handling this case?
+      case _ if conditionalScope && addControlDeps => reflectEffect(d, Control())
+      case _ => reflectEffect(d, Pure())
+    }
+  }
 }
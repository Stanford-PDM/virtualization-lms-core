package scala.virtualization.lms
package internal

import util.GraphUtil
import java.io.{File, PrintWriter}


trait CodeMotion extends Scheduling {
  val IR: Expressions with Effects /* effects just for sanity check */
  import IR._

  def getExactScope[A](currentScope: Seq[Stm])(result: List[Exp[Any]]): Seq[Stm] = {
    // currentScope must be tight for result and strongly sorted
    val e1 = currentScope

    // shallow is 'must outside + should outside' <--- currently shallow == deep for lambdas, meaning everything 'should outside'
    // bound is 'must inside'

    // find transitive dependencies on bound syms, including their defs (in case of effects)
    val bound = e1.flatMap(z => boundSyms(z.rhs))
    val g1 = getFatDependentStuff(currentScope)(bound).toSet

    // e1 = reachable
    val h1 = e1 filterNot (g1 contains _) // 'may outside'
    val f1 = g1.flatMap { t => syms(t.rhs) } flatMap { s => h1 filter (_.lhs contains s) } // fringe: 1 step from g1

    val e2 = getScheduleM(e1)(result, false, true).toSet       // (shallow|hot)*  no cold ref on path

    val e3 = getScheduleM(e1)(result, true, false).toSet       // (shallow|cold)* no hot ref on path

    // val f2 = f1 filterNot (e3 contains _)                   // fringe restricted to: any* hot any*

    // val h2 = getScheduleM(e1)(f2.flatMap(_.lhs), false, true).toSet    // anything that depends non-cold on it...

    // things that should live on this level:
    // - not within conditional: no cold ref on path (shallow|hot)*
    // - on the fringe but outside of mustInside, if on a hot path any* hot any*

    // TODO: use (shallow|hot)* hot any* instead

    // ---- begin FIXME ----

    // AKS: temporarily reverted to old code here to patch a bug in OptiML's MiniMSMBuilder application
    // then/else branches were being unsafely hoisted out of a conditional
    //val shouldOutside = e1 filter (z => (e2 contains z) || (h2 contains z))

    //*
    //TODO: uncomment after resolving the issue above

    val loopsNotInIfs = e2 filterNot (e3 contains _)    // (shallow|hot)* hot (shallow|hot)*   <---- a hot ref on all paths!
    val reachFromTopLoops = getSchedule(e1)(loopsNotInIfs,false).toSet

    val f3 = f1 filter (reachFromTopLoops contains _)    // fringe restricted to: (shallow|hot)* hot any*
<<<<<<< HEAD
    val h3 = getScheduleM(e1)(f3.flatMap(_.lhs), false, true).toSet    // anything that depends non-cold on it...
    
    val shouldOutside = e1 filter (z => (e2 contains z) || (h3 contains z)) toSet
    
=======
    val h3 = getScheduleM(e1)(f3.flatMap(_.lhs), false, true)    // anything that depends non-cold on it...

    val shouldOutside = e1 filter (z => (e2 contains z) || (h3 contains z))

>>>>>>> 89feb637
    //val shouldOutside = e1 filter (z => (e2 contains z) || (h2 contains z))
    //*/

    val levelScope = e1.filter(z => (shouldOutside contains z) && !(g1 contains z)) // shallow (but with the ordering of deep!!) and minus bound

    // ---- end FIXME ----

    // sym->sym->hot->sym->cold->sym  hot --> hoist **** iff the cold is actually inside the loop ****
    // sym->sym->cold->sym->hot->sym  cold here, hot later --> push down, then hoist

/*

    loop { i =>                z = *if (x) bla
      if (i > 0)               loop { i =>
        *if (x)                  if (i > 0)
          bla                      z
    }                          }

    loop { i =>                z = *bla
      if (x)                   loop { i =>
        if (i > 0)               if (x)
          *bla                     if (i > 0)
    }                                z
                               }
*/


    // TODO: recursion!!!  identify recursive up-pointers







    object LocalDef {
      def unapply[A](x: Exp[A]): Option[Stm] = { // fusion may have rewritten Reify contents so we look at local scope
        currentScope.find(_.lhs contains x)
      }
    }

    // sanity check to make sure all effects are accounted for
    result foreach {
      case LocalDef(TP(sym, Reify(x, u, effects))) =>
        val observable = if (addControlDeps) effects.filterNot(controlDep) else effects
        val acteffects = levelScope.flatMap(_.lhs) filter (observable contains _)
        if (observable.toSet != acteffects.toSet) {
          val actual = levelScope.filter(_.lhs exists (observable contains _))
          val expected = observable.map(d=>/*fatten*/(findDefinition(d.asInstanceOf[Sym[Any]]).get))
          val missing = expected filterNot (actual contains _)
          val printfn = if (missing.isEmpty) printlog _ else printerr _
          printfn("error: violated ordering of effects")
          printfn("  while traversing " + sym + " = Reify(" + x + ", " + u + ", " + effects + ")")
          printfn("  expected:")
          expected.foreach(d => printfn("    "+d))
          printfn("  actual:")
          actual.foreach(d => printfn("    "+d))
          // stuff going missing because of stray dependencies is the most likely cause
          // so let's print some debugging hints
          printfn("  missing:")
          if (missing.isEmpty)
            printfn("  note: there is nothing missing so the different order might in fact be ok (artifact of new effect handling? TODO)")
          missing.foreach { d =>
            val inDeep = e1 contains d
            val inShallow = e2 contains d
            val inDep = g1 contains d
            printfn("    "+d+" <-- inDeep: "+inDeep+", inShallow: "+inShallow+", inDep: "+inDep)
            if (inDep) e1 foreach { z =>
              val b = boundSyms(z.rhs)
              if (b.isEmpty) "" else {
                val g2 = getFatDependentStuff(currentScope)(b)
                if (g2 contains d) {
                  printfn("    depends on " + z + " (bound: "+b+")")
                  val path = getSchedule(g2)(d)
                  for (p <- path) printfn("      "+p)
                }
              }
            }
          }
        }
      case _ =>
    }
/*
    // sanity check to make sure all effects are accounted for
    result match {
      case Def(Reify(x, u, effects)) =>
        val actual = levelScope.filter(effects contains _.sym)
        assert(effects == actual.map(_.sym), "violated ordering of effects: expected \n    "+effects+"\nbut got\n    " + actual)
      case _ =>
    }
*/


    levelScope
  }
}<|MERGE_RESOLUTION|>--- conflicted
+++ resolved
@@ -51,17 +51,11 @@
     val reachFromTopLoops = getSchedule(e1)(loopsNotInIfs,false).toSet
 
     val f3 = f1 filter (reachFromTopLoops contains _)    // fringe restricted to: (shallow|hot)* hot any*
-<<<<<<< HEAD
+
     val h3 = getScheduleM(e1)(f3.flatMap(_.lhs), false, true).toSet    // anything that depends non-cold on it...
-    
+
     val shouldOutside = e1 filter (z => (e2 contains z) || (h3 contains z)) toSet
-    
-=======
-    val h3 = getScheduleM(e1)(f3.flatMap(_.lhs), false, true)    // anything that depends non-cold on it...
 
-    val shouldOutside = e1 filter (z => (e2 contains z) || (h3 contains z))
-
->>>>>>> 89feb637
     //val shouldOutside = e1 filter (z => (e2 contains z) || (h2 contains z))
     //*/
 

--- conflicted
+++ resolved
@@ -103,11 +103,7 @@
     stream.println("var " + quote(sym) + ": " + remap(sym.tp) + " = " + rhs)
   }
 
-<<<<<<< HEAD
   def emitVarDecl(sym: Sym[Any]): Unit = {
-=======
-  override def emitVarDecl(sym: Sym[Any]): Unit = {
->>>>>>> 89feb637
     stream.println("var " + quote(sym) + ": " + remap(sym.tp) + " = null.asInstanceOf[" + remap(sym.tp) + "];")
   }
 

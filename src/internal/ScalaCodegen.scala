--- conflicted
+++ resolved
@@ -19,16 +19,9 @@
       outFile.delete
   }
 
-  def emitSource[A : Manifest](args: List[Sym[_]], body: Block[A], className: String, out: PrintWriter, dynamicTypes: Tuple2[List[String],String] = null) = {
+  def emitSource[A : Manifest](args: List[Sym[_]], body: Block[A], className: String, out: PrintWriter, serializable: Boolean = false) = {
 
-    val dynamicClasses = if (dynamicTypes == null) null else dynamicTypes._1
-    val dynamicReturnType = if (dynamicTypes == null) null else dynamicTypes._2
-    // Handle return type
-    val sA = {
-        if (dynamicReturnType == null) remap(manifest[A])
-        else dynamicReturnType
-    }
-
+    val sA = remap(manifest[A])
     val staticData = getFreeDataBlock(body)
 
     withStream(out) {
@@ -40,31 +33,11 @@
       val transformedBody = performTransformations(body)
 
       // TODO: separate concerns, should not hard code "pxX" name scheme for static data here
-<<<<<<< HEAD
-      stream.print("class "+className+(if (staticData.isEmpty) "" else "("+staticData.map(p=>"p"+quote(p._1)+":"+p._1.tp).mkString(",")+")")+" extends ((")
-      if (dynamicClasses == null)
-        stream.print(args.map(a => remap(a.tp)).mkString(", "))
-      else
-        stream.print(dynamicClasses.map(a => a.replaceAll("double","Double")).mkString(", "))
-      stream.println(")=>("+sA+")) with Serializable {")
-      stream.print("def apply(")
-      if (dynamicClasses == null)
-        stream.print(args.map(a => quote(a) + ":" + remap(a.tp)).mkString(", "))
-      else {
-        val zipped = args zip dynamicClasses
-        stream.print(zipped.map(arg => quote(arg._1) + ":" + arg._2.replaceAll("double", "Double")).mkString(", "))
-      }
-      stream.println("): "+sA+" = {")
-    
-      emitBlock(body)
-      stream.println(quote(getBlockResult(body)))
-=======
-      stream.println("class "+className+(if (staticData.isEmpty) "" else "("+staticData.map(p=>"p"+quote(p._1, true)+":"+p._1.tp).mkString(",")+")")+" extends (("+args.map( a => remap(a.tp)).mkString(", ")+")=>("+sA+")) {")
+      stream.print("class "+className+(if (staticData.isEmpty) "" else "("+staticData.map(p=>"p"+quote(p._1)+":"+p._1.tp).mkString(",")+")")+" extends (("+args.map( a => remap(a.tp)).mkString(", ")+")=>("+sA+"))")
+      if (serializable) stream.println("with Serializable {") else stream.println(" {")
       stream.println("def apply("+args.map(a => quote(a, true) + ":" + remap(a.tp)).mkString(", ")+"): "+sA+" = {")
       emitBlock(transformedBody)
-      stream.println(quote(getBlockResult(transformedBody)))
->>>>>>> 4a6b4db0
-    
+      if (sA != "Unit") stream.println(quote(getBlockResult(transformedBody)))
       stream.println("}")
     
       stream.println("}")
@@ -118,26 +91,15 @@
       val context = sym.pos(0)
       "      // " + relativePath(context.fileName) + ":" + context.line
     }
-<<<<<<< HEAD
     if (sym.tp != manifest[Unit])
         stream.println("val " + quote(sym) + " = " + rhs + extra)
-    else {
+    else
         stream.println(rhs + extra)
-=======
-    sym match {
-      case s@Sym(n) => stream.println("val " + quote(sym) + " = " + rhs + extra)
-      case _ => stream.println("val " + quote(sym) + " = " + rhs + extra)
->>>>>>> 4a6b4db0
-    }
   }
   
   def emitVarDef(sym: Sym[Variable[Any]], rhs: String): Unit = {
-<<<<<<< HEAD
 //    stream.println("var " + quote(sym) + ": " + remap(sym.tp) + " = " + rhs)
     stream.println("var " + quote(sym) + " = " + rhs)
-=======
-    stream.println("var " + quote(sym, true) + ": " + remap(sym.tp) + " = " + rhs)
->>>>>>> 4a6b4db0
   }
   
   def emitAssignment(sym: Sym[Any], lhs: String, rhs: String): Unit = emitValDef(sym, lhs + " = " + rhs)
@@ -154,11 +116,7 @@
   }
   
   def emitForwardDef(sym: Sym[Any]): Unit = {
-<<<<<<< HEAD
-    stream.println("var " + quote(sym) + ": " + remap(sym.tp) + " = null.asInstanceOf[" + remap(sym.tp) + "]")
-=======
-    stream.println("var " + quote(sym, true) + /*": " + remap(sym.tp) +*/ " = null.asInstanceOf[" + remap(sym.tp) + "]")
->>>>>>> 4a6b4db0
+    stream.println("var " + quote(sym) + /*": " + remap(sym.tp) + */ " = null.asInstanceOf[" + remap(sym.tp) + "]")
   }
   
   // special case for recursive vals

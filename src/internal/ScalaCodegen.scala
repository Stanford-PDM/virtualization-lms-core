--- conflicted
+++ resolved
@@ -110,11 +110,6 @@
   val IR: Expressions with Effects
   import IR._
   
-<<<<<<< HEAD
-  override def quote(x: Exp[Any]) = x match { // TODO: quirk!
-    case Sym(-1) => "_"
-    case _ => super.quote(x)
-=======
   // emit forward decls for recursive vals
   override def traverseStmsInBlock[A](stms: List[Stm]): Unit = {
     recursive foreach emitForwardDef
@@ -123,7 +118,6 @@
   
   def emitForwardDef(sym: Sym[Any]): Unit = {
     stream.println("var " + quote(sym) + /*": " + remap(sym.tp) +*/ " = null.asInstanceOf[" + remap(sym.tp) + "]")
->>>>>>> 0c659beb
   }
   
   // special case for recursive vals

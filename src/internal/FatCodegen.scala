package scala.virtualization.lms
package internal

import util.GraphUtil
import java.io.{File, PrintWriter}

trait GenericFatCodegen extends GenericNestedCodegen with FatTraversal {
  val IR: Expressions with Effects with FatExpressions
  import IR._  
  
  
  override def emitBlockFocused(result: Block[Any])(implicit stream: PrintWriter): Unit = {
    var currentScope = fattenAll(innerScope)
    currentScope = getFatSchedule(currentScope)(result) // clean things up!
    result match {
      case Block(Combine(rs)) => emitFatBlockFocused(currentScope)(rs.map(Block(_)))  // TODO: find another way
      case _ => emitFatBlockFocused(currentScope)(List(result))
    }
  }

  def emitFatBlockFocused(currentScope: List[TTP])(result: List[Block[Any]])(implicit stream: PrintWriter): Unit = {
/*
    val dbg = (result == List(Sym(1729)))
    if (dbg) {
      println("***trigger***")
      println(syms(result))
      println(boundSyms(result))
      println(readSyms(result))
      println(symsFreq(result))
    }
    
    println("-- block for "+result)
    currentScope.foreach(println(_))
*/    
    // do what super does, modulo fat stuff
    focusExactScopeFat(currentScope)(result) { levelScope => 
/*
      println("-- level for "+result)
      levelScope.foreach(println(_))
      println("-- exact for "+result)
      availableDefs.foreach(println(_))
*/
      for (TTP(syms, rhs) <- levelScope) {
        emitFatNode(syms, rhs)
      }
    }
  }


<<<<<<< HEAD
    object LocalDef {
      def unapply[A](x: Exp[A]): Option[FatDef] = { // fusion may have rewritten Reify contents so we look at local scope
        currentScope.find(_.lhs contains x).map(_.rhs)
      }
    }    
    
    // sanity check to make sure all effects are accounted for
    result foreach {
      case LocalDef(ThinDef(Reify(x, u, effects))) =>
        val actual = levelScope.filter(_.lhs exists (effects contains _))
        if (effects != actual.flatMap(_.lhs filter (effects contains _))) {
          val expected = effects.map(d=>fatten(findDefinition(d.asInstanceOf[Sym[Any]]).get))
          //val missing = expected filterNot (actual contains _)
          val actualSyms = actual.flatMap(_.lhs)
          val missing = effects.filterNot(actualSyms contains _)
          val printfn = if (missing.isEmpty) printlog _ else printerr _
          printfn("error: violated ordering of effects")
          printfn("  expected:")
          expected.foreach(d => printfn("    "+d))
          printfn("  actual:")
          actual.foreach(d => printfn("    "+d))
          // stuff going missing because of stray dependencies is the most likely cause 
          // so let's print some debugging hints
          printfn("  missing:")
          if (missing.isEmpty)
            printfn("  note: there is nothing missing so the different order might in fact be ok (artifact of new effect handling? TODO)")
          missing.foreach { d => 
            val inDeep = e1 contains d
            val inShallow = e2 contains d
            val inDep = g1 contains d
            printfn("    "+d+" <-- inDeep: "+inDeep+", inShallow: "+inShallow+", inDep: "+inDep)
            if (inDep) e1 foreach { z =>
              val b = boundSyms(z.rhs)
              if (b.isEmpty) "" else {
                val g2 = getFatDependentStuff(currentScope)(b)
                if (g2 contains d) {
                  printfn("    depends on " + z + " (bound: "+b+")")
                  val path = getFatSchedule(g2)(d)
                  for (p <- path) printfn("      "+p)
                }
              }
            }
          }
        }
      case _ =>
    }
/*
    // sanity check to make sure all effects are accounted for
    result match {
      case Def(Reify(x, u, effects)) =>
        val actual = levelScope.filter(effects contains _.sym)
        assert(effects == actual.map(_.sym), "violated ordering of effects: expected \n    "+effects+"\nbut got\n    " + actual)
      case _ =>
    }
*/
    val innerScope2 = e1 diff levelScope // delay everything that remains


    innerScope = innerScope2 flatMap { 
      case TTP(List(sym), ThinDef(rhs)) => List(TP(sym, rhs))
      case e => 
        val z = innerScope.filter(e.lhs contains _.sym)
        if (z.length != e.lhs.length)
          printerr("TROUBLE: couldn't get syms " + e.lhs + ", found only " + z)
        z
    }

    val rval = body(levelScope)
    
    innerScope = saveInner
    rval
=======
  override def emitNode(sym: Sym[Any], rhs: Def[Any])(implicit stream: java.io.PrintWriter) = rhs match {  // TODO: get rid of. used by SimplifyTranform
    case Forward(x) => emitValDef(sym, quote(x))
    case _ => super.emitNode(sym, rhs)
>>>>>>> 0435461a
  }
  
  def emitFatNode(sym: List[Sym[Any]], rhs: FatDef)(implicit stream: PrintWriter): Unit = rhs match {
    case ThinDef(Reflect(s, u, effects)) => emitFatNode(sym, ThinDef(s)) // call back into emitFatNode, not emitNode
    case ThinDef(a) => emitNode(sym(0), a)
    case _ => sys.error("don't know how to generate code for: "+rhs)
  }

  // DELITE SPECIFIC METHOD -- used for kernel activation records
  def emitFatNodeKernelExtra(sym: List[Sym[Any]], rhs: FatDef)(implicit stream: PrintWriter): Unit = { }


  def emitFatBlock(rhs: List[Block[Any]])(implicit stream: PrintWriter): Unit = {
    emitBlock(Block(Combine(rhs.map(getBlockResultFull)))) // TODO: find another way
  }


}<|MERGE_RESOLUTION|>--- conflicted
+++ resolved
@@ -47,83 +47,9 @@
   }
 
 
-<<<<<<< HEAD
-    object LocalDef {
-      def unapply[A](x: Exp[A]): Option[FatDef] = { // fusion may have rewritten Reify contents so we look at local scope
-        currentScope.find(_.lhs contains x).map(_.rhs)
-      }
-    }    
-    
-    // sanity check to make sure all effects are accounted for
-    result foreach {
-      case LocalDef(ThinDef(Reify(x, u, effects))) =>
-        val actual = levelScope.filter(_.lhs exists (effects contains _))
-        if (effects != actual.flatMap(_.lhs filter (effects contains _))) {
-          val expected = effects.map(d=>fatten(findDefinition(d.asInstanceOf[Sym[Any]]).get))
-          //val missing = expected filterNot (actual contains _)
-          val actualSyms = actual.flatMap(_.lhs)
-          val missing = effects.filterNot(actualSyms contains _)
-          val printfn = if (missing.isEmpty) printlog _ else printerr _
-          printfn("error: violated ordering of effects")
-          printfn("  expected:")
-          expected.foreach(d => printfn("    "+d))
-          printfn("  actual:")
-          actual.foreach(d => printfn("    "+d))
-          // stuff going missing because of stray dependencies is the most likely cause 
-          // so let's print some debugging hints
-          printfn("  missing:")
-          if (missing.isEmpty)
-            printfn("  note: there is nothing missing so the different order might in fact be ok (artifact of new effect handling? TODO)")
-          missing.foreach { d => 
-            val inDeep = e1 contains d
-            val inShallow = e2 contains d
-            val inDep = g1 contains d
-            printfn("    "+d+" <-- inDeep: "+inDeep+", inShallow: "+inShallow+", inDep: "+inDep)
-            if (inDep) e1 foreach { z =>
-              val b = boundSyms(z.rhs)
-              if (b.isEmpty) "" else {
-                val g2 = getFatDependentStuff(currentScope)(b)
-                if (g2 contains d) {
-                  printfn("    depends on " + z + " (bound: "+b+")")
-                  val path = getFatSchedule(g2)(d)
-                  for (p <- path) printfn("      "+p)
-                }
-              }
-            }
-          }
-        }
-      case _ =>
-    }
-/*
-    // sanity check to make sure all effects are accounted for
-    result match {
-      case Def(Reify(x, u, effects)) =>
-        val actual = levelScope.filter(effects contains _.sym)
-        assert(effects == actual.map(_.sym), "violated ordering of effects: expected \n    "+effects+"\nbut got\n    " + actual)
-      case _ =>
-    }
-*/
-    val innerScope2 = e1 diff levelScope // delay everything that remains
-
-
-    innerScope = innerScope2 flatMap { 
-      case TTP(List(sym), ThinDef(rhs)) => List(TP(sym, rhs))
-      case e => 
-        val z = innerScope.filter(e.lhs contains _.sym)
-        if (z.length != e.lhs.length)
-          printerr("TROUBLE: couldn't get syms " + e.lhs + ", found only " + z)
-        z
-    }
-
-    val rval = body(levelScope)
-    
-    innerScope = saveInner
-    rval
-=======
   override def emitNode(sym: Sym[Any], rhs: Def[Any])(implicit stream: java.io.PrintWriter) = rhs match {  // TODO: get rid of. used by SimplifyTranform
     case Forward(x) => emitValDef(sym, quote(x))
     case _ => super.emitNode(sym, rhs)
->>>>>>> 0435461a
   }
   
   def emitFatNode(sym: List[Sym[Any]], rhs: FatDef)(implicit stream: PrintWriter): Unit = rhs match {

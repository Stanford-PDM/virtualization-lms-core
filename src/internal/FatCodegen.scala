package scala.virtualization.lms
package internal

import util.GraphUtil
import java.io.{File, PrintWriter}

trait GenericFatCodegen extends GenericNestedCodegen with FatTraversal {
  val IR: Expressions with Effects with FatExpressions
  import IR._  
  
<<<<<<< HEAD
  //  ------------------- these are needed by loop fusion. they should live elsewhere.
  def unapplySimpleIndex(e: Def[Any]): Option[(Exp[Any], Exp[Int])] = None
  def unapplySimpleDomain(e: Def[Int]): Option[Exp[Any]] = None
  def unapplySimpleCollect(e: Def[Any]): Option[Exp[Any]] = None
  def unapplySimpleCollectIf(e: Def[Any]): Option[(Exp[Any],List[Exp[Boolean]])] = unapplySimpleCollect(e).map((_,Nil))

  def applyAddCondition(e: Def[Any], c: List[Exp[Boolean]]): Def[Any] = sys.error("not implemented")

  def applyPlugIntoContext(d: Def[Any], r: Def[Any], newGen: Exp[Any]): Def[Any] = sys.error("not implemented")

  def applyExtendGenerator[A](d: Def[Any], body: Def[Any]): (Exp[A], Exp[A]) = sys.error("not implemented")

  def shouldApplyFusion(currentScope: List[TTP])(result: List[Exp[Any]]): Boolean = true

  // -------------------
  
  
=======
>>>>>>> e80a59ad
  
  override def emitBlockFocused(result: Block[Any])(implicit stream: PrintWriter): Unit = {
    var currentScope = fattenAll(innerScope)
    currentScope = getFatSchedule(currentScope)(result) // clean things up!
    result match {
      case Block(Combine(rs)) => emitFatBlockFocused(currentScope)(rs.map(Block(_)))  // TODO: find another way
      case _ => emitFatBlockFocused(currentScope)(List(result))
    }
  }

  def emitFatBlockFocused(currentScope: List[TTP])(result: List[Block[Any]])(implicit stream: PrintWriter): Unit = {
/*
    val dbg = (result == List(Sym(1729)))
    if (dbg) {
      println("***trigger***")
      println(syms(result))
      println(boundSyms(result))
      println(readSyms(result))
      println(symsFreq(result))
    }
    
    println("-- block for "+result)
    currentScope.foreach(println(_))
*/    
    // do what super does, modulo fat stuff
    focusExactScopeFat(currentScope)(result) { levelScope => 
/*
      println("-- level for "+result)
      levelScope.foreach(println(_))
      println("-- exact for "+result)
      availableDefs.foreach(println(_))
*/
      for (TTP(syms, rhs) <- levelScope) {
        emitFatNode(syms, rhs)
      }
    }
  }


  override def emitNode(sym: Sym[Any], rhs: Def[Any])(implicit stream: java.io.PrintWriter) = rhs match {  // TODO: get rid of. used by SimplifyTranform
    case Forward(x) => emitValDef(sym, quote(x))
    case _ => super.emitNode(sym, rhs)
  }
  
  def emitFatNode(sym: List[Sym[Any]], rhs: FatDef)(implicit stream: PrintWriter): Unit = rhs match {
    case ThinDef(Reflect(s, u, effects)) => emitFatNode(sym, ThinDef(s)) // call back into emitFatNode, not emitNode
    case ThinDef(a) => emitNode(sym(0), a)
    case _ => sys.error("don't know how to generate code for: "+rhs)
  }

  // DELITE SPECIFIC METHOD -- used for kernel activation records
  def emitFatNodeKernelExtra(sym: List[Sym[Any]], rhs: FatDef)(implicit stream: PrintWriter): Unit = { }


  def emitFatBlock(rhs: List[Block[Any]])(implicit stream: PrintWriter): Unit = {
    emitBlock(Block(Combine(rhs.map(getBlockResultFull)))) // TODO: find another way
  }


}<|MERGE_RESOLUTION|>--- conflicted
+++ resolved
@@ -6,28 +6,7 @@
 
 trait GenericFatCodegen extends GenericNestedCodegen with FatTraversal {
   val IR: Expressions with Effects with FatExpressions
-  import IR._  
-  
-<<<<<<< HEAD
-  //  ------------------- these are needed by loop fusion. they should live elsewhere.
-  def unapplySimpleIndex(e: Def[Any]): Option[(Exp[Any], Exp[Int])] = None
-  def unapplySimpleDomain(e: Def[Int]): Option[Exp[Any]] = None
-  def unapplySimpleCollect(e: Def[Any]): Option[Exp[Any]] = None
-  def unapplySimpleCollectIf(e: Def[Any]): Option[(Exp[Any],List[Exp[Boolean]])] = unapplySimpleCollect(e).map((_,Nil))
-
-  def applyAddCondition(e: Def[Any], c: List[Exp[Boolean]]): Def[Any] = sys.error("not implemented")
-
-  def applyPlugIntoContext(d: Def[Any], r: Def[Any], newGen: Exp[Any]): Def[Any] = sys.error("not implemented")
-
-  def applyExtendGenerator[A](d: Def[Any], body: Def[Any]): (Exp[A], Exp[A]) = sys.error("not implemented")
-
-  def shouldApplyFusion(currentScope: List[TTP])(result: List[Exp[Any]]): Boolean = true
-
-  // -------------------
-  
-  
-=======
->>>>>>> e80a59ad
+  import IR._
   
   override def emitBlockFocused(result: Block[Any])(implicit stream: PrintWriter): Unit = {
     var currentScope = fattenAll(innerScope)

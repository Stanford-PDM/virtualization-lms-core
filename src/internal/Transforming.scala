--- conflicted
+++ resolved
@@ -9,23 +9,6 @@
   val IR: Expressions with Blocks with OverloadHack
   import IR._
   
-<<<<<<< HEAD
-  abstract class CanTransform[C[_]] {
-    def transform[A](x:C[A], t: Transformer): C[A]
-  }
-  
-  abstract class Transformer { // a polymorphic function, basically...
-    def apply[A](x: Exp[A]): Exp[A]
-    def apply[A](x: Interface[A]): Interface[A] = x.ops.wrap(apply[x.ops.Self](x.ops.elem))
-    def apply[A,C[_]:CanTransform](x: C[A]): C[A] = implicitly[CanTransform[C]].transform(x, this)    
-    def apply[A](xs: List[Exp[A]]): List[Exp[A]] = xs map (e => apply(e))
-    def apply[A](xs: Seq[Exp[A]]): Seq[Exp[A]] = xs map (e => apply(e))
-    def apply[X,A](f: X=>Exp[A]): X=>Exp[A] = (z:X) => apply(f(z))
-    def apply[X,A](f: X=>Interface[A])(implicit o: Overloaded1): X=>Interface[A] = (z:X) => apply(f(z))
-    def apply[X,Y,A](f: (X,Y)=>Exp[A]): (X,Y)=>Exp[A] = (z1:X,z2:Y) => apply(f(z1,z2))
-    //def apply[A](xs: Summary): Summary = xs //TODO
-    def onlySyms[A](xs: List[Sym[A]]): List[Sym[A]] = xs map (e => apply(e)) collect { case e: Sym[A] => e }
-=======
   def hasContext = false
   def reflectBlock[A](xs: Block[A]): Exp[A] = sys.error("reflectBlock not supported by context-free transformers")
   
@@ -34,7 +17,6 @@
     // should be overridden by transformers with context
     assert(!hasContext) 
     Block(apply(xs.res)) 
->>>>>>> 0c659beb
   }
   def apply[A](xs: List[Exp[A]]): List[Exp[A]] = xs map (e => apply(e))
   def apply[A](xs: Seq[Exp[A]]): Seq[Exp[A]] = xs map (e => apply(e))

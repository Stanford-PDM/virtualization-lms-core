package scala.virtualization.lms
package internal

import scala.collection.{immutable,mutable}
import scala.reflect.SourceContext

trait AbstractTransformer {
  val IR: Expressions with Blocks
  import IR._
  
  def hasContext = false
  def reflectBlock[A](xs: Block[A]): Exp[A] = sys.error("reflectBlock not supported by context-free transformers")
  
  def apply[A](x: Exp[A]): Exp[A]
  def apply[A](xs: Block[A]): Block[A] = Block(apply(xs.res))

  def apply[A](xs: List[Exp[A]]): List[Exp[A]] = xs map (e => apply(e))
  def apply[A](xs: Seq[Exp[A]]): Seq[Exp[A]] = xs map (e => apply(e))
  def apply[X,A](f: X=>Exp[A]): X=>Exp[A] = (z:X) => apply(f(z))
  def apply[X,Y,A](f: (X,Y)=>Exp[A]): (X,Y)=>Exp[A] = (z1:X,z2:Y) => apply(f(z1,z2))
  //def apply[A](xs: Summary): Summary = xs //TODO
  def onlySyms[A](xs: List[Sym[A]]): List[Sym[A]] = xs map (e => apply(e)) collect { case e: Sym[A] => e }
  
}

trait AbstractSubstTransformer extends AbstractTransformer {
  import IR._
  var subst = immutable.Map.empty[Exp[Any], Exp[Any]]
  
  def apply[A](x: Exp[A]): Exp[A] = subst.get(x) match { 
    case Some(y) if y != x => apply(y.asInstanceOf[Exp[A]]) case _ => x 
  }
}


<<<<<<< HEAD
  /**
   * Transforms Exp to to another Exp based on substitution rules in subst field.
   * Substitution rules are applied recursively until no more rules can be applied.
   */
  class SubstTransformer extends Transformer {
    val subst = new HashMap[Exp[Any], Exp[Any]]
    
=======
trait Transforming extends Expressions with Blocks { self =>
  
  /*abstract class Transformer extends AbstractTransformer { // a polymorphic function, basically...
    val IR: self.type = self    
  }*/

  type Transformer = AbstractTransformer { val IR: self.type }

  class SubstTransformer extends /*AbstractSubstTransformer*/ AbstractTransformer { val IR: self.type = self 
    val subst = new mutable.HashMap[Exp[Any], Exp[Any]]
>>>>>>> d9f33ea5
    def apply[A](x: Exp[A]): Exp[A] = subst.get(x) match { 
      case Some(y) if y != x => apply(y.asInstanceOf[Exp[A]])
      case _ => x
    }
  }

  /*object IdentityTransformer extends Transformer {
    def apply[A](x: Exp[A]) = x
  }*/

  // FIXME: mirroring for effects!

  def mtype[A,B](m:Manifest[A]): Manifest[B] = m.asInstanceOf[Manifest[B]] // hack: need to pass explicit manifest during mirroring
  
  def mirror[A:Manifest](e: Def[A], f: Transformer)(implicit pos: SourceContext): Exp[A] = mirrorDef(e,f)

  def mirrorDef[A:Manifest](e: Def[A], f: Transformer)(implicit pos: SourceContext): Def[A] = sys.error("don't know how to mirror " + e)

  def mirrorFatDef[A:Manifest](e: Def[A], f: Transformer)(implicit pos: SourceContext): Def[A] = sys.error("don't know how to mirror " + e) //hm...
  
}


trait FatTransforming extends Transforming with FatExpressions {
  this: scala.virtualization.lms.common.BaseExp => // probably shouldn't be here...
  
  //def mirror[A:Manifest](e: FatDef, f: Transformer): Exp[A] = sys.error("don't know how to mirror " + e)  
  
}<|MERGE_RESOLUTION|>--- conflicted
+++ resolved
@@ -33,15 +33,6 @@
 }
 
 
-<<<<<<< HEAD
-  /**
-   * Transforms Exp to to another Exp based on substitution rules in subst field.
-   * Substitution rules are applied recursively until no more rules can be applied.
-   */
-  class SubstTransformer extends Transformer {
-    val subst = new HashMap[Exp[Any], Exp[Any]]
-    
-=======
 trait Transforming extends Expressions with Blocks { self =>
   
   /*abstract class Transformer extends AbstractTransformer { // a polymorphic function, basically...
@@ -52,7 +43,6 @@
 
   class SubstTransformer extends /*AbstractSubstTransformer*/ AbstractTransformer { val IR: self.type = self 
     val subst = new mutable.HashMap[Exp[Any], Exp[Any]]
->>>>>>> d9f33ea5
     def apply[A](x: Exp[A]): Exp[A] = subst.get(x) match { 
       case Some(y) if y != x => apply(y.asInstanceOf[Exp[A]])
       case _ => x

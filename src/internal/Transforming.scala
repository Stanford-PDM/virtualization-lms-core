--- conflicted
+++ resolved
@@ -5,15 +5,8 @@
 import scala.collection.mutable.HashMap
 import scala.reflect.SourceContext
 
-<<<<<<< HEAD
 trait Transforming extends Expressions with OverloadHack {
   this: scala.virtualization.lms.common.BaseExp => // probably shouldn't be here...
-  
-  abstract class Transformer { // a polymorphic function, basically...
-    def apply[A](x: Exp[A]): Exp[A]
-    def apply[A](x: Interface[A]): Interface[A] = x.ops.wrap(apply[x.ops.Self](x.ops.elem))
-=======
-trait Transforming extends Expressions { // FIXME: effects only needed for block
   
   abstract class CanTransform[C[_]] {
     def transform[A](x:C[A], t: Transformer): C[A]
@@ -21,8 +14,8 @@
   
   abstract class Transformer { // a polymorphic function, basically...
     def apply[A](x: Exp[A]): Exp[A]
-    def apply[A,C[_]:CanTransform](x: C[A]): C[A] = implicitly[CanTransform[C]].transform(x, this)
->>>>>>> 0435461a
+    def apply[A](x: Interface[A]): Interface[A] = x.ops.wrap(apply[x.ops.Self](x.ops.elem))
+    def apply[A,C[_]:CanTransform](x: C[A]): C[A] = implicitly[CanTransform[C]].transform(x, this)    
     def apply[A](xs: List[Exp[A]]): List[Exp[A]] = xs map (e => apply(e))
     def apply[A](xs: Seq[Exp[A]]): Seq[Exp[A]] = xs map (e => apply(e))
     def apply[X,A](f: X=>Exp[A]): X=>Exp[A] = (z:X) => apply(f(z))

package scala.virtualization.lms
package internal

import util.OverloadHack
import scala.collection.{immutable,mutable}
import scala.reflect.SourceContext

trait AbstractTransformer {
<<<<<<< HEAD
  val IR: Expressions with Blocks with OverloadHack 
=======
  val IR: Expressions with Blocks with OverloadHack
>>>>>>> 8d9e70ce
  import IR._
  
  def hasContext = false
  def reflectBlock[A](xs: Block[A]): Exp[A] = sys.error("reflectBlock not supported by context-free transformers")
  
  def apply[A](x: Exp[A]): Exp[A]
<<<<<<< HEAD
  def apply[A:Manifest](xs: Block[A]): Block[A] = {
    // should be overridden by transformers with context
    assert(!hasContext) 
    Block(apply(xs.res)) 
  } 
  def apply[A](xs: List[Exp[A]]): List[Exp[A]] = xs map (e => apply(e))
  def apply[A](xs: Seq[Exp[A]]): Seq[Exp[A]] = xs map (e => apply(e))
  def apply[X,A](f: X=>Exp[A]): X=>Exp[A] = (z:X) => apply(f(z))
=======
  def apply[A](xs: Block[A]): Block[A] = Block(apply(xs.res))
  //def apply[A](x: Interface[A]): Interface[A] = x.ops.wrap(apply[x.ops.Self](x.ops.elem)) //FIXME: find another way
  def apply[A](xs: List[Exp[A]]): List[Exp[A]] = xs map (e => apply(e))
  def apply[A](xs: Seq[Exp[A]]): Seq[Exp[A]] = xs map (e => apply(e))
  def apply[X,A](f: X=>Exp[A]): X=>Exp[A] = (z:X) => apply(f(z))
  //def apply[X,A](f: X=>Interface[A])(implicit o: Overloaded1): X=>Interface[A] = (z:X) => apply(f(z))
>>>>>>> 8d9e70ce
  def apply[X,Y,A](f: (X,Y)=>Exp[A]): (X,Y)=>Exp[A] = (z1:X,z2:Y) => apply(f(z1,z2))
  //def apply[A](xs: Summary): Summary = xs //TODO
  def onlySyms[A](xs: List[Sym[A]]): List[Sym[A]] = xs map (e => apply(e)) collect { case e: Sym[A] => e }
  
}

trait AbstractSubstTransformer extends AbstractTransformer {
  import IR._
  var subst = immutable.Map.empty[Exp[Any], Exp[Any]]
  
  def withSubstScope[A](extend: (Exp[Any],Exp[Any])*)(block: => A): A = 
    withSubstScope {
      subst ++= extend
      block
    }

  def withSubstScope[A](block: => A): A = {
    val save = subst
    val r = block
    subst = save
    r
  }
  
  def apply[A](x: Exp[A]): Exp[A] = subst.get(x) match { 
    case Some(y) if y != x => apply(y.asInstanceOf[Exp[A]]) case _ => x 
  }
}


trait Transforming extends Expressions with Blocks with OverloadHack {
  self => 
  
  /*abstract class Transformer extends AbstractTransformer { // a polymorphic function, basically...
    val IR: self.type = self    
  }*/

  type Transformer = AbstractTransformer { val IR: self.type }

  class SubstTransformer extends /*AbstractSubstTransformer*/ AbstractTransformer { val IR: self.type = self 
    val subst = new mutable.HashMap[Exp[Any], Exp[Any]]
    def apply[A](x: Exp[A]): Exp[A] = subst.get(x) match { 
      case Some(y) if y != x => apply(y.asInstanceOf[Exp[A]]) case _ => x 
    }
  }

  /*object IdentityTransformer extends Transformer {
    def apply[A](x: Exp[A]) = x
  }*/

  // FIXME: mirroring for effects!

  def mtype[A,B](m:Manifest[A]): Manifest[B] = m.asInstanceOf[Manifest[B]] // hack: need to pass explicit manifest during mirroring
  def mpos(s: List[SourceContext]): SourceContext = if (s.nonEmpty) s.head else implicitly[SourceContext] // hack: got list of pos but need to pass single pos to mirror

  
  
  def mirror[A:Manifest](e: Def[A], f: Transformer)(implicit pos: SourceContext): Exp[A] = mirrorDef(e,f)

  def mirrorDef[A:Manifest](e: Def[A], f: Transformer)(implicit pos: SourceContext): Def[A] = sys.error("don't know how to mirror " + e)

  def mirrorFatDef[A:Manifest](e: Def[A], f: Transformer)(implicit pos: SourceContext): Def[A] = sys.error("don't know how to mirror " + e) //hm...
  
}


trait FatTransforming extends Transforming with FatExpressions {
  
  //def mirror[A:Manifest](e: FatDef, f: Transformer): Exp[A] = sys.error("don't know how to mirror " + e)  
  
}<|MERGE_RESOLUTION|>--- conflicted
+++ resolved
@@ -6,34 +6,21 @@
 import scala.reflect.SourceContext
 
 trait AbstractTransformer {
-<<<<<<< HEAD
-  val IR: Expressions with Blocks with OverloadHack 
-=======
   val IR: Expressions with Blocks with OverloadHack
->>>>>>> 8d9e70ce
   import IR._
   
   def hasContext = false
   def reflectBlock[A](xs: Block[A]): Exp[A] = sys.error("reflectBlock not supported by context-free transformers")
   
   def apply[A](x: Exp[A]): Exp[A]
-<<<<<<< HEAD
   def apply[A:Manifest](xs: Block[A]): Block[A] = {
     // should be overridden by transformers with context
     assert(!hasContext) 
     Block(apply(xs.res)) 
-  } 
+  }
   def apply[A](xs: List[Exp[A]]): List[Exp[A]] = xs map (e => apply(e))
   def apply[A](xs: Seq[Exp[A]]): Seq[Exp[A]] = xs map (e => apply(e))
   def apply[X,A](f: X=>Exp[A]): X=>Exp[A] = (z:X) => apply(f(z))
-=======
-  def apply[A](xs: Block[A]): Block[A] = Block(apply(xs.res))
-  //def apply[A](x: Interface[A]): Interface[A] = x.ops.wrap(apply[x.ops.Self](x.ops.elem)) //FIXME: find another way
-  def apply[A](xs: List[Exp[A]]): List[Exp[A]] = xs map (e => apply(e))
-  def apply[A](xs: Seq[Exp[A]]): Seq[Exp[A]] = xs map (e => apply(e))
-  def apply[X,A](f: X=>Exp[A]): X=>Exp[A] = (z:X) => apply(f(z))
-  //def apply[X,A](f: X=>Interface[A])(implicit o: Overloaded1): X=>Interface[A] = (z:X) => apply(f(z))
->>>>>>> 8d9e70ce
   def apply[X,Y,A](f: (X,Y)=>Exp[A]): (X,Y)=>Exp[A] = (z1:X,z2:Y) => apply(f(z1,z2))
   //def apply[A](xs: Summary): Summary = xs //TODO
   def onlySyms[A](xs: List[Sym[A]]): List[Sym[A]] = xs map (e => apply(e)) collect { case e: Sym[A] => e }

--- conflicted
+++ resolved
@@ -20,11 +20,7 @@
   }
 
 
-<<<<<<< HEAD
-  def dep(e: Exp[Any]): List[Sym[Any]] = e match {
-=======
   def dep(e: Exp[Any]): List[Sym[Any]] = e match { // only used by GraphVizExport currently
->>>>>>> 2c6d7e19
     case Def(d: Product) => syms(d)
     case _ => Nil
   }
@@ -34,7 +30,6 @@
   
 
   def buildScheduleForResult(start: Exp[_]): List[TP[_]] = {
-<<<<<<< HEAD
     def deps(st: List[Sym[_]]): List[TP[_]] =
       availableDefs.filter(st contains _.sym)
       //syms(e).flatMap(d => findDefinition(d).toList)
@@ -51,40 +46,9 @@
       availableDefs.filter { d =>
         d.sym == s || // include the definition itself
         syms(d.rhs).contains(s) && !boundSyms(d.rhs).contains(st) // don't extrapolate outside the scope
-=======
-    val st = syms(start)
-    GraphUtil.stronglyConnectedComponents[TP[_]](st.flatMap(e => findDefinition(e).toList), { d =>
-      //println("dep"+d +"="+dep(d.rhs))
-      syms(d.rhs).flatMap { e =>
-        //println(d + "->" + e)
-        findDefinition(e).toList
->>>>>>> 2c6d7e19
       }
     }
-    GraphUtil.stronglyConnectedComponents[TP[_]](uses(st), { d =>
-      uses(d.sym)
-    }).flatten
+    GraphUtil.stronglyConnectedComponents[TP[_]](uses(st), t => uses(t.sym)).flatten
   }
   
-<<<<<<< HEAD
-=======
-
-  def getDependentStuff(st: List[Sym[_]]): List[TP[_]] = {
-    st.flatMap(getDependentStuff).distinct
-  }
-    
-  def getDependentStuff(st: Sym[_]): List[TP[_]] = {    
-    def uses(s: Sym[_]): List[TP[_]] = {
-      globalDefs.filter { d =>
-        d.sym == s || // include the definition itself
-        syms(d.rhs).contains(s) && !boundSyms(d.rhs).contains(st) // don't extrapolate outside the scope
-      }
-    }
-    
-    GraphUtil.stronglyConnectedComponents[TP[_]](uses(st), { d =>
-      uses(d.sym)
-    }).flatten
-  }
-  
->>>>>>> 2c6d7e19
 }
--- conflicted
+++ resolved
@@ -160,15 +160,8 @@
 
   def quote(x: Exp[Any]) : String = x match {
     case Const(s: String) => "\""+s.replace("\\", "\\\\").replace("\"", "\\\"").replace("\n", "\\n")+"\"" // TODO: more escapes?
-<<<<<<< HEAD
-    case Const(c: Char) => "'"+(""+c).replace("'", "\\'").replace("\n", "\\n")+"'"
-    case Const(f: Float) => "%1.10f".format(f) + "f"
-    case Const(l: Long) => l.toString + "L"
-    case Const(null) => "null"
-=======
     case Const(c: Char) => "'"+c+"'"
     case Const(f: Float) => f+"f"
->>>>>>> a78ea78b
     case Const(z) => z.toString
     case Sym(n) => "x"+n
     case _ => throw new RuntimeException("could not quote " + x)

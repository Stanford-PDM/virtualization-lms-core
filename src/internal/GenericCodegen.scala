--- conflicted
+++ resolved
@@ -189,7 +189,6 @@
   }
 
 
-<<<<<<< HEAD
   // bound/used/free variables in current scope, with input vars x (bound!) and result y (used!)
   def boundAndUsedInScope(x: List[Exp[Any]], y: Exp[Any]): (List[Sym[Any]], List[Sym[Any]]) = {
     val used = (syms(y):::innerScope.flatMap(t => syms(t.rhs))).distinct
@@ -200,31 +199,6 @@
     val (bound, used) = boundAndUsedInScope(x,y)
     used diff bound
   }
-=======
-    //val e3 = e1.filter(e2 contains _) // shallow, but with the ordering of deep!!
-
-    val e4 = e3.filterNot(scope contains _) // remove stuff already emitted
-    val save = scope
-    scope = e4 ::: scope
-
-    ignoreEffects = true
-    val e5 = buildScheduleForResult(start)
-    ignoreEffects = false
-
-    val e6 = e4.filter(z => z match {
-      case TP(sym, Reflect(x, es)) => (e5 contains z) || !(freeVarEffectScope contains z)
-      case _ => e5 contains z
-    })
-    freeVarEffectScope :::= e6 filter { case TP(sym, Reflect(x, es)) => true; case _ => false }
-
-    // Find local symbols (including those passed as arguments to this method)
-    var localList:List[Sym[_]] = e4.map(_.sym) ::: local.toList
-
-    // Find free variables by subtracting local list from used list (shallow should be turned on)
-    shallow = true
-    var freeList:List[Sym[_]]  = e6.flatMap(syms).filter(!localList.contains(_))
-    shallow = false
->>>>>>> 0804b9f2
 
   // TODO: remove
   override def getFreeVarBlock(start: Exp[Any], local: List[Sym[Any]]): List[Sym[Any]] = {

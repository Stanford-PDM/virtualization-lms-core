--- conflicted
+++ resolved
@@ -76,7 +76,6 @@
 
   var shallow = false
 
-<<<<<<< HEAD
 //  var outerScope: List[TP[Any]] = Nil
 //  var levelScope: List[TP[Any]] = Nil
   var innerScope: List[TP[Any]] = null  // no, it's not a typo
@@ -103,7 +102,8 @@
     
     rval
   }
-=======
+
+/* fom delite-develop:
   // a block should only emit a dependency if it truly depends on it (as an input),
   // or if it is an effect that has not been emitted yet by anybody
   var ignoreEffects = false
@@ -112,7 +112,7 @@
   var scope: List[TP[_]] = Nil
   var nested = 0
   var lastNodeAttempted: TP[_] = _
->>>>>>> b932c63b
+*/
 
 
   def focusExactScope[A](result: Exp[Any])(body: List[TP[Any]] => A): A = {
@@ -133,45 +133,12 @@
     
     val levelScope = e1.filter(z => (e2 contains z) && !(g1 contains z)) // shallow (but with the ordering of deep!!) and minus bound
 
-<<<<<<< HEAD
     // sanity check to make sure all effects are accounted for
     result match {
       case Def(Reify(x, u, effects)) =>
         val actual = levelScope.filter(effects contains _.sym)
         assert(effects == actual.map(_.sym), "violated ordering of effects: expected \n    "+effects+"\nbut got\n    " + actual)
       case _ =>
-=======
-    val e3 = e1.filter(z => (e2 contains z) && !(g1 contains z)) // shallow (but with the ordering of deep!!) and minus bound
-
-    //val e3 = e1.filter(e2 contains _) // shallow, but with the ordering of deep!!
-
-    val e4 = e3.filterNot(scope contains _) // remove stuff already emitted
-
-    val save = scope
-    scope = e4 ::: scope
-    nested += 1
-
-    ignoreEffects = true
-    val e5 = buildScheduleForResult(start)
-    ignoreEffects = false
-
-    //val e6 = e4.filter(z => (e5 contains z) || !(effectScope contains z))
-    val e6 = e4.filter(z => z match {
-      case TP(sym, Reflect(x, es)) => (e5 contains z) || !(effectScope contains z)
-      case _ => e5 contains z
-    })
-    effectScope :::= e6 filter { case TP(sym, Reflect(x, es)) => true; case _ => false }
-
-    try {
-      for (n <- e6) {
-        lastNodeAttempted = n
-        emitNode(n.sym, n.rhs)
-      }
-    }
-    catch {
-      case e => scope = save
-                throw(e)
->>>>>>> b932c63b
     }
 
     innerScope = e1 diff levelScope // delay everything that remains
@@ -194,12 +161,6 @@
       for (TP(sym, rhs) <- levelScope)
         emitNode(sym, rhs)
     }
-<<<<<<< HEAD
-=======
-
-    scope = save
-    nested -= 1
->>>>>>> b932c63b
   }
 
 

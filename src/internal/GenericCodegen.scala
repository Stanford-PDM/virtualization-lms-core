package scala.virtualization.lms
package internal

import util.GraphUtil
import java.io.{File, PrintWriter}

trait GenericCodegen extends Scheduling {
  val IR: Expressions
  import IR._

  // TODO: should some of the methods be moved into more specific subclasses?
  
  def kernelFileExt = ""
  def emitKernelHeader(syms: List[Sym[Any]], vals: List[Sym[Any]], vars: List[Sym[Any]], resultType: String, resultIsVar: Boolean, external: Boolean)(implicit stream: PrintWriter): Unit = {}
  def emitKernelFooter(syms: List[Sym[Any]], vals: List[Sym[Any]], vars: List[Sym[Any]], resultType: String, resultIsVar: Boolean, external: Boolean)(implicit stream: PrintWriter): Unit = {}
  
  // Initializer
  def initializeGenerator(buildDir:String): Unit = {}
  def finalizeGenerator(): Unit = {}
  def kernelInit(syms: List[Sym[Any]], vals: List[Sym[Any]], vars: List[Sym[Any]], resultIsVar: Boolean): Unit = {}

  def emitDataStructures(path: String): Unit = {}
  
  // exception handler
  def exceptionHandler(e: Exception, outFile:File, kstream:PrintWriter): Unit = {
      kstream.close()
      outFile.delete
  }

  // optional type remapping (default is identity)
  def remap[A](m: Manifest[A]) : String = {
    if (m.erasure == classOf[Variable[Any]] ) {
      remap(m.typeArguments.head)
    }
    else m.toString
  }
  def remapImpl[A](m: Manifest[A]) : String = remap(m)
  //def remapVar[A](m: Manifest[Variable[A]]) : String = remap(m.typeArguments.head)

  def getFreeVarBlock(start: Exp[Any], local: List[Sym[Any]]): List[Sym[Any]] = { throw new Exception("Method getFreeVarBlock should be overriden.") }

  def getFreeDataBlock[A](start: Exp[A]): List[(Sym[Any],Any)] = Nil // TODO: Nil or Exception??

  def hasMetaData: Boolean = false
  def getMetaData: String = null

  def getDSLHeaders: String = null


  // ----------

  def getBlockResult[A](s: Exp[A]): Exp[A] = s
  
  def emitBlock(y: Exp[Any])(implicit stream: PrintWriter): Unit = {
    val deflist = buildScheduleForResult(y)
    
    for (TP(sym, rhs) <- deflist) {
      emitNode(sym, rhs)
    }
  }

  def emitNode(sym: Sym[Any], rhs: Def[Any])(implicit stream: PrintWriter): Unit = {
    throw new GenerationFailedException("don't know how to generate code for: " + rhs)
  }
  
  def emitExternalLib(rhs: Def[Any]): Unit = {
    throw new GenerationFailedException("don't know how to generate external lib for " + rhs)
  }
  
  def emitValDef(sym: Sym[Any], rhs: String)(implicit stream: PrintWriter): Unit
    
  def emitSource[A,B](f: Exp[A] => Exp[B], className: String, stream: PrintWriter)(implicit mA: Manifest[A], mB: Manifest[B]): List[(Sym[Any], Any)] // return free static data in block
      
  def quote(x: Exp[Any]) : String = x match {
    case Const(s: String) => "\""+s+"\""
    case Const(null) => "null" // why is null getting lifted now? something to do with Equal
    case Const(f: Float) => f.toString + "f"
    case Const(z) => z.toString
<<<<<<< HEAD
    case sym @ Sym(n) => sym.name
    case External(s: String, args: List[Exp[Any]]) => s.format(args map (quote(_)) : _*)
=======
    case Sym(n) => "x"+n
>>>>>>> c047b54a
    case null => "null"
    case _ => throw new RuntimeException("could not quote " + x)
  }

}



trait GenericNestedCodegen extends GenericCodegen {
  val IR: Expressions with Effects
  import IR._

//  var shallow = false

//  var outerScope: List[TP[Any]] = Nil
//  var levelScope: List[TP[Any]] = Nil
  var innerScope: List[TP[Any]] = null  // no, it's not a typo

  def initialDefs = super.availableDefs

  override def availableDefs = if (innerScope ne null) innerScope else initialDefs


  def focusBlock[A](result: Exp[Any])(body: => A): A = {
    val initDef = initialDefs
    val availDef = availableDefs

//    val saveOuter = outerScope
//    val saveLevel = levelScope
    val saveInner = innerScope

//    outerScope = outerScope ::: levelScope
//    levelScope = Nil
    innerScope = buildScheduleForResult(result) // deep list of deps

    var rval = null.asInstanceOf[A]
    try {
      rval = body
    }
    catch {
      case e => throw e
    }
    finally {
      innerScope = saveInner
    }
    
//    outerScope = saveOuter
//    levelScope = saveLevel
//    innerScope = saveInner
    
    rval
  }

/* fom delite-develop:
  // a block should only emit a dependency if it truly depends on it (as an input),
  // or if it is an effect that has not been emitted yet by anybody
  var ignoreEffects = false
  var effectScope: List[TP[_]] = Nil // global to all blocks
  var freeVarEffectScope: List[TP[_]] = Nil // global to all blocks

  var scope: List[TP[_]] = Nil
  var nested = 0
  var lastNodeAttempted: TP[_] = _
*/


  def focusExactScope[A](result: Exp[Any])(body: List[TP[Any]] => A): A = {
    
    val saveInner = innerScope
    
    val e1 = availableDefs
    //shallow = true
    //val e2 = buildScheduleForResult(result) // shallow list of deps (exclude stuff only needed by nested blocks)
    //shallow = false

    // shallow is 'must outside + should outside' <--- currently shallow == deep for lambdas, meaning everything 'should outside'
    // bound is 'must inside'

    // find transitive dependencies on bound syms, including their defs (in case of effects)
    val bound = for (TP(sym, rhs) <- e1; s <- boundSyms(rhs)) yield s
    val g1 = getDependentStuff(bound) // 'must inside'
    
    // e1 = reachable
    val h1 = e1 filterNot (g1 contains _) // 'may outside'
    val f1 = g1.flatMap { t => syms(t.rhs) } flatMap { s => h1 filter (_.sym == s) } // fringe: 1 step from g1
    
    val e2 = buildScheduleForResultM(e1)(result, false, true)       // (shallow|hot)*  no cold ref on path

    val e3 = buildScheduleForResultM(e1)(result, true, false)       // (shallow|cold)* no hot ref on path

    val f2 = f1 filterNot (e3 contains _)                           // fringe restricted to: any* hot any*

    val h2 = buildScheduleForResultM(e1)(f2.map(_.sym), false, true)       // anything that depends non-cold on it...

    // things that should live on this level:
    // - not within conditional: no cold ref on path (shallow|hot)*
    // - on the fringe but outside of mustInside, if on a hot path any* hot any*
    
    val shouldOutside = e1 filter (z => (e2 contains z) || (h2 contains z))

    if (verbosity > 2) {
      println("--- e1")
      e1.foreach(println)
      println("--- e2 (non-cold)")
      e2.foreach(println)
      println("--- g1 (bound)")
      g1.foreach(println)
      println("--- fringe")
      f1.foreach(println)
      println("--- h2 (fringe; any* hot any*; and non-cold inputs)")
      h2.foreach(println)
    }

    // sym->sym->hot->sym->cold->sym  hot --> hoist **** iff the cold is actually inside the loop ****
    // sym->sym->cold->sym->hot->sym  cold here, hot later --> push down, then hoist
    
/*

    loop { i =>                z = *if (x) bla
      if (i > 0)               loop { i =>
        *if (x)                  if (i > 0)
          bla                      z
    }                          }
                               
    loop { i =>                z = *bla
      if (x)                   loop { i =>
        if (i > 0)               if (x)
          *bla                     if (i > 0)
    }                                z
                               }
*/    

    val levelScope = e1.filter(z => (shouldOutside contains z) && !(g1 contains z)) // shallow (but with the ordering of deep!!) and minus bound

    // sanity check to make sure all effects are accounted for
    result match {
      case Def(Reify(x, u, effects)) =>
        val actual = levelScope.filter(effects contains _.sym)
        if (effects != actual.map(_.sym))
          printerr("violated ordering of effects: expected \n    "+effects+"\nbut got\n    " + actual)
      case _ =>
    }

    innerScope = e1 diff levelScope // delay everything that remains

    val rval = body(levelScope)
    
    innerScope = saveInner
    rval
  }


  override def emitBlock(result: Exp[Any])(implicit stream: PrintWriter): Unit = {
    focusBlock(result) {
      emitBlockFocused(result)
    }
  }
  
  def emitBlockFocused(result: Exp[Any])(implicit stream: PrintWriter): Unit = {
    focusExactScope(result) { levelScope =>
      for (TP(sym, rhs) <- levelScope)
        emitNode(sym, rhs)
    }
  }


  override def getBlockResult[A](s: Exp[A]): Exp[A] = s match {
    case Def(Reify(x, _, _)) => x
    case _ => super.getBlockResult(s)
  }
  

  override def emitNode(sym: Sym[Any], rhs: Def[Any])(implicit stream: PrintWriter) = rhs match {
//    case Read(s) =>
//      emitValDef(sym, quote(s))
    case Reflect(s, u, effects) =>
      emitNode(sym, s)
    case Reify(s, u, effects) =>
      // just ignore -- effects are accounted for in emitBlock
    case _ => super.emitNode(sym, rhs)
  }

	def boundInScope(x: List[Exp[Any]]): List[Sym[Any]] = {
		(x.flatMap(syms):::innerScope.flatMap(t => t.sym::boundSyms(t.rhs))).distinct
	}
	
	def usedInScope(y: List[Exp[Any]]): List[Sym[Any]] = {
		(y.flatMap(syms):::innerScope.flatMap(t => syms(t.rhs))).distinct
	}
	
	def readInScope(y: List[Exp[Any]]): List[Sym[Any]] = {
		(y.flatMap(syms):::innerScope.flatMap(t => readSyms(t.rhs))).distinct
	}
	
  // bound/used/free variables in current scope, with input vars x (bound!) and result y (used!)
  def boundAndUsedInScope(x: List[Exp[Any]], y: List[Exp[Any]]): (List[Sym[Any]], List[Sym[Any]]) = {
    (boundInScope(x), usedInScope(y))
  }

  def freeInScope(x: List[Exp[Any]], y: List[Exp[Any]]): List[Sym[Any]] = {
    val (bound, used) = boundAndUsedInScope(x,y)
    // aks: freeInScope used to collect effects that are not true input dependencies. TR, any better solution?
    // i would expect read to be a subset of used, but there are cases where read has symbols not in used (TODO: investigate)
    val read = readInScope(y)
    (used intersect read) diff bound
  }

  // TODO: remove
  override def getFreeVarBlock(start: Exp[Any], local: List[Sym[Any]]): List[Sym[Any]] = {
    focusBlock(start) {
      freeInScope(local, List(start))
    }
  }

  override def getFreeDataBlock[A](start: Exp[A]): List[(Sym[Any],Any)] = Nil // FIXME: should have generic impl

  def reset { // used anywhere?
    innerScope = null
    //shallow = false
    IR.reset
  }

}<|MERGE_RESOLUTION|>--- conflicted
+++ resolved
@@ -76,12 +76,7 @@
     case Const(null) => "null" // why is null getting lifted now? something to do with Equal
     case Const(f: Float) => f.toString + "f"
     case Const(z) => z.toString
-<<<<<<< HEAD
-    case sym @ Sym(n) => sym.name
-    case External(s: String, args: List[Exp[Any]]) => s.format(args map (quote(_)) : _*)
-=======
     case Sym(n) => "x"+n
->>>>>>> c047b54a
     case null => "null"
     case _ => throw new RuntimeException("could not quote " + x)
   }

package scala.virtualization.lms
package internal

import util.GraphUtil
import java.io.{File, PrintWriter}

trait GenericCodegen extends Scheduling {
  val IR: Expressions
  import IR._

  def kernelFileExt = ""
  def emitKernelHeader(sym: Sym[_], vals: List[Sym[_]], vars: List[Sym[_]], resultType: String, resultIsVar: Boolean)(implicit stream: PrintWriter): Unit = {}
  def emitKernelFooter(sym: Sym[_], vals: List[Sym[_]], vars: List[Sym[_]], resultType: String, resultIsVar: Boolean)(implicit stream: PrintWriter): Unit = {}
  
  // Initializer
  def generatorInit(build_dir:String): Unit = {}
  def kernelInit(sym: Sym[_], vals: List[Sym[_]], vars: List[Sym[_]], resultIsVar: Boolean): Unit = {}

  def emitDataStructures(): Unit = {}
  
  // exception handler
  def exceptionHandler(e: Exception, outFile:File, kstream:PrintWriter): Unit = {
      kstream.close()
      outFile.delete
  }

  // optional type remapping (default is identity)
  def remap[A](m: Manifest[A]) : String = m.toString
  def remapImpl[A](m: Manifest[A]) : String = remap(m)

  def emitBlock(y: Exp[_])(implicit stream: PrintWriter): Unit = {
    val deflist = buildScheduleForResult(y)
    
    for (TP(sym, rhs) <- deflist) {
      emitNode(sym, rhs)
    }
  }

  def getBlockResult[A](s: Exp[A]): Exp[A] = s
  
  def emitNode(sym: Sym[_], rhs: Def[_])(implicit stream: PrintWriter): Unit = {
    throw new GenerationFailedException("don't know how to generate code for: " + rhs)
  }

  //def emitValDef(sym: Sym[_], rhs: String)(implicit stream: PrintWriter): Unit
  
  def emitSource[A,B](f: Exp[A] => Exp[B], className: String, stream: PrintWriter)(implicit mA: Manifest[A], mB: Manifest[B]): Unit
      
  def quote(x: Exp[_]) : String = x match {
    case Const(s: String) => "\""+s+"\""
    case Const(null) => "null" // why is null getting lifted now? something to do with Equal
    case Const(z) => z.toString
    case Sym(n) => "x"+n
    case External(s: String, args: List[Exp[Any]]) => s.format(args map (quote(_)) : _*)
    case null => "null"
    case _ => throw new RuntimeException("could not quote " + x)
  }

  def getFreeVarBlock(start: Exp[_], local: List[Sym[_]]): List[Sym[_]] = { throw new Exception("Method getFreeVarBlock should be overriden.") }
  def getFreeVarNode(rhs: Def[_]): List[Sym[_]] = { throw new Exception("Method getFreeVarNode should be overriden.") }

  def hasMetaData: Boolean = false
  def getMetaData: String = null

  def getDSLHeaders: String = null
}


trait GenericNestedCodegen extends GenericCodegen {
  val IR: Expressions with Effects
  import IR._

  var shallow = false

  var scope: List[TP[_]] = Nil
  var lastNodeAttempted: TP[_] = _
  var nestedEmission = false

  override def emitBlock(start: Exp[_])(implicit stream: PrintWriter): Unit = {
    // try to push stuff as far down into more control-dependent parts as
    // possible. this is the right thing to do for conditionals, but
    // for loops we'll need to do it the other way round (hoist stuff out). 
    // for lambda expressions there is no clear general strategy.

    val e1 = buildScheduleForResult(start) // deep list of deps
    shallow = true
    val e2 = buildScheduleForResult(start) // shallow list of deps (exclude stuff only needed by nested blocks)
    shallow = false

    //println("==== deep")
    //e1.foreach(println)
    //println("==== shallow")
    //e2.foreach(println)

    // shallow is 'must outside + should outside' <--- currently shallow == deep for lambdas, meaning everything 'should outside'
    // bound is 'must inside'

    // find transitive dependencies on bound syms, including their defs (in case of effects)
    val bound = for (TP(sym, rhs) <- e1; s <- boundSyms(rhs)) yield s
    val g1 = getDependentStuff(bound)

    val e3 = e1.filter(z => (e2 contains z) && !(g1 contains z)) // shallow (but with the ordering of deep!!) and minus bound

    //val e3 = e1.filter(e2 contains _) // shallow, but with the ordering of deep!!

    val e4 = e3.filterNot(scope contains _) // remove stuff already emitted

    val save = scope
    scope = e4 ::: scope

<<<<<<< HEAD
    try {
      for (TP(sym, rhs) <- e4) {
        emitNode(sym, rhs)
      }
    }
    catch {
      case e => scope = save
                throw(e)

=======
    for (n <- e4) {
      lastNodeAttempted = n
      emitNode(n.sym, n.rhs)
>>>>>>> 147f71b5
    }

    start match {
      case Def(Reify(x, effects0)) =>
        // with the current implementation the code below is not
        // really necessary. all effects should have been emitted
        // because of the Reflect dependencies. it's still a good
        // sanity check though

        val effects = effects0.map { case s: Sym[a] => findDefinition(s).get }
        val actual = e4.filter(effects contains _)

        // actual must be a prefix of effects!
        assert(effects.take(actual.length) == actual, 
            "violated ordering of effects: expected \n    "+effects+"\nbut got\n    " + actual)

        val e5 = effects.drop(actual.length)

        for (TP(_, rhs) <- e5) {
          emitNode(Sym(-1), rhs)
        }
      case _ =>
    }

    scope = save
  }


  override def getBlockResult[A](s: Exp[A]): Exp[A] = s match {
    case Def(Reify(x, _)) => x
    case _ => super.getBlockResult(s)
  }
  

  override def emitNode(sym: Sym[_], rhs: Def[_])(implicit stream: PrintWriter) = rhs match {
    case Reflect(s, effects) =>
      emitNode(sym, s)
    case Reify(s, effects) =>
      // just ignore -- effects are accounted for in emitBlock
    case _ => super.emitNode(sym, rhs)
  }

  override def getFreeVarBlock(start: Exp[_], local: List[Sym[_]]): List[Sym[_]] = {
    // Do the same things as emitBlock would
    val e1 = buildScheduleForResult(start) // deep list of deps
    shallow = true
    val e2 = buildScheduleForResult(start) // shallow list of deps (exclude stuff only needed by nested blocks)
    shallow = false

    val bound = for (TP(sym, rhs) <- e1; s <- boundSyms(rhs)) yield s
    val g1 = getDependentStuff(bound)
    val e3 = e1.filter(z => (e2 contains z) && !(g1 contains z)) // shallow (but with the ordering of deep!!) and minus bound

    //val e3 = e1.filter(e2 contains _) // shallow, but with the ordering of deep!!

    val e4 = e3.filterNot(scope contains _) // remove stuff already emitted
    val save = scope
    scope = e4 ::: scope

    // Find local symbols (including those passed as arguments to this method)
    var localList:List[Sym[_]] = e4.map(_.sym) ::: local.toList

    // Find free variables by subtracting local list from used list (shallow should be turned on)
    shallow = true
    var freeList:List[Sym[_]]  = e4.flatMap(syms).filter(!localList.contains(_))
    shallow = false

    // Iterate nodes to find out free variables in the nested blocks
    for (TP(sym, rhs) <- e4) {
      freeList = (getFreeVarNode(rhs) ::: freeList).filter(!localList.contains(_))
    }

    // restore scope
    scope = save

    // return free symbol list
    freeList.distinct
  }

  //override def getFreeVarNode(rhs: Def[_]): List[Sym[_]] = { Nil }
  override def getFreeVarNode(rhs: Def[_]): List[Sym[_]] = rhs match {
    case Reflect(s, effects) => getFreeVarNode(s)
    case _ => Nil
  }

  def getEffectsBlock(start: Exp[_]): List[Sym[_]] = {
    val save = shallow
    shallow = false
    val stDeep = dep(start)

    // deep list of deps
    val e1 = GraphUtil.stronglyConnectedComponents[TP[_]](stDeep.flatMap(e => findDefinition(e).toList), { d =>
      dep(d.rhs).flatMap { e =>
        findDefinition(e).toList
      }
    }).flatten.reverse

    // deep on everything except start
    shallow = true
    val stShallow = dep(start)
    shallow = false

    val e2 = GraphUtil.stronglyConnectedComponents[TP[_]](stShallow.flatMap(e => findDefinition(e).toList), { d =>
      dep(d.rhs).flatMap { e =>
        findDefinition(e).toList
      }
    }).flatten.reverse

    // only the deep dependencies of start
    val e3 = e1 filterNot { e2 contains _ }

    val e4 = e3 flatMap { e =>
      e.sym match {
        case Def(Reflect(x, effects)) => List(e.sym): List[Sym[_]]
        case _ => Nil
      }
    }

    shallow = save
    e4
  }

  def reset {
    scope = Nil
    shallow = false
    IR.reset
  }

}<|MERGE_RESOLUTION|>--- conflicted
+++ resolved
@@ -108,21 +108,15 @@
     val save = scope
     scope = e4 ::: scope
 
-<<<<<<< HEAD
     try {
-      for (TP(sym, rhs) <- e4) {
-        emitNode(sym, rhs)
+      for (n <- e4) {
+        lastNodeAttempted = n
+        emitNode(n.sym, n.rhs)
       }
     }
     catch {
       case e => scope = save
                 throw(e)
-
-=======
-    for (n <- e4) {
-      lastNodeAttempted = n
-      emitNode(n.sym, n.rhs)
->>>>>>> 147f71b5
     }
 
     start match {

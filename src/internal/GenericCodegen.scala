package scala.virtualization.lms
package internal

import util.GraphUtil
import java.io.{File, PrintWriter}
<<<<<<< HEAD
import scala.reflect.RefinedManifest
=======
import scala.collection.mutable.{Map => MMap}
>>>>>>> 53344e9f

trait GenericCodegen extends Traversal {
  val IR: Expressions
  import IR._

  // TODO: should some of the methods be moved into more specific subclasses?
  
  def kernelFileExt = ""
  def emitKernelHeader(syms: List[Sym[Any]], vals: List[Sym[Any]], vars: List[Sym[Any]], resultType: String, resultIsVar: Boolean, external: Boolean)(implicit stream: PrintWriter): Unit = {}
  def emitKernelFooter(syms: List[Sym[Any]], vals: List[Sym[Any]], vars: List[Sym[Any]], resultType: String, resultIsVar: Boolean, external: Boolean)(implicit stream: PrintWriter): Unit = {}
  
  var analysisResults: MMap[String,Any] = null.asInstanceOf[MMap[String,Any]]
  
  // Initializer
  def initializeGenerator(buildDir:String, args: Array[String], _analysisResults: MMap[String,Any]): Unit = { analysisResults = _analysisResults }
  def finalizeGenerator(): Unit = {}
  def kernelInit(syms: List[Sym[Any]], vals: List[Sym[Any]], vars: List[Sym[Any]], resultIsVar: Boolean): Unit = {}

  def emitDataStructures(path: String): Unit = {}
 
  def dataPath = {
    "data" + java.io.File.separator
  }
  
  def symDataPath(sym: Sym[Any]) = {
    dataPath + sym.id
  }
 
  def emitData(sym: Sym[Any], data: Seq[_]) {
    val outDir = new File(dataPath)
    outDir.mkdirs()
    val outFile = new File(symDataPath(sym))
    val stream = new PrintWriter(outFile)
    
    for(v <- data) {
      stream.println(v)
    }
    
    stream.close()
  }
  
  // exception handler
  def exceptionHandler(e: Exception, outFile:File, kstream:PrintWriter): Unit = {
      kstream.close()
      outFile.delete
  }

  def remap[A](s: String, method: String, t: Manifest[A]) : String = remap(s, method, t.toString)
  
  def remap(s: String, method: String, t: String) : String = {
    s + method + "[" + remap(t) + "]"
  }
  
  def remap(s: String) : String = {
    s
  }
  
  // optional type remapping (default is identity)
  def remap(s: String): String = s
  def remap[A](m: Manifest[A]): String = m match {
    case rm: RefinedManifest[A] =>  "AnyRef{" + rm.fields.foldLeft(""){(acc, f) => {val (n,mnf) = f; acc + "val " + n + ": " + remap(mnf) + ";"}} + "}"
    case _ if m.erasure == classOf[Variable[Any]] =>
        remap(m.typeArguments.head)
    case _ =>
      // call remap on all type arguments
      val targs = m.typeArguments
      if (targs.length > 0) {
        val ms = m.toString
        ms.take(ms.indexOf("[")+1) + targs.map(tp => remap(tp)).mkString(",") + "]"
      }
      else m.toString    
  }
  def remapImpl[A](m: Manifest[A]): String = remap(m)
  //def remapVar[A](m: Manifest[Variable[A]]) : String = remap(m.typeArguments.head)

  def hasMetaData: Boolean = false
  def getMetaData: String = null

  def getDSLHeaders: String = null


  // ----------

  def emitBlock(y: Block[Any])(implicit stream: PrintWriter): Unit = {
    val deflist = buildScheduleForResult(getBlockResultFull(y)) // need actual Reify node here, not its embedded exp
    
    for (TP(sym, rhs) <- deflist) {
      emitNode(sym, rhs)
    }
  }

  def emitNode(sym: Sym[Any], rhs: Def[Any])(implicit stream: PrintWriter): Unit = {
    throw new GenerationFailedException("don't know how to generate code for: " + rhs)
  }
  
  def emitExternalLib(rhs: Def[Any]): Unit = {
    throw new GenerationFailedException("don't know how to generate external lib for " + rhs)
  }
  
  def emitValDef(sym: Sym[Any], rhs: String)(implicit stream: PrintWriter): Unit
    
  def emitSource[A,B](f: Exp[A] => Exp[B], className: String, stream: PrintWriter)(implicit mA: Manifest[A], mB: Manifest[B]): List[(Sym[Any], Any)] // return free static data in block
      
  def quote(x: Exp[Any]) : String = x match {
    case Const(s: String) => "\""+s+"\""
    case Const(null) => "null" // why is null getting lifted now? something to do with Equal
    case Const(f: Float) => f.toString + "f"
    case Const(z) => z.toString
    case Sym(n) => "x"+n
    case null => "null"
    case _ => throw new RuntimeException("could not quote " + x)
  }

}



trait GenericNestedCodegen extends NestedTraversal with GenericCodegen {
  val IR: Expressions with Effects
  import IR._

  override def emitBlock(result: Block[Any])(implicit stream: PrintWriter): Unit = {
    focusBlock(result) {
      emitBlockFocused(result)
    }
  }
  
  def emitBlockFocused(result: Block[Any])(implicit stream: PrintWriter): Unit = {
    focusExactScope(result) { levelScope =>
      for (TP(sym, rhs) <- levelScope)
        emitNode(sym, rhs)
    }
  }

  override def emitNode(sym: Sym[Any], rhs: Def[Any])(implicit stream: PrintWriter) = rhs match {
//    case Read(s) =>
//      emitValDef(sym, quote(s))
    case Reflect(s, u, effects) =>
      emitNode(sym, s)
    case Reify(s, u, effects) =>
      // just ignore -- effects are accounted for in emitBlock
    case _ => super.emitNode(sym, rhs)
  }




}<|MERGE_RESOLUTION|>--- conflicted
+++ resolved
@@ -3,11 +3,8 @@
 
 import util.GraphUtil
 import java.io.{File, PrintWriter}
-<<<<<<< HEAD
 import scala.reflect.RefinedManifest
-=======
 import scala.collection.mutable.{Map => MMap}
->>>>>>> 53344e9f
 
 trait GenericCodegen extends Traversal {
   val IR: Expressions
@@ -36,7 +33,7 @@
     dataPath + sym.id
   }
  
-  def emitData(sym: Sym[Any], data: Seq[_]) {
+  def emitData(sym: Sym[Any], data: Seq[Any]) {
     val outDir = new File(dataPath)
     outDir.mkdirs()
     val outFile = new File(symDataPath(sym))
@@ -54,19 +51,11 @@
       kstream.close()
       outFile.delete
   }
-
-  def remap[A](s: String, method: String, t: Manifest[A]) : String = remap(s, method, t.toString)
-  
-  def remap(s: String, method: String, t: String) : String = {
-    s + method + "[" + remap(t) + "]"
-  }
-  
-  def remap(s: String) : String = {
-    s
-  }
   
   // optional type remapping (default is identity)
   def remap(s: String): String = s
+  def remap[A](s: String, method: String, t: Manifest[A]) : String = remap(s, method, t.toString)
+  def remap(s: String, method: String, t: String) : String = s + method + "[" + remap(t) + "]"    
   def remap[A](m: Manifest[A]): String = m match {
     case rm: RefinedManifest[A] =>  "AnyRef{" + rm.fields.foldLeft(""){(acc, f) => {val (n,mnf) = f; acc + "val " + n + ": " + remap(mnf) + ";"}} + "}"
     case _ if m.erasure == classOf[Variable[Any]] =>

package scala.virtualization.lms
package internal

import util.GraphUtil
import java.io.{File, PrintWriter}
import scala.reflect.RefinedManifest
import scala.collection.mutable.{Map => MMap}

<<<<<<< HEAD
trait GenericCodegen extends Traversal {
=======
trait GenericCodegen extends BlockTraversal {
>>>>>>> 0c659beb
  val IR: Expressions
  import IR._

  // TODO: should some of the methods be moved into more specific subclasses?
  
  def kernelFileExt = ""
  def emitKernelHeader(syms: List[Sym[Any]], vals: List[Sym[Any]], vars: List[Sym[Any]], resultType: String, resultIsVar: Boolean, external: Boolean): Unit = {}
  def emitKernelFooter(syms: List[Sym[Any]], vals: List[Sym[Any]], vars: List[Sym[Any]], resultType: String, resultIsVar: Boolean, external: Boolean): Unit = {}
  
  var analysisResults: MMap[String,Any] = null.asInstanceOf[MMap[String,Any]]
  
  // Initializer
  def initializeGenerator(buildDir:String, args: Array[String], _analysisResults: MMap[String,Any]): Unit = { analysisResults = _analysisResults }
  def finalizeGenerator(): Unit = {}
  def kernelInit(syms: List[Sym[Any]], vals: List[Sym[Any]], vars: List[Sym[Any]], resultIsVar: Boolean): Unit = {}

  def emitDataStructures(path: String): Unit = {}
 
  def dataPath = {
    "data" + java.io.File.separator
  }
  
  def symDataPath(sym: Sym[Any]) = {
    dataPath + sym.id
  }
 
  def emitData(sym: Sym[Any], data: Seq[Any]) {
    val outDir = new File(dataPath)
    outDir.mkdirs()
    val outFile = new File(symDataPath(sym))
    val stream = new PrintWriter(outFile)
    
    for(v <- data) {
      stream.println(v)
    }
    
    stream.close()
  }
  
  // exception handler
  def exceptionHandler(e: Exception, outFile:File, kstream:PrintWriter): Unit = {
      kstream.close()
      outFile.delete
  }
  
  // optional type remapping (default is identity)
  def remap(s: String): String = s
  def remap[A](s: String, method: String, t: Manifest[A]) : String = remap(s, method, t.toString)
  def remap(s: String, method: String, t: String) : String = s + method + "[" + remap(t) + "]"    
  def remap[A](m: Manifest[A]): String = m match {
    case rm: RefinedManifest[A] =>  "AnyRef{" + rm.fields.foldLeft(""){(acc, f) => {val (n,mnf) = f; acc + "val " + n + ": " + remap(mnf) + ";"}} + "}"
    case _ if m.erasure == classOf[Variable[Any]] =>
        remap(m.typeArguments.head)
    case _ =>
      // call remap on all type arguments
      val targs = m.typeArguments
      if (targs.length > 0) {
        val ms = m.toString
        ms.take(ms.indexOf("[")+1) + targs.map(tp => remap(tp)).mkString(", ") + "]"
      }
      else m.toString    
  }
  def remapImpl[A](m: Manifest[A]): String = remap(m)
  //def remapVar[A](m: Manifest[Variable[A]]) : String = remap(m.typeArguments.head)

  def hasMetaData: Boolean = false
  def getMetaData: String = null

  def getDSLHeaders: String = null

  // ---------

  var stream: PrintWriter = _

<<<<<<< HEAD
  def emitBlock(y: Block[Any])(implicit stream: PrintWriter): Unit = {
    val deflist = buildScheduleForResult(getBlockResultFull(y)) // need actual Reify node here, not its embedded exp
    
    for (TP(sym, rhs) <- deflist) {
      emitNode(sym, rhs)
    }
=======
  def withStream[A](out: PrintWriter)(body: => A): A = {
    val save = stream
    stream = out
    try { body } finally { stream.flush; stream = save }
>>>>>>> 0c659beb
  }

  // ----------

  override def traverseStm(stm: Stm) = stm match {
    case TP(sym, rhs) => emitNode(sym,rhs)
    case _ => throw new GenerationFailedException("don't know how to generate code for statement: " + stm)
  }
    
  def emitBlock(y: Block[Any]): Unit = traverseBlock(y)
    
  def emitNode(sym: Sym[Any], rhs: Def[Any]): Unit = {
    throw new GenerationFailedException("don't know how to generate code for: " + rhs)
  }
    
  def emitValDef(sym: Sym[Any], rhs: String): Unit
    
  def emitSource[A,B](f: Exp[A] => Exp[B], className: String, stream: PrintWriter)(implicit mA: Manifest[A], mB: Manifest[B]): List[(Sym[Any], Any)] // return free static data in block
      
  def quote(x: Exp[Any]) : String = x match {
    case Const(s: String) => "\""+s+"\""
    case Const(c: Char) => "'"+c+"'"
<<<<<<< HEAD
    case Const(null) => "null" // why is null getting lifted now? something to do with Equal
    case Const(f: Float) => f.toString + "f"
=======
    case Const(f: Float) => "%1.10f".format(f) + "f"
    case Const(l: Long) => l.toString + "L"
    case Const(null) => "null"
>>>>>>> 0c659beb
    case Const(z) => z.toString
    case Sym(n) => "x"+n
    case _ => throw new RuntimeException("could not quote " + x)
  }
  
  // ----------
  
  override def reset {
    stream = null
    super.reset
  }
  
}



<<<<<<< HEAD
trait GenericNestedCodegen extends NestedTraversal with GenericCodegen {
  val IR: Expressions with Effects
  import IR._

  override def emitBlock(result: Block[Any])(implicit stream: PrintWriter): Unit = {
    focusBlock(result) {
      emitBlockFocused(result)
    }
  }
  
  def emitBlockFocused(result: Block[Any])(implicit stream: PrintWriter): Unit = {
    focusExactScope(result) { levelScope =>
      for (TP(sym, rhs) <- levelScope)
        emitNode(sym, rhs)
    }
  }

  override def emitNode(sym: Sym[Any], rhs: Def[Any])(implicit stream: PrintWriter) = rhs match {
=======
trait GenericNestedCodegen extends NestedBlockTraversal with GenericCodegen {
  val IR: Expressions with Effects
  import IR._

  override def traverseStm(stm: Stm) = super[GenericCodegen].traverseStm(stm)
    
  override def emitNode(sym: Sym[Any], rhs: Def[Any]) = rhs match {
>>>>>>> 0c659beb
//    case Read(s) =>
//      emitValDef(sym, quote(s))
    case Reflect(s, u, effects) =>
      emitNode(sym, s)
    case Reify(s, u, effects) =>
      // just ignore -- effects are accounted for in emitBlock
    case _ => super.emitNode(sym, rhs)
  }

<<<<<<< HEAD



=======
>>>>>>> 0c659beb
}<|MERGE_RESOLUTION|>--- conflicted
+++ resolved
@@ -6,11 +6,7 @@
 import scala.reflect.RefinedManifest
 import scala.collection.mutable.{Map => MMap}
 
-<<<<<<< HEAD
-trait GenericCodegen extends Traversal {
-=======
 trait GenericCodegen extends BlockTraversal {
->>>>>>> 0c659beb
   val IR: Expressions
   import IR._
 
@@ -85,19 +81,10 @@
 
   var stream: PrintWriter = _
 
-<<<<<<< HEAD
-  def emitBlock(y: Block[Any])(implicit stream: PrintWriter): Unit = {
-    val deflist = buildScheduleForResult(getBlockResultFull(y)) // need actual Reify node here, not its embedded exp
-    
-    for (TP(sym, rhs) <- deflist) {
-      emitNode(sym, rhs)
-    }
-=======
   def withStream[A](out: PrintWriter)(body: => A): A = {
     val save = stream
     stream = out
     try { body } finally { stream.flush; stream = save }
->>>>>>> 0c659beb
   }
 
   // ----------
@@ -120,14 +107,9 @@
   def quote(x: Exp[Any]) : String = x match {
     case Const(s: String) => "\""+s+"\""
     case Const(c: Char) => "'"+c+"'"
-<<<<<<< HEAD
-    case Const(null) => "null" // why is null getting lifted now? something to do with Equal
-    case Const(f: Float) => f.toString + "f"
-=======
     case Const(f: Float) => "%1.10f".format(f) + "f"
     case Const(l: Long) => l.toString + "L"
     case Const(null) => "null"
->>>>>>> 0c659beb
     case Const(z) => z.toString
     case Sym(n) => "x"+n
     case _ => throw new RuntimeException("could not quote " + x)
@@ -144,26 +126,6 @@
 
 
 
-<<<<<<< HEAD
-trait GenericNestedCodegen extends NestedTraversal with GenericCodegen {
-  val IR: Expressions with Effects
-  import IR._
-
-  override def emitBlock(result: Block[Any])(implicit stream: PrintWriter): Unit = {
-    focusBlock(result) {
-      emitBlockFocused(result)
-    }
-  }
-  
-  def emitBlockFocused(result: Block[Any])(implicit stream: PrintWriter): Unit = {
-    focusExactScope(result) { levelScope =>
-      for (TP(sym, rhs) <- levelScope)
-        emitNode(sym, rhs)
-    }
-  }
-
-  override def emitNode(sym: Sym[Any], rhs: Def[Any])(implicit stream: PrintWriter) = rhs match {
-=======
 trait GenericNestedCodegen extends NestedBlockTraversal with GenericCodegen {
   val IR: Expressions with Effects
   import IR._
@@ -171,7 +133,6 @@
   override def traverseStm(stm: Stm) = super[GenericCodegen].traverseStm(stm)
     
   override def emitNode(sym: Sym[Any], rhs: Def[Any]) = rhs match {
->>>>>>> 0c659beb
 //    case Read(s) =>
 //      emitValDef(sym, quote(s))
     case Reflect(s, u, effects) =>
@@ -181,10 +142,4 @@
     case _ => super.emitNode(sym, rhs)
   }
 
-<<<<<<< HEAD
-
-
-
-=======
->>>>>>> 0c659beb
 }
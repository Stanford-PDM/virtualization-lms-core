package scala.virtualization.lms
package internal

import util.GraphUtil
import java.io.{File, PrintWriter}
import scala.reflect.RefinedManifest
import scala.collection.mutable.{Map => MMap}

trait GenericCodegen extends BlockTraversal {
  val IR: Expressions
  import IR._

  // TODO: should some of the methods be moved into more specific subclasses?
  
  def kernelFileExt = ""
  def emitFileHeader(): Unit = {}
  def emitKernelHeader(syms: List[Sym[Any]], vals: List[Sym[Any]], vars: List[Sym[Any]], resultType: String, resultIsVar: Boolean, external: Boolean): Unit = {}
  def emitKernelFooter(syms: List[Sym[Any]], vals: List[Sym[Any]], vars: List[Sym[Any]], resultType: String, resultIsVar: Boolean, external: Boolean): Unit = {}
  
  var analysisResults: MMap[String,Any] = null.asInstanceOf[MMap[String,Any]]
  
  // Initializer
  def initializeGenerator(buildDir:String, args: Array[String], _analysisResults: MMap[String,Any]): Unit = { analysisResults = _analysisResults }
  def finalizeGenerator(): Unit = {}
  def kernelInit(syms: List[Sym[Any]], vals: List[Sym[Any]], vars: List[Sym[Any]], resultIsVar: Boolean): Unit = {}

<<<<<<< HEAD
  def emitDataStructures(stream: PrintWriter): Unit = {}

=======
  def getDataStructureHeaders(): String = ""
>>>>>>> 5e940370
  def emitDataStructures(path: String): Unit = {}
  def emitTransferFunctions(): Unit = {}

  def dataPath = {
    "data" + java.io.File.separator
  }
  
  def symDataPath(sym: Sym[Any]) = {
    dataPath + sym.id
  }
 
  def emitData(sym: Sym[Any], data: Seq[Any]) {
    val outDir = new File(dataPath)
    outDir.mkdirs()
    val outFile = new File(symDataPath(sym))
    val stream = new PrintWriter(outFile)
    
    for(v <- data) {
      stream.println(v)
    }
    
    stream.close()
  }
  
  // exception handler
  def exceptionHandler(e: Exception, outFile:File, kstream:PrintWriter): Unit = {
      kstream.close()
      outFile.delete
  }
  
  // optional type remapping (default is identity)
  def remap(s: String): String = s
  def remap[A](s: String, method: String, t: Manifest[A]) : String = remap(s, method, t.toString)
  def remap(s: String, method: String, t: String) : String = s + method + "[" + remap(t) + "]"    
  def remap[A](m: Manifest[A]): String = m match {
    case rm: RefinedManifest[A] =>  "AnyRef{" + rm.fields.foldLeft(""){(acc, f) => {val (n,mnf) = f; acc + "val " + n + ": " + remap(mnf) + ";"}} + "}"
    case _ if m.erasure == classOf[Variable[Any]] =>
        remap(m.typeArguments.head)
    case _ =>
      // call remap on all type arguments
      val targs = m.typeArguments
      if (targs.length > 0) {
        val ms = m.toString
        ms.take(ms.indexOf("[")+1) + targs.map(tp => remap(tp)).mkString(", ") + "]"
      }
      else m.toString    
  }
  def remapImpl[A](m: Manifest[A]): String = remap(m)
  //def remapVar[A](m: Manifest[Variable[A]]) : String = remap(m.typeArguments.head)

  def hasMetaData: Boolean = false
  def getMetaData: String = null

  // ---------

  var stream: PrintWriter = _

  def withStream[A](out: PrintWriter)(body: => A): A = {
    val save = stream
    stream = out
    try { body } finally { stream.flush; stream = save }
  }

  // ----------

  override def traverseStm(stm: Stm) = stm match {
    case TP(sym, rhs) => emitNode(sym,rhs)
    case _ => throw new GenerationFailedException("don't know how to generate code for statement: " + stm)
  }
    
  def emitBlock(y: Block[Any]): Unit = traverseBlock(y)
    
  def emitNode(sym: Sym[Any], rhs: Def[Any]): Unit = {
    throw new GenerationFailedException("don't know how to generate code for: " + rhs)
  }

  def emitValDef(sym: Sym[Any], rhs: String): Unit

  def emitSource[T : Manifest, R : Manifest](f: Exp[T] => Exp[R], className: String, stream: PrintWriter): List[(Sym[Any], Any)] = {
    val s = fresh[T]
    val body = reifyBlock(f(s))
    emitSource(List(s), body, className, stream)
  }

  def emitSource2[T1 : Manifest, T2 : Manifest, R : Manifest](f: (Exp[T1], Exp[T2]) => Exp[R], className: String, stream: PrintWriter): List[(Sym[Any], Any)] = {
    val s1 = fresh[T1]
    val s2 = fresh[T2]
    val body = reifyBlock(f(s1, s2))
    emitSource(List(s1, s2), body, className, stream)
  }

  def emitSource3[T1 : Manifest, T2 : Manifest, T3 : Manifest, R : Manifest](f: (Exp[T1], Exp[T2], Exp[T3]) => Exp[R], className: String, stream: PrintWriter): List[(Sym[Any], Any)] = {
    val s1 = fresh[T1]
    val s2 = fresh[T2]
    val s3 = fresh[T3]
    val body = reifyBlock(f(s1, s2, s3))
    emitSource(List(s1, s2, s3), body, className, stream)
  }

  def emitSource4[T1 : Manifest, T2 : Manifest, T3 : Manifest, T4 : Manifest, R : Manifest](f: (Exp[T1], Exp[T2], Exp[T3], Exp[T4]) => Exp[R], className: String, stream: PrintWriter): List[(Sym[Any], Any)] = {
    val s1 = fresh[T1]
    val s2 = fresh[T2]
    val s3 = fresh[T3]
    val s4 = fresh[T4]
    val body = reifyBlock(f(s1, s2, s3, s4))
    emitSource(List(s1, s2, s3, s4), body, className, stream)
  }

  def emitSource5[T1 : Manifest, T2 : Manifest, T3 : Manifest, T4 : Manifest, T5 : Manifest, R : Manifest](f: (Exp[T1], Exp[T2], Exp[T3], Exp[T4], Exp[T5]) => Exp[R], className: String, stream: PrintWriter): List[(Sym[Any], Any)] = {
    val s1 = fresh[T1]
    val s2 = fresh[T2]
    val s3 = fresh[T3]
    val s4 = fresh[T4]
    val s5 = fresh[T5]
    val body = reifyBlock(f(s1, s2, s3, s4, s5))
    emitSource(List(s1, s2, s3, s4, s5), body, className, stream)
  }

  /**
   * @param args List of symbols bound to `body`
   * @param body Block to emit
   * @param className Name of the generated identifier
   * @param stream Output stream
   */
  def emitSource[A : Manifest](args: List[Sym[_]], body: Block[A], className: String, stream: PrintWriter): List[(Sym[Any], Any)] // return free static data in block

  def quote(x: Exp[Any]) : String = x match {
    case Const(s: String) => "\""+s.replace("\"", "\\\"").replace("\n", "\\n")+"\"" // TODO: more escapes?
    case Const(c: Char) => "'"+c+"'"
    case Const(f: Float) => "%1.10f".format(f) + "f"
    case Const(l: Long) => l.toString + "L"
    case Const(null) => "null"
    case Const(z) => z.toString
    case Sym(n) => "x"+n
    case _ => throw new RuntimeException("could not quote " + x)
  }
  
  // ----------
  
  override def reset {
    stream = null
    super.reset
  }


  def isPrimitiveType[A](m: Manifest[A]) : Boolean = {
    m.toString match {
      case "Boolean" | "Byte" | "Char" | "Short" | "Int" | "Long" | "Float" | "Double" => true
      case _ => false
    }
  }

  def isVoidType[A](m: Manifest[A]) : Boolean = {
    m.toString match {
      case "Unit" => true
      case _ => false
    }
  }

  def isVariableType[A](m: Manifest[A]) : Boolean = {
    if(m.erasure == classOf[Variable[AnyVal]]) true
    else false
  }

}



trait GenericNestedCodegen extends NestedBlockTraversal with GenericCodegen {
  val IR: Expressions with Effects
  import IR._

  override def traverseStm(stm: Stm) = super[GenericCodegen].traverseStm(stm)
    
  override def emitNode(sym: Sym[Any], rhs: Def[Any]) = rhs match {
//    case Read(s) =>
//      emitValDef(sym, quote(s))
    case Reflect(s, u, effects) =>
      emitNode(sym, s)
    case Reify(s, u, effects) =>
      // just ignore -- effects are accounted for in emitBlock
    case _ => super.emitNode(sym, rhs)
  }

}<|MERGE_RESOLUTION|>--- conflicted
+++ resolved
@@ -24,13 +24,9 @@
   def finalizeGenerator(): Unit = {}
   def kernelInit(syms: List[Sym[Any]], vals: List[Sym[Any]], vars: List[Sym[Any]], resultIsVar: Boolean): Unit = {}
 
-<<<<<<< HEAD
   def emitDataStructures(stream: PrintWriter): Unit = {}
-
-=======
+  def emitDataStructures(path: String): Unit = {}
   def getDataStructureHeaders(): String = ""
->>>>>>> 5e940370
-  def emitDataStructures(path: String): Unit = {}
   def emitTransferFunctions(): Unit = {}
 
   def dataPath = {

package scala.virtualization.lms
package internal

import java.io.PrintWriter

trait GenericCodegen extends Scheduling {
  val IR: Expressions
  import IR._

  def kernelFileExt = ""

  // optional type remapping (default is identity)
  def remap[A](m: Manifest[A]) : String = m.toString
  
  def emitBlock(y: Exp[_])(implicit stream: PrintWriter): Unit = {
    val deflist = buildScheduleForResult(y)
    
    for (TP(sym, rhs) <- deflist) {
      emitNode(sym, rhs)
    }
  }

  def getBlockResult[A](s: Exp[A]): Exp[A] = s

  // Do not generate exception for now.
  /*
  def emitNode(sym: Sym[_], rhs: Def[_])(implicit stream: PrintWriter): Unit = {
    throw new Exception("don't know how to generate code for: " + rhs)
  }
  */
  def emitNode(sym: Sym[_], rhs: Def[_])(implicit stream: PrintWriter): Unit = {
    stream.println("Generator Not Found")
  }

  //def emitValDef(sym: Sym[_], rhs: String)(implicit stream: PrintWriter): Unit
  
  def emitSource[A,B](f: Exp[A] => Exp[B], className: String, stream: PrintWriter)(implicit mA: Manifest[A], mB: Manifest[B]): Unit

  def quote(x: Exp[_]) : String = x match {
    case Const(s: String) => "\""+s+"\""
    case Const(null) => "null" // why is null getting lifted now? something to do with Equal
    case Const(z) => z.toString
    case Sym(n) => "x"+n
    case External(s: String, args: List[Exp[Any]]) => s.format(args map (quote(_)) : _*)
    case null => "null"
    case _ => throw new RuntimeException("could not quote " + x)
  }

  def getFreeVarBlock(start: Exp[_], local: List[Sym[_]]): List[Sym[_]] = { throw new Exception("Method getFreeVarBlock should be overriden.") }
<<<<<<< HEAD
  def getFreeVarNode(rgs: Def[_]): List[Sym[_]] = { throw new Exception("Method getFreeVarNode should be overriden.") }

=======
  def getFreeVarNode(rhs: Def[_]): List[Sym[_]] = { throw new Exception("Method getFreeVarNode should be overriden.") }
>>>>>>> 61c18424
}


trait GenericNestedCodegen extends GenericCodegen {
  val IR: Expressions with Effects
  import IR._

  var shallow = false

  var scope: List[TP[_]] = Nil

  override def emitBlock(start: Exp[_])(implicit stream: PrintWriter): Unit = {
    // try to push stuff as far down into more control-dependent parts as
    // possible. this is the right thing to do for conditionals, but
    // for loops we'll need to do it the other way round (hoist stuff out). 
    // for lambda expressions there is no clear general strategy.

    val e1 = buildScheduleForResult(start) // deep list of deps
    shallow = true
    val e2 = buildScheduleForResult(start) // shallow list of deps (exclude stuff only needed by nested blocks)
    shallow = false

    //println("==== deep")
    //e1.foreach(println)
    //println("==== shallow")
    //e2.foreach(println)

    val e3 = e1.filter(e2 contains _) // shallow, but with the ordering of deep!!

    val e4 = e3.filterNot(scope contains _) // remove stuff already emitted

    val save = scope
    scope = e4 ::: scope

    for (TP(sym, rhs) <- e4) {
      emitNode(sym, rhs)      
    }

    start match {
      case Def(Reify(x, effects0)) =>
        // with the current implementation the code below is not
        // really necessary. all effects should have been emitted
        // because of the Reflect dependencies. it's still a good
        // sanity check though

        val effects = effects0.map { case s: Sym[a] => findDefinition(s).get }
        val actual = e4.filter(effects contains _)

        // actual must be a prefix of effects!
        assert(effects.take(actual.length) == actual, 
            "violated ordering of effects: expected \n    "+effects+"\nbut got\n    " + actual)

        val e5 = effects.drop(actual.length)

        for (TP(_, rhs) <- e5) {
          emitNode(Sym(-1), rhs)
        }
      case _ =>
    }

    scope = save
  }


  override def getBlockResult[A](s: Exp[A]): Exp[A] = s match {
    case Def(Reify(x, _)) => x
    case _ => super.getBlockResult(s)
  }
  

  override def emitNode(sym: Sym[_], rhs: Def[_])(implicit stream: PrintWriter) = rhs match {
    case Reflect(s, effects) =>
      emitNode(sym, s)
    case Reify(s, effects) =>
      // just ignore -- effects are accounted for in emitBlock
    case _ => super.emitNode(sym, rhs)
  }

  
  override def inputs(rhs: Def[_]) : List[Any] = rhs match {
    case Reify(e, effects) => Nil // just ignore -- effects are accounted for in emitBlock //List(e)
    case Reflect(s, effects) => inputs(s) // ignore control dependencies here for now
    case p: Product => p.productIterator.toList
    case _ => Nil
  }
  
  override def getFreeVarBlock(start: Exp[_], local: List[Sym[_]]): List[Sym[_]] = {
    // Do the same things as emitBlock would
    val e1 = buildScheduleForResult(start) // deep list of deps
    shallow = true
    val e2 = buildScheduleForResult(start) // shallow list of deps (exclude stuff only needed by nested blocks)
    shallow = false
    val e3 = e1.filter(e2 contains _) // shallow, but with the ordering of deep!!
    val e4 = e3.filterNot(scope contains _) // remove stuff already emitted
    val save = scope
    scope = e4 ::: scope

    // Find local symbols (including those passed as arguments to this method)
    var localList:List[Sym[_]] = e4.map(_.sym) ::: local.toList

    // Find free variables by subtracting local list from used list (shallow should be turned on)
    shallow = true
    var freeList:List[Sym[_]]  = e4.flatMap(syms).filter(!localList.contains(_))
    shallow = false

    // Iterate nodes to find out free variables in the nested blocks
    for (TP(sym, rhs) <- e4) {
      freeList = (getFreeVarNode(rhs) ::: freeList).filter(!localList.contains(_))
    }

    // restore scope
    scope = save

    // return free symbol list
    freeList.distinct
  }

  //override def getFreeVarNode(rhs: Def[_]): List[Sym[_]] = { Nil }
  override def getFreeVarNode(rhs: Def[_]): List[Sym[_]] = rhs match {
    case Reflect(s, effects) => getFreeVarNode(s)
    case _ => Nil
  }

  def reset {
    scope = Nil
    shallow = false
    IR.reset
  }

  override def getFreeVarBlock(start: Exp[_], local: List[Sym[_]]): List[Sym[_]] = {
    // Do the same things as emitBlock would
    val e1 = buildScheduleForResult(start) // deep list of deps
    shallow = true
    val e2 = buildScheduleForResult(start) // shallow list of deps (exclude stuff only needed by nested blocks)
    shallow = false
    val e3 = e1.filter(e2 contains _) // shallow, but with the ordering of deep!!
    val e4 = e3.filterNot(scope contains _) // remove stuff already emitted
    val save = scope
    scope = e4 ::: scope

    // Find local symbols (including those passed as arguments to this method)
    var localList:List[Sym[_]] = e4.map(_.sym) ::: local.toList

    // Find free variables by subtracting local list from used list (shallow should be turned on)
    shallow = true
    var freeList:List[Sym[_]]  = e4.flatMap(syms).filter(!localList.contains(_))
    shallow = false

    // Iterate nodes to find out free variables in the nested blocks
    for (TP(sym, rhs) <- e4) {
      freeList = (getFreeVarNode(rhs) ::: freeList).filter(!localList.contains(_))
    }

    // restore scope
    scope = save

    // return free symbol list
    freeList.distinct
  }

  //override def getFreeVarNode(rhs: Def[_]): List[Sym[_]] = { Nil }
  override def getFreeVarNode(rhs: Def[_]): List[Sym[_]] = rhs match {
    case Reflect(s, effects) => getFreeVarNode(s)
    case _ => Nil
  }

}<|MERGE_RESOLUTION|>--- conflicted
+++ resolved
@@ -47,12 +47,7 @@
   }
 
   def getFreeVarBlock(start: Exp[_], local: List[Sym[_]]): List[Sym[_]] = { throw new Exception("Method getFreeVarBlock should be overriden.") }
-<<<<<<< HEAD
-  def getFreeVarNode(rgs: Def[_]): List[Sym[_]] = { throw new Exception("Method getFreeVarNode should be overriden.") }
-
-=======
   def getFreeVarNode(rhs: Def[_]): List[Sym[_]] = { throw new Exception("Method getFreeVarNode should be overriden.") }
->>>>>>> 61c18424
 }
 
 
@@ -182,41 +177,4 @@
     IR.reset
   }
 
-  override def getFreeVarBlock(start: Exp[_], local: List[Sym[_]]): List[Sym[_]] = {
-    // Do the same things as emitBlock would
-    val e1 = buildScheduleForResult(start) // deep list of deps
-    shallow = true
-    val e2 = buildScheduleForResult(start) // shallow list of deps (exclude stuff only needed by nested blocks)
-    shallow = false
-    val e3 = e1.filter(e2 contains _) // shallow, but with the ordering of deep!!
-    val e4 = e3.filterNot(scope contains _) // remove stuff already emitted
-    val save = scope
-    scope = e4 ::: scope
-
-    // Find local symbols (including those passed as arguments to this method)
-    var localList:List[Sym[_]] = e4.map(_.sym) ::: local.toList
-
-    // Find free variables by subtracting local list from used list (shallow should be turned on)
-    shallow = true
-    var freeList:List[Sym[_]]  = e4.flatMap(syms).filter(!localList.contains(_))
-    shallow = false
-
-    // Iterate nodes to find out free variables in the nested blocks
-    for (TP(sym, rhs) <- e4) {
-      freeList = (getFreeVarNode(rhs) ::: freeList).filter(!localList.contains(_))
-    }
-
-    // restore scope
-    scope = save
-
-    // return free symbol list
-    freeList.distinct
-  }
-
-  //override def getFreeVarNode(rhs: Def[_]): List[Sym[_]] = { Nil }
-  override def getFreeVarNode(rhs: Def[_]): List[Sym[_]] = rhs match {
-    case Reflect(s, effects) => getFreeVarNode(s)
-    case _ => Nil
-  }
-
 }
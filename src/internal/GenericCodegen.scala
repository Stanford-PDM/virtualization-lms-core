package scala.virtualization.lms
package internal

import java.io.PrintWriter

trait GenericCodegen extends Scheduling {
  val IR: Expressions
  import IR._

  
  def prepareCodegenForRoot(y: Exp[_]): Unit = ()
  
  def emitBlock(y: Exp[_])(implicit stream: PrintWriter): Unit = {
    val deflist = buildScheduleForResult(y)
    
    for (TP(sym, rhs) <- deflist) {
      emitNode(sym, rhs)
    }
  }

  def getBlockResult[A](s: Exp[A]): Exp[A] = s
  
  def emitNode(sym: Sym[_], rhs: Def[_])(implicit stream: PrintWriter): Unit = {
    throw new Exception("don't know how to generate code for: " + rhs)
  }
  
  def emitValDef(sym: Sym[_], rhs: String)(implicit stream: PrintWriter): Unit

  def quote(x: Exp[_]) = x match {
    case Const(s: String) => "\""+s+"\""
    case Const(z) => z.toString
    case Sym(n) => "x"+n
  }
}


trait GenericNestedCodegen extends GenericCodegen {
  val IR: Expressions with Effects
  import IR._

  var shallow = false
  var computeLiveness = false

  var outerScope: List[TP[_]] = Nil
  var levelScope: List[TP[_]] = Nil
  var innerScope: List[TP[_]] = _

<<<<<<< HEAD
  override def availableDefs: List[TP[_]] = if (innerScope ne null) innerScope else super.availableDefs


  def focusBlock(result: Exp[_])(body: => Unit): Unit = {
    
    val saveOuter = outerScope
    val saveLevel = levelScope
    val saveInner = innerScope
    
    outerScope = outerScope ::: levelScope
    
    // ------------ partition current innerScope into new levelScope and innerScope
    
    // if innerScope is set (i.e. we are already focused), it will be used by buildSchedule instead of globalDefs
    
    val e1 = buildScheduleForResult(result) // deep list of deps
    shallow = true
    val e2 = buildScheduleForResult(result) // shallow list of deps (exclude stuff only needed by nested blocks)
    shallow = false

    // shallow is 'must outside + should outside' <--- currently shallow == deep for lambdas
    // bound is 'must inside'

    // find transitive dependencies on bound syms, including their defs (in case of effects)
    val bound = for (TP(sym, rhs) <- e1; s <- boundSyms(rhs)) yield s
    val g1 = getDependentStuff(bound)
    
    levelScope = e1.filter(z => (e2 contains z) && !(g1 contains z)) // shallow (but with the ordering of deep!!) and minus bound

    // sanity check to make sure all effects are accounted for
    result match {
      case Def(Reify(x, effects)) =>
        val actual = levelScope.filter(effects contains _.sym)
        assert(effects == actual.map(_.sym), "violated ordering of effects: expected \n    "+effects+"\nbut got\n    " + actual)
      case _ =>
    }

    innerScope = e1 diff levelScope // delay everything that remains

    // ------------ call body and restore state
    
    body
    
    outerScope = saveOuter
    levelScope = saveLevel
    innerScope = saveInner
  }

  override def emitBlock(result: Exp[_])(implicit stream: PrintWriter): Unit = {
    focusBlock(result) {
      for (TP(sym, rhs) <- levelScope) {
        emitNode(sym, rhs)
      }
    }
  }

  def emitBlock0(start: Exp[_])(implicit stream: PrintWriter): Unit = {
=======

  var defuse: List[(Sym[_],Sym[_])] = Nil

  var tightGlobalDefs: List[TP[_]] = Nil

  override def prepareCodegenForRoot(start: Exp[_]): Unit = {
    tightGlobalDefs = buildScheduleForResult(start)
  }


  override def emitBlock(start: Exp[_])(implicit stream: PrintWriter): Unit = {
>>>>>>> 2c6d7e19
    // try to push stuff as far down into more control-dependent parts as
    // possible. this is the right thing to do for conditionals, but
    // for loops we'll need to do it the other way round (hoist stuff out). 
    // for lambda expressions there is no clear general strategy.

    // TODO: modify buildSchedule to take scope into account (i.e. use globalDefs-scope to look for defs)

    val e1 = buildScheduleForResult(start) // deep list of deps
    shallow = true
    val e2 = buildScheduleForResult(start) // shallow list of deps (exclude stuff only needed by nested blocks)
    shallow = false


    //println("==== deep")
    //e1.foreach(println)
    //println("==== shallow")
    //e2.foreach(println)

    // shallow is 'must outside' <--- this is not true currently since shallow == deep for lambdas
    // bound is 'must inside'

    // find transitive dependencies on bound syms, including their defs (in case of effects)
    val bound = for (TP(sym, rhs) <- e1; s <- boundSyms(rhs)) yield s
    val g1 = getDependentStuff(bound)
    //println("==== bound")
    //println("bound syms: "+bound.mkString(","))
    //g1.foreach(println)
    
    val e3 = e1.filter(z => (e2 contains z) && !(g1 contains z)) // shallow (but with the ordering of deep!!) and minus bound


    // val e3 = e1.filter(e2 contains _) // shallow, but with the ordering of deep!!
<<<<<<< HEAD

    val e4 = e3.filterNot(outerScope contains _) // remove stuff already emitted
=======
>>>>>>> 2c6d7e19

    val save = outerScope
    outerScope = e4 ::: outerScope

    // TODO: loop fusion, look for patterns in e4

    // TODO: loop fusion, look for patterns in e4


    // -------------- liveness stuff below (preliminary!!!)

    def usesOf(s: Sym[_]): List[TP[_]] = tightGlobalDefs.flatMap { // TODO: 
      case TP(s1, Reify(rhs1, _)) => // reify nodes are eliminated, so we need to find all uses of the reified thing
        if (syms(rhs1).contains(s)) usesOf(s1) else Nil
      case d@TP(_, rhs1) =>
        if (syms(rhs1).contains(s)) List(d) else Nil
    }

    // but we also want to know when stuff gets killed! (or would be killed unless reused)
    // for all syms used by this node, if the use is transient, decrement use count
    
    def usedBy(s: Exp[_]): List[Sym[_]] = s match { // assume for now that all uses are transient
      case Def(Reify(rhs1, _)) => 
        usedBy(rhs1)
      case Def(rhs) =>
        syms(rhs).flatMap {
          case Def(Reify(rhs1, _)) => syms(rhs1)
          case r => List(r)
        }
    }
    
    if (computeLiveness) {
      defuse = e4.flatMap {
        case TP(sym, Reify(_, _)) => Nil
        case TP(sym, rhs) =>
          usesOf(sym).map(d => (sym,d.sym):(Sym[_],Sym[_]))
      }

      //stream.println("// def->use: " + defuse.map(p=>quote(p._1)+"->"+quote(p._2)).mkString(", "))    
    }

    // -------------- emitNode loop
    
    for (TP(sym, rhs) <- e4) {
      emitNode(sym, rhs)
      
      if (computeLiveness) {
        rhs match {
          case Reify(s, effects) =>
          case _ =>

            // remove everything only used here from defuse
            // output dealloc for stuff that goes away
            
            val livebefore = defuse.map(_._1).distinct
            defuse = defuse.filterNot(_._2 == sym)
            val liveafter = defuse.map(_._1).distinct
            val killed = livebefore diff liveafter
            if (killed.nonEmpty) stream.println("// kill: " + killed.map(quote).mkString(", "))
            //stream.println("// def->use: " + defuse.map(p=>quote(p._1)+"->"+quote(p._2)).mkString(", "))

/*
            val u = defuse.filter(_._1 == sym)
            val v = defuse.filter(_._2 == sym)
            stream.println("// used in: " + u.mkString(","))
            stream.println("// decrement usecount of: " + v.mkString(","))
*/            
        }
      }
      
    }

    // -------------- check effects and clean up
    
    start match {
      case Def(Reify(x, effects0)) =>
        // with the current implementation the code below is not
        // really necessary. all effects should have been emitted
        // because of the Reflect dependencies. it's still a good
        // sanity check though

        val effects = effects0.map { case s: Sym[a] => findDefinition(s).get }
        val actual = e4.filter(effects contains _)

        // actual must be a prefix of effects!
        assert(effects.take(actual.length) == actual, 
            "violated ordering of effects: expected \n    "+effects+"\nbut got\n    " + actual)

        val e5 = effects.drop(actual.length)

        for (TP(_, rhs) <- e5) {
          emitNode(Sym(-1), rhs)
        }
      case _ =>
    }

    outerScope = save
  }


  override def getBlockResult[A](s: Exp[A]): Exp[A] = s match {
    case Def(Reify(x, _)) => x
    case _ => super.getBlockResult(s)
  }
  

  override def emitNode(sym: Sym[_], rhs: Def[_])(implicit stream: PrintWriter) = rhs match {
    case Reflect(s, effects) =>
      emitNode(sym, s)
    case Reify(s, effects) =>
      // just ignore -- effects are accounted for in emitBlock
    case _ => super.emitNode(sym, rhs)
  }

}<|MERGE_RESOLUTION|>--- conflicted
+++ resolved
@@ -7,8 +7,6 @@
   val IR: Expressions
   import IR._
 
-  
-  def prepareCodegenForRoot(y: Exp[_]): Unit = ()
   
   def emitBlock(y: Exp[_])(implicit stream: PrintWriter): Unit = {
     val deflist = buildScheduleForResult(y)
@@ -34,22 +32,20 @@
 }
 
 
+
 trait GenericNestedCodegen extends GenericCodegen {
   val IR: Expressions with Effects
   import IR._
 
   var shallow = false
-  var computeLiveness = false
 
   var outerScope: List[TP[_]] = Nil
   var levelScope: List[TP[_]] = Nil
-  var innerScope: List[TP[_]] = _
-
-<<<<<<< HEAD
-  override def availableDefs: List[TP[_]] = if (innerScope ne null) innerScope else super.availableDefs
-
-
-  def focusBlock(result: Exp[_])(body: => Unit): Unit = {
+  var innerScope: List[TP[_]] = null // no, it's not a typo
+
+  override def availableDefs = if (innerScope ne null) innerScope else super.availableDefs
+
+  def focusBlock[A](result: Exp[_])(body: => A): A = {
     
     val saveOuter = outerScope
     val saveLevel = levelScope
@@ -66,7 +62,7 @@
     val e2 = buildScheduleForResult(result) // shallow list of deps (exclude stuff only needed by nested blocks)
     shallow = false
 
-    // shallow is 'must outside + should outside' <--- currently shallow == deep for lambdas
+    // shallow is 'must outside + should outside' <--- currently shallow == deep for lambdas, meaning everything 'should outside'
     // bound is 'must inside'
 
     // find transitive dependencies on bound syms, including their defs (in case of effects)
@@ -87,35 +83,25 @@
 
     // ------------ call body and restore state
     
-    body
+    val rval = body
     
     outerScope = saveOuter
     levelScope = saveLevel
     innerScope = saveInner
-  }
+    
+    rval
+  }
+
 
   override def emitBlock(result: Exp[_])(implicit stream: PrintWriter): Unit = {
     focusBlock(result) {
-      for (TP(sym, rhs) <- levelScope) {
+      for (TP(sym, rhs) <- levelScope)
         emitNode(sym, rhs)
-      }
-    }
-  }
-
+    }
+  }
+
+/*
   def emitBlock0(start: Exp[_])(implicit stream: PrintWriter): Unit = {
-=======
-
-  var defuse: List[(Sym[_],Sym[_])] = Nil
-
-  var tightGlobalDefs: List[TP[_]] = Nil
-
-  override def prepareCodegenForRoot(start: Exp[_]): Unit = {
-    tightGlobalDefs = buildScheduleForResult(start)
-  }
-
-
-  override def emitBlock(start: Exp[_])(implicit stream: PrintWriter): Unit = {
->>>>>>> 2c6d7e19
     // try to push stuff as far down into more control-dependent parts as
     // possible. this is the right thing to do for conditionals, but
     // for loops we'll need to do it the other way round (hoist stuff out). 
@@ -148,11 +134,8 @@
 
 
     // val e3 = e1.filter(e2 contains _) // shallow, but with the ordering of deep!!
-<<<<<<< HEAD
 
     val e4 = e3.filterNot(outerScope contains _) // remove stuff already emitted
-=======
->>>>>>> 2c6d7e19
 
     val save = outerScope
     outerScope = e4 ::: outerScope
@@ -164,7 +147,7 @@
 
     // -------------- liveness stuff below (preliminary!!!)
 
-    def usesOf(s: Sym[_]): List[TP[_]] = tightGlobalDefs.flatMap { // TODO: 
+    def usesOf(s: Sym[_]): List[TP[_]] = e1.flatMap { // TODO: 
       case TP(s1, Reify(rhs1, _)) => // reify nodes are eliminated, so we need to find all uses of the reified thing
         if (syms(rhs1).contains(s)) usesOf(s1) else Nil
       case d@TP(_, rhs1) =>
@@ -251,7 +234,7 @@
 
     outerScope = save
   }
-
+*/
 
   override def getBlockResult[A](s: Exp[A]): Exp[A] = s match {
     case Def(Reify(x, _)) => x

--- conflicted
+++ resolved
@@ -105,12 +105,7 @@
   }
 
   def emitValDef(sym: Sym[Any], rhs: String): Unit
-<<<<<<< HEAD
   def emitAssignment(lhs: String, rhs: String): Unit
-
-  def emitSource[A,B](f: Exp[A] => Exp[B], className: String, stream: PrintWriter)(implicit mA: Manifest[A], mB: Manifest[B]): List[(Sym[Any], Any)] // return free static data in block
-      
-=======
 
   def emitSource[T : Manifest, R : Manifest](f: Exp[T] => Exp[R], className: String, stream: PrintWriter): List[(Sym[Any], Any)] = {
     val s = fresh[T]
@@ -160,7 +155,6 @@
    */
   def emitSource[A : Manifest](args: List[Sym[_]], body: Block[A], className: String, stream: PrintWriter): List[(Sym[Any], Any)] // return free static data in block
 
->>>>>>> f53e79e5
   def quote(x: Exp[Any]) : String = x match {
     case Const(s: String) => "\""+s.replace("\"", "\\\"")+"\""
     case Const(c: Char) => "'"+c+"'"

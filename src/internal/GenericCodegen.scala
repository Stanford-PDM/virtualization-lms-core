package scala.virtualization.lms
package internal

import java.io.{FileWriter, PrintWriter, File}
import util.GraphUtil

trait GenericCodegen extends Scheduling {
  val IR: Expressions
  import IR._

  def kernelFileExt = ""
<<<<<<< HEAD
  def emitKernelHeader(sym: Sym[_], vals: List[Sym[_]], vars: List[Sym[_]], resultIsVar: Boolean)(implicit stream: PrintWriter): Unit = {}
  def emitKernelFooter(sym: Sym[_], vals: List[Sym[_]], vars: List[Sym[_]], resultIsVar: Boolean)(implicit stream: PrintWriter): Unit = {}

  // Initializer
  def init(sym: Sym[_], vals: List[Sym[_]], vars: List[Sym[_]], resultIsVar: Boolean): Unit = {}

  // exception handler
  def exceptionHandler(outFile:File, kstream:PrintWriter): Unit = {
      kstream.close()
      outFile.delete
  }

  // optional type remapping (default is identity)
  def remap[A](m: Manifest[A]) : String = m.toString
=======
  def emitKernelHeader(sym: Sym[_], vals: List[Sym[_]], vars: List[Sym[_]], resultType: String, resultIsVar: Boolean)(implicit stream: PrintWriter): Unit = {}
  def emitKernelFooter(sym: Sym[_], vals: List[Sym[_]], vars: List[Sym[_]], resultType: String, resultIsVar: Boolean)(implicit stream: PrintWriter): Unit = {}
>>>>>>> 0c39ae68
  
  def emitBlock(y: Exp[_])(implicit stream: PrintWriter): Unit = {
    val deflist = buildScheduleForResult(y)
    
    for (TP(sym, rhs) <- deflist) {
      emitNode(sym, rhs)
    }
  }

  def getBlockResult[A](s: Exp[A]): Exp[A] = s

  // Do not generate exception for now.
  def emitNode(sym: Sym[_], rhs: Def[_])(implicit stream: PrintWriter): Unit = {
    //throw new Exception("don't know how to generate code for: " + rhs)
  }
  /*
  def emitNode(sym: Sym[_], rhs: Def[_])(implicit stream: PrintWriter): Unit = {
    stream.println("Generator Not Found")
  }
  */

  //def emitValDef(sym: Sym[_], rhs: String)(implicit stream: PrintWriter): Unit
  
  def emitSource[A,B](f: Exp[A] => Exp[B], className: String, stream: PrintWriter)(implicit mA: Manifest[A], mB: Manifest[B]): Unit
      
  def quote(x: Exp[_]) : String = x match {
    case Const(s: String) => "\""+s+"\""
    case Const(null) => "null" // why is null getting lifted now? something to do with Equal
    case Const(z) => z.toString
    case Sym(n) => "x"+n
    case External(s: String, args: List[Exp[Any]]) => s.format(args map (quote(_)) : _*)
    case null => "null"
    case _ => throw new RuntimeException("could not quote " + x)
  }

  def getFreeVarBlock(start: Exp[_], local: List[Sym[_]]): List[Sym[_]] = { throw new Exception("Method getFreeVarBlock should be overriden.") }
  def getFreeVarNode(rhs: Def[_]): List[Sym[_]] = { throw new Exception("Method getFreeVarNode should be overriden.") }

  def hasMetaData: Boolean = false
  def getMetaData: String = null
}


trait GenericNestedCodegen extends GenericCodegen {
  val IR: Expressions with Effects
  import IR._

  var shallow = false

  var scope: List[TP[_]] = Nil

  override def emitBlock(start: Exp[_])(implicit stream: PrintWriter): Unit = {
    // try to push stuff as far down into more control-dependent parts as
    // possible. this is the right thing to do for conditionals, but
    // for loops we'll need to do it the other way round (hoist stuff out). 
    // for lambda expressions there is no clear general strategy.

    val e1 = buildScheduleForResult(start) // deep list of deps
    shallow = true
    val e2 = buildScheduleForResult(start) // shallow list of deps (exclude stuff only needed by nested blocks)
    shallow = false

    //println("==== deep")
    //e1.foreach(println)
    //println("==== shallow")
    //e2.foreach(println)

    val e3 = e1.filter(e2 contains _) // shallow, but with the ordering of deep!!

    val e4 = e3.filterNot(scope contains _) // remove stuff already emitted

    val save = scope
    scope = e4 ::: scope

    for (TP(sym, rhs) <- e4) {
      emitNode(sym, rhs)      
    }

    start match {
      case Def(Reify(x, effects0)) =>
        // with the current implementation the code below is not
        // really necessary. all effects should have been emitted
        // because of the Reflect dependencies. it's still a good
        // sanity check though

        val effects = effects0.map { case s: Sym[a] => findDefinition(s).get }
        val actual = e4.filter(effects contains _)

        // actual must be a prefix of effects!
        assert(effects.take(actual.length) == actual, 
            "violated ordering of effects: expected \n    "+effects+"\nbut got\n    " + actual)

        val e5 = effects.drop(actual.length)

        for (TP(_, rhs) <- e5) {
          emitNode(Sym(-1), rhs)
        }
      case _ =>
    }

    scope = save
  }


  override def getBlockResult[A](s: Exp[A]): Exp[A] = s match {
    case Def(Reify(x, _)) => x
    case _ => super.getBlockResult(s)
  }
  

  override def emitNode(sym: Sym[_], rhs: Def[_])(implicit stream: PrintWriter) = rhs match {
    case Reflect(s, effects) =>
      emitNode(sym, s)
    case Reify(s, effects) =>
      // just ignore -- effects are accounted for in emitBlock
    case _ => super.emitNode(sym, rhs)
  }

  override def getFreeVarBlock(start: Exp[_], local: List[Sym[_]]): List[Sym[_]] = {
    // Do the same things as emitBlock would
    val e1 = buildScheduleForResult(start) // deep list of deps
    shallow = true
    val e2 = buildScheduleForResult(start) // shallow list of deps (exclude stuff only needed by nested blocks)
    shallow = false
    val e3 = e1.filter(e2 contains _) // shallow, but with the ordering of deep!!
    val e4 = e3.filterNot(scope contains _) // remove stuff already emitted
    val save = scope
    scope = e4 ::: scope

    // Find local symbols (including those passed as arguments to this method)
    var localList:List[Sym[_]] = e4.map(_.sym) ::: local.toList

    // Find free variables by subtracting local list from used list (shallow should be turned on)
    shallow = true
    var freeList:List[Sym[_]]  = e4.flatMap(syms).filter(!localList.contains(_))
    shallow = false

    // Iterate nodes to find out free variables in the nested blocks
    for (TP(sym, rhs) <- e4) {
      freeList = (getFreeVarNode(rhs) ::: freeList).filter(!localList.contains(_))
    }

    // restore scope
    scope = save

    // return free symbol list
    freeList.distinct
  }

  //override def getFreeVarNode(rhs: Def[_]): List[Sym[_]] = { Nil }
  override def getFreeVarNode(rhs: Def[_]): List[Sym[_]] = rhs match {
    case Reflect(s, effects) => getFreeVarNode(s)
    case _ => Nil
  }

  def getEffectsBlock(start: Exp[_]): List[Sym[_]] = {
    val save = shallow
    shallow = false
    val stDeep = dep(start)

    // deep list of deps
    val e1 = GraphUtil.stronglyConnectedComponents[TP[_]](stDeep.flatMap(e => findDefinition(e).toList), { d =>
      dep(d.rhs).flatMap { e =>
        findDefinition(e).toList
      }
    }).flatten.reverse

    // deep on everything except start
    shallow = true
    val stShallow = dep(start)
    shallow = false

    val e2 = GraphUtil.stronglyConnectedComponents[TP[_]](stShallow.flatMap(e => findDefinition(e).toList), { d =>
      dep(d.rhs).flatMap { e =>
        findDefinition(e).toList
      }
    }).flatten.reverse

    // only the deep dependencies of start
    val e3 = e1 filterNot { e2 contains _ }

    val e4 = e3 flatMap { e =>
      e.sym match {
        case Def(Reflect(x, effects)) => List(e.sym): List[Sym[_]]
        case _ => Nil
      }
    }

    shallow = save
    e4
  }

  def reset {
    scope = Nil
    shallow = false
    IR.reset
  }

}<|MERGE_RESOLUTION|>--- conflicted
+++ resolved
@@ -1,33 +1,28 @@
 package scala.virtualization.lms
 package internal
 
-import java.io.{FileWriter, PrintWriter, File}
 import util.GraphUtil
+import java.io.{File, PrintWriter}
 
 trait GenericCodegen extends Scheduling {
   val IR: Expressions
   import IR._
 
   def kernelFileExt = ""
-<<<<<<< HEAD
-  def emitKernelHeader(sym: Sym[_], vals: List[Sym[_]], vars: List[Sym[_]], resultIsVar: Boolean)(implicit stream: PrintWriter): Unit = {}
-  def emitKernelFooter(sym: Sym[_], vals: List[Sym[_]], vars: List[Sym[_]], resultIsVar: Boolean)(implicit stream: PrintWriter): Unit = {}
-
-  // Initializer
+  def emitKernelHeader(sym: Sym[_], vals: List[Sym[_]], vars: List[Sym[_]], resultType: String, resultIsVar: Boolean)(implicit stream: PrintWriter): Unit = {}
+  def emitKernelFooter(sym: Sym[_], vals: List[Sym[_]], vars: List[Sym[_]], resultType: String, resultIsVar: Boolean)(implicit stream: PrintWriter): Unit = {}
+  
+    // Initializer
   def init(sym: Sym[_], vals: List[Sym[_]], vars: List[Sym[_]], resultIsVar: Boolean): Unit = {}
+
+  // optional type remapping (default is identity)
+  def remap[A](m: Manifest[A]) : String = m.toString
 
   // exception handler
   def exceptionHandler(outFile:File, kstream:PrintWriter): Unit = {
       kstream.close()
       outFile.delete
   }
-
-  // optional type remapping (default is identity)
-  def remap[A](m: Manifest[A]) : String = m.toString
-=======
-  def emitKernelHeader(sym: Sym[_], vals: List[Sym[_]], vars: List[Sym[_]], resultType: String, resultIsVar: Boolean)(implicit stream: PrintWriter): Unit = {}
-  def emitKernelFooter(sym: Sym[_], vals: List[Sym[_]], vars: List[Sym[_]], resultType: String, resultIsVar: Boolean)(implicit stream: PrintWriter): Unit = {}
->>>>>>> 0c39ae68
   
   def emitBlock(y: Exp[_])(implicit stream: PrintWriter): Unit = {
     val deflist = buildScheduleForResult(y)
@@ -38,16 +33,10 @@
   }
 
   def getBlockResult[A](s: Exp[A]): Exp[A] = s
-
-  // Do not generate exception for now.
+  
   def emitNode(sym: Sym[_], rhs: Def[_])(implicit stream: PrintWriter): Unit = {
-    //throw new Exception("don't know how to generate code for: " + rhs)
-  }
-  /*
-  def emitNode(sym: Sym[_], rhs: Def[_])(implicit stream: PrintWriter): Unit = {
-    stream.println("Generator Not Found")
-  }
-  */
+    throw new Exception("don't know how to generate code for: " + rhs)
+  }
 
   //def emitValDef(sym: Sym[_], rhs: String)(implicit stream: PrintWriter): Unit
   

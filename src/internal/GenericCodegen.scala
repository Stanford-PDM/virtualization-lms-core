package scala.virtualization.lms
package internal

import util.GraphUtil
import java.io.{File, PrintWriter}

trait GenericCodegen extends Scheduling {
  val IR: Expressions
  import IR._

  def kernelFileExt = ""
  def emitKernelHeader(sym: Sym[_], vals: List[Sym[_]], vars: List[Sym[_]], resultType: String, resultIsVar: Boolean)(implicit stream: PrintWriter): Unit = {}
  def emitKernelFooter(sym: Sym[_], vals: List[Sym[_]], vars: List[Sym[_]], resultType: String, resultIsVar: Boolean)(implicit stream: PrintWriter): Unit = {}
  
  // Initializer
  def generatorInit(build_dir:String): Unit = {}
  def kernelInit(sym: Sym[_], vals: List[Sym[_]], vars: List[Sym[_]], resultIsVar: Boolean): Unit = {}

  def emitDataStructures(): Unit = {}
  
  // exception handler
  def exceptionHandler(outFile:File, kstream:PrintWriter): Unit = {
      kstream.close()
      outFile.delete
  }

  // optional type remapping (default is identity)
  def remap[A](m: Manifest[A]) : String = m.toString
  def remapImpl[A](m: Manifest[A]) : String = remap(m)

  def emitBlock(y: Exp[_])(implicit stream: PrintWriter): Unit = {
    val deflist = buildScheduleForResult(y)
    
    for (TP(sym, rhs) <- deflist) {
      emitNode(sym, rhs)
    }
  }

  def getBlockResult[A](s: Exp[A]): Exp[A] = s
  
  def emitNode(sym: Sym[_], rhs: Def[_])(implicit stream: PrintWriter): Unit = {
    throw new Exception("don't know how to generate code for: " + rhs)
  }

  //def emitValDef(sym: Sym[_], rhs: String)(implicit stream: PrintWriter): Unit
  
  def emitSource[A,B](f: Exp[A] => Exp[B], className: String, stream: PrintWriter)(implicit mA: Manifest[A], mB: Manifest[B]): Unit
      
  def quote(x: Exp[_]) : String = x match {
    case Const(s: String) => "\""+s+"\""
    case Const(null) => "null" // why is null getting lifted now? something to do with Equal
    case Const(z) => z.toString
    case Sym(n) => "x"+n
    case External(s: String, args: List[Exp[Any]]) => s.format(args map (quote(_)) : _*)
    case null => "null"
    case _ => throw new RuntimeException("could not quote " + x)
  }

  def getFreeVarBlock(start: Exp[_], local: List[Sym[_]]): List[Sym[_]] = { throw new Exception("Method getFreeVarBlock should be overriden.") }
  def getFreeVarNode(rhs: Def[_]): List[Sym[_]] = { throw new Exception("Method getFreeVarNode should be overriden.") }

  def hasMetaData: Boolean = false
  def getMetaData: String = null
}



trait GenericNestedCodegen extends GenericCodegen {
  val IR: Expressions with Effects
  import IR._

  var shallow = false

//  var outerScope: List[TP[_]] = Nil
//  var levelScope: List[TP[_]] = Nil
  var innerScope: List[TP[_]] = null  // no, it's not a typo

  def initialDefs = super.availableDefs

  override def availableDefs = if (innerScope ne null) innerScope else initialDefs


  def focusBlock[A](result: Exp[_])(body: => A): A = {
//    val saveOuter = outerScope
//    val saveLevel = levelScope
    val saveInner = innerScope

//    outerScope = outerScope ::: levelScope
//    levelScope = Nil
    innerScope = buildScheduleForResult(result) // deep list of deps
    
    val rval = body
    
//    outerScope = saveOuter
//    levelScope = saveLevel
    innerScope = saveInner
    
    rval
  }

<<<<<<< HEAD
    for (TP(sym, rhs) <- e4) {
      emitNode(sym, rhs)      
    }
=======
>>>>>>> fc432ee5


  def focusExactScope[A](result: Exp[_])(body: List[TP[_]] => A): A = {
    
    val saveInner = innerScope
    
    val e1 = availableDefs
    shallow = true
    val e2 = buildScheduleForResult(result) // shallow list of deps (exclude stuff only needed by nested blocks)
    shallow = false

    // shallow is 'must outside + should outside' <--- currently shallow == deep for lambdas, meaning everything 'should outside'
    // bound is 'must inside'

    // find transitive dependencies on bound syms, including their defs (in case of effects)
    val bound = for (TP(sym, rhs) <- e1; s <- boundSyms(rhs)) yield s
    val g1 = getDependentStuff(bound)
    
    val levelScope = e1.filter(z => (e2 contains z) && !(g1 contains z)) // shallow (but with the ordering of deep!!) and minus bound

    // sanity check to make sure all effects are accounted for
    result match {
      case Def(Reify(x, effects)) =>
        val actual = levelScope.filter(effects contains _.sym)
        assert(effects == actual.map(_.sym), "violated ordering of effects: expected \n    "+effects+"\nbut got\n    " + actual)
      case _ =>
    }

    innerScope = e1 diff levelScope // delay everything that remains

    val rval = body(levelScope)
    
    innerScope = saveInner
    rval
  }


  override def emitBlock(result: Exp[_])(implicit stream: PrintWriter): Unit = {
    focusBlock(result) {
      emitBlockFocused(result)
    }
  }
  
  def emitBlockFocused(result: Exp[_])(implicit stream: PrintWriter): Unit = {
    focusExactScope(result) { levelScope =>
      for (TP(sym, rhs) <- levelScope)
        emitNode(sym, rhs)
    }
  }


  override def getBlockResult[A](s: Exp[A]): Exp[A] = s match {
    case Def(Reify(x, _)) => x
    case _ => super.getBlockResult(s)
  }
  

  override def emitNode(sym: Sym[_], rhs: Def[_])(implicit stream: PrintWriter) = rhs match {
    case Reflect(s, effects) =>
      emitNode(sym, s)
    case Reify(s, effects) =>
      // just ignore -- effects are accounted for in emitBlock
    case _ => super.emitNode(sym, rhs)
  }

  override def getFreeVarBlock(start: Exp[_], local: List[Sym[_]]): List[Sym[_]] = {
    // Do the same things as emitBlock would
    val e1 = buildScheduleForResult(start) // deep list of deps
    shallow = true
    val e2 = buildScheduleForResult(start) // shallow list of deps (exclude stuff only needed by nested blocks)
    shallow = false
    val e3 = e1.filter(e2 contains _) // shallow, but with the ordering of deep!!
    val e4 = e3.filterNot(scope contains _) // remove stuff already emitted
    val save = scope
    scope = e4 ::: scope

    // Find local symbols (including those passed as arguments to this method)
    var localList:List[Sym[_]] = e4.map(_.sym) ::: local.toList

    // Find free variables by subtracting local list from used list (shallow should be turned on)
    shallow = true
    var freeList:List[Sym[_]]  = e4.flatMap(syms).filter(!localList.contains(_))
    shallow = false

    // Iterate nodes to find out free variables in the nested blocks
    for (TP(sym, rhs) <- e4) {
      freeList = (getFreeVarNode(rhs) ::: freeList).filter(!localList.contains(_))
    }

    // restore scope
    scope = save

    // return free symbol list
    freeList.distinct
  }

  //override def getFreeVarNode(rhs: Def[_]): List[Sym[_]] = { Nil }
  override def getFreeVarNode(rhs: Def[_]): List[Sym[_]] = rhs match {
    case Reflect(s, effects) => getFreeVarNode(s)
    case _ => Nil
  }

  def getEffectsBlock(start: Exp[_]): List[Sym[_]] = {
    val save = shallow
    shallow = false
    val stDeep = dep(start)

    // deep list of deps
    val e1 = GraphUtil.stronglyConnectedComponents[TP[_]](stDeep.flatMap(e => findDefinition(e).toList), { d =>
      dep(d.rhs).flatMap { e =>
        findDefinition(e).toList
      }
    }).flatten.reverse

    // deep on everything except start
    shallow = true
    val stShallow = dep(start)
    shallow = false

    val e2 = GraphUtil.stronglyConnectedComponents[TP[_]](stShallow.flatMap(e => findDefinition(e).toList), { d =>
      dep(d.rhs).flatMap { e =>
        findDefinition(e).toList
      }
    }).flatten.reverse

    // only the deep dependencies of start
    val e3 = e1 filterNot { e2 contains _ }

    val e4 = e3 flatMap { e =>
      e.sym match {
        case Def(Reflect(x, effects)) => List(e.sym): List[Sym[_]]
        case _ => Nil
      }
    }

    shallow = save
    e4
  }

  def reset {
    scope = Nil
    shallow = false
    IR.reset
  }

}<|MERGE_RESOLUTION|>--- conflicted
+++ resolved
@@ -8,6 +8,8 @@
   val IR: Expressions
   import IR._
 
+  // TODO: should some of the methods be moved into more specific subclasses?
+  
   def kernelFileExt = ""
   def emitKernelHeader(sym: Sym[_], vals: List[Sym[_]], vars: List[Sym[_]], resultType: String, resultIsVar: Boolean)(implicit stream: PrintWriter): Unit = {}
   def emitKernelFooter(sym: Sym[_], vals: List[Sym[_]], vars: List[Sym[_]], resultType: String, resultIsVar: Boolean)(implicit stream: PrintWriter): Unit = {}
@@ -98,13 +100,6 @@
     rval
   }
 
-<<<<<<< HEAD
-    for (TP(sym, rhs) <- e4) {
-      emitNode(sym, rhs)      
-    }
-=======
->>>>>>> fc432ee5
-
 
   def focusExactScope[A](result: Exp[_])(body: List[TP[_]] => A): A = {
     
@@ -169,39 +164,27 @@
     case _ => super.emitNode(sym, rhs)
   }
 
+
+  // bound/used/free variables in current scope, with result y (used!) and input vars x (bound!)
+  def boundAndUsedInScope(x: List[Exp[_]], y: Exp[_]): (List[Sym[_]], List[Sym[_]]) = {
+    val used = (syms(y):::innerScope.flatMap(t => syms(t.rhs))).distinct
+    val bound = (x.flatMap(syms):::innerScope.flatMap(t => t.sym::boundSyms(t.rhs))).distinct
+    (bound, used)
+  }
+  def freeInScope(x: List[Exp[_]], y: Exp[_]): List[Sym[_]] = {
+    val (bound, used) = boundAndUsedInScope(x,y)
+    used diff bound
+  }
+
+
   override def getFreeVarBlock(start: Exp[_], local: List[Sym[_]]): List[Sym[_]] = {
-    // Do the same things as emitBlock would
-    val e1 = buildScheduleForResult(start) // deep list of deps
-    shallow = true
-    val e2 = buildScheduleForResult(start) // shallow list of deps (exclude stuff only needed by nested blocks)
-    shallow = false
-    val e3 = e1.filter(e2 contains _) // shallow, but with the ordering of deep!!
-    val e4 = e3.filterNot(scope contains _) // remove stuff already emitted
-    val save = scope
-    scope = e4 ::: scope
-
-    // Find local symbols (including those passed as arguments to this method)
-    var localList:List[Sym[_]] = e4.map(_.sym) ::: local.toList
-
-    // Find free variables by subtracting local list from used list (shallow should be turned on)
-    shallow = true
-    var freeList:List[Sym[_]]  = e4.flatMap(syms).filter(!localList.contains(_))
-    shallow = false
-
-    // Iterate nodes to find out free variables in the nested blocks
-    for (TP(sym, rhs) <- e4) {
-      freeList = (getFreeVarNode(rhs) ::: freeList).filter(!localList.contains(_))
-    }
-
-    // restore scope
-    scope = save
-
-    // return free symbol list
-    freeList.distinct
+    focusBlock(start) {
+      freeInScope(local, start)
+    }
   }
 
   //override def getFreeVarNode(rhs: Def[_]): List[Sym[_]] = { Nil }
-  override def getFreeVarNode(rhs: Def[_]): List[Sym[_]] = rhs match {
+  override def getFreeVarNode(rhs: Def[_]): List[Sym[_]] = rhs match { // getFreeVarBlock(syms(rhs), boundSyms(rhs))
     case Reflect(s, effects) => getFreeVarNode(s)
     case _ => Nil
   }
@@ -243,8 +226,8 @@
     e4
   }
 
-  def reset {
-    scope = Nil
+  def reset { // used anywhere?
+    innerScope = null
     shallow = false
     IR.reset
   }

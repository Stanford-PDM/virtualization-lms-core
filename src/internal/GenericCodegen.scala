--- conflicted
+++ resolved
@@ -25,11 +25,7 @@
   def finalizeGenerator(): Unit = {}
   def kernelInit(syms: List[Sym[Any]], vals: List[Sym[Any]], vars: List[Sym[Any]], resultIsVar: Boolean): Unit = {}
 
-<<<<<<< HEAD
   def emitDataStructures(stream: PrintWriter): Unit = {}
-=======
-  def emitDataStructures(out: PrintWriter): Unit = {}
->>>>>>> 45af066b
   def emitDataStructures(path: String): Unit = {}
   def getDataStructureHeaders(): String = ""
   def emitTransferFunctions(): Unit = {}
@@ -162,13 +158,8 @@
   def emitSource[A : Manifest](args: List[Sym[_]], body: Block[A], className: String, stream: PrintWriter): List[(Sym[Any], Any)] // return free static data in block
 
   def quote(x: Exp[Any]) : String = x match {
-<<<<<<< HEAD
     case Const(s: String) => "\""+s.replace("\\", "\\\\").replace("\"", "\\\"").replace("\n", "\\n")+"\"" // TODO: more escapes?
-    case Const(c: Char) => "'"+c+"'"
-=======
-    case Const(s: String) => "\""+s.replace("\"", "\\\"").replace("\n", "\\n")+"\"" // TODO: more escapes?
     case Const(c: Char) => "'"+(""+c).replace("'", "\\'").replace("\n", "\\n")+"'"
->>>>>>> 45af066b
     case Const(f: Float) => "%1.10f".format(f) + "f"
     case Const(l: Long) => l.toString + "L"
     case Const(null) => "null"
@@ -184,8 +175,6 @@
     super.reset
   }
 
-<<<<<<< HEAD
-
   def isPrimitiveType[A](m: Manifest[A]) : Boolean = {
     m.toString match {
       case "Boolean" | "Byte" | "Char" | "Short" | "Int" | "Long" | "Float" | "Double" => true
@@ -205,7 +194,6 @@
     else false
   }
 
-=======
   // Provides automatic quoting and remapping in the gen string interpolater
   implicit class CodegenHelper(sc: StringContext) {
     def printToStream(arg: Any): Unit = {
@@ -243,7 +231,6 @@
       stream.println()
     }
   }
->>>>>>> 45af066b
 }
 
 

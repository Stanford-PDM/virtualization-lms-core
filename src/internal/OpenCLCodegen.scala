package scala.virtualization.lms
package internal

import java.io.{FileWriter, StringWriter, PrintWriter, File}
import java.util.ArrayList
import collection.mutable.{ListBuffer, ArrayBuffer, LinkedList, HashMap}
import collection.mutable.{Map => MMap}
import collection.immutable.List._

trait OpenCLCodegen extends GPUCodegen with CppHostTransfer with OpenCLDeviceTransfer {
  val IR: Expressions
  import IR._

  override def kernelFileExt = "cl"
  override def toString = "opencl"

  override def initializeGenerator(buildDir:String, args: Array[String], _analysisResults: MMap[String,Any]): Unit = {
    val outDir = new File(buildDir)
    outDir.mkdirs
    helperFuncStream = new PrintWriter(new FileWriter(buildDir + "helperFuncs.cpp"))
    headerStream = new PrintWriter(new FileWriter(buildDir + "helperFuncs.h"))

    //TODO: Put all the DELITE APIs declarations somewhere
    helperFuncStream.print("#include \"helperFuncs.h\"\n")
    headerStream.print(getDSLHeaders)
    headerStream.print("#include <iostream>\n")
    headerStream.print("#include <limits>\n")
    headerStream.print("#include <jni.h>\n\n")
    headerStream.print("#define CHAR short\n")
    headerStream.print("#define jCHAR jshort\n")
    headerStream.print("#include \"DeliteOpenCL.h\"\n")
    headerStream.print("#include \"DeliteArray.h\"\n")

    super.initializeGenerator(buildDir, args, _analysisResults)
  }

<<<<<<< HEAD
  def emitSource[A,B](f: Exp[A] => Exp[B], className: String, out: PrintWriter)(implicit mA: Manifest[A], mB: Manifest[B]): List[(Sym[Any], Any)] = {
    val x = fresh[A]
    val y = reifyBlock(f(x))

    val sA = mA.toString
    val sB = mB.toString
=======
  /*
  override def isObjectType[A](m: Manifest[A]) : Boolean = {
    m.toString match {
      case "scala.collection.immutable.List[Int]" => true
        //TODO: ObjectTypes needs to be able to broken down, but array does not have to be.
        //TODO: What we need to do is to distinguish between passable types or not to the opencl kernel
      case "Array[Int]" | "Array[Long]" | "Array[Float]" | "Array[Double]" | "Array[Boolean]" => true
      case _ => super.isObjectType(m)
    }
  }
  */

  /*
  override def remap[A](m: Manifest[A]) : String = {
    checkGPUableType(m)
    if (m.erasure == classOf[Variable[AnyVal]])
      remap(m.typeArguments.head)
    else {
      m.toString match {
          case "Int" => "int"
          case "Long" => "long"
          case "Float" => "float"
          case "Double" => "double"
          case "Boolean" => "char"
          case "Unit" => "void"
          case "scala.Tuple2[Int,Float]" => "Tuple2_Int_Float"
          case "scala.collection.immutable.List[Int]" => "OpenCLIntList"  //TODO: Use C++ list
          //TODO: When retrieving the type arguments of array from Manifest works, then below can be simplified
          //case "Array[Int]" | "Array[Long]" | "Array[Float]" | "Array[Double]" | "Array[Boolean]" => remap(m.typeArguments(0)) + " *"
          //TODO: Is it appropriate to put global here?
          case "Array[Int]" => "__global int *"
          case "Array[Long]" => "__global long *"
          case "Array[Float]" => "__global float *"
          case "Array[Double]" => "__global double *"
          case "Array[Boolean]" => "__global char *"
          case _ => throw new Exception("OpenCLGen: remap(m) : GPUable Type %s does not have mapping table.".format(m.toString))
      }
    }
  }
  */

  /*
  override def unpackObject[A](sym: Sym[Any]) : Map[String,Manifest[_]] = remap(sym.Type) match {
    case "OpenCLIntList" => Map("length"->Manifest.Int)    //TODO: How to initialize the data array type for the list?
    case _ => throw new GenerationFailedException("OpenCLGen: Type %s cannot be unpacked.".format(sym.Type.toString))
  }
  */

  // TODO: Move to Delite?
  def copyInputHtoD(sym: Sym[Any]) : String = {
    checkGPUableType(sym.tp)
    remap(sym.tp) match {
      case "DeliteArray_bool" | "DeliteArray_char" | "DeliteArray_CHAR" | "DeliteArray_short" | "DeliteArray_int" | "DeiteArray_long" | "DeliteArray_float" | "DeliteArray_double" =>
        val out = new StringBuilder
        val typeArg = sym.tp.typeArguments.head
        val numBytesStr = "length * sizeof(%s)".format(remap(typeArg))
        out.append("\tint length = env->GetArrayLength((j%sArray)obj);\n".format(remapToJNI(typeArg).toLowerCase))
        out.append("\tj%s *dataPtr = (j%s *)env->GetPrimitiveArrayCritical((j%sArray)obj,0);\n".format(remapToJNI(typeArg).toLowerCase,remapToJNI(typeArg).toLowerCase,remapToJNI(typeArg).toLowerCase))
        out.append("\t%s *%s = new %s(length);\n".format(remap(sym.tp),quote(sym),remap(sym.tp)))
        out.append("\tDeliteOpenCLMemcpyHtoDAsync(%s->data, dataPtr, %s);\n".format(quote(sym),numBytesStr))
        out.append("\tenv->ReleasePrimitiveArrayCritical((j%sArray)obj, dataPtr, 0);\n".format(remapToJNI(typeArg).toLowerCase))
        out.append("\treturn %s;\n".format(quote(sym)))
        out.toString
      case _ => throw new Exception("OpenCLGen: copyInputHtoD(sym) : Cannot copy to GPU device (%s)".format(remap(sym.tp)))
    }
  }

  def copyOutputDtoH(sym: Sym[Any]) : String = {
    checkGPUableType(sym.tp)
    if (isPrimitiveType(sym.tp)) {
      val out = new StringBuilder
      out.append("\t%s data;\n".format(remap(sym.tp)))
      out.append("\tDeliteOpenCLMemcpyDtoHAsync(&data, %s, sizeof(%s));\n".format(quote(sym),remap(sym.tp)))
      out.append("\treturn data;\n")
      out.toString
    }
    else {
      remap(sym.tp) match {
        case "DeliteArray_bool" | "DeliteArray_char" | "DeliteArray_CHAR" | "DeliteArray_short" | "DeliteArray_int" | "DeiteArray_long" | "DeliteArray_float" | "DeliteArray_double" =>
          val out = new StringBuilder
          val typeArg = sym.tp.typeArguments.head
          val numBytesStr = "%s.length * sizeof(%s)".format(quote(sym),remap(typeArg))
          out.append("\tj%sArray arr = env->New%sArray(%s.length);\n".format(remapToJNI(typeArg).toLowerCase,remapToJNI(typeArg),quote(sym)))
          out.append("\tj%s *dataPtr = (j%s *)env->GetPrimitiveArrayCritical((j%sArray)arr,0);\n".format(remapToJNI(typeArg).toLowerCase,remapToJNI(typeArg).toLowerCase,remapToJNI(typeArg).toLowerCase))
          out.append("\tDeliteOpenCLMemcpyDtoHAsync(dataPtr, %s.data, %s);\n".format(quote(sym),numBytesStr))
          out.append("\tenv->ReleasePrimitiveArrayCritical((j%sArray)arr, dataPtr, 0);\n".format(remapToJNI(typeArg).toLowerCase))
          out.append("\treturn arr;\n")
          out.toString
        case _ => throw new Exception("OpenCLGen: copyOutputDtoH(sym) : Cannot copy from GPU device (%s)".format(remap(sym.tp)))
      }
    }
  }

  def copyMutableInputDtoH(sym: Sym[Any]) : String = {
    checkGPUableType(sym.tp)
    remap(sym.tp) match {
      case "DeliteArray_bool" | "DeliteArray_char" | "DeliteArray_CHAR" | "DeliteArray_short" | "DeliteArray_int" | "DeiteArray_long" | "DeliteArray_float" | "DeliteArray_double" =>
        val out = new StringBuilder
        val typeArg = sym.tp.typeArguments.head
        val numBytesStr = "length * sizeof(%s)".format(remap(typeArg))
        out.append("\tint length = %s.length;\n".format(quote(sym)))
        out.append("\tj%s *dataPtr = (j%s *)env->GetPrimitiveArrayCritical((j%sArray)obj,0);\n".format(remapToJNI(typeArg).toLowerCase,remapToJNI(typeArg).toLowerCase,remapToJNI(typeArg).toLowerCase))
        out.append("\tDeliteOpenCLMemcpyDtoHAsync(dataPtr, %s.data, %s);\n".format(quote(sym),numBytesStr))
        out.append("\tenv->ReleasePrimitiveArrayCritical((j%sArray)obj, dataPtr, 0);\n".format(remapToJNI(typeArg).toLowerCase))
        out.toString
      case _ => throw new Exception("OpenCLGen: copyMutableInputDtoH(sym) : Cannot copy from GPU device (%s)".format(remap(sym.tp)))
    }
  }

  //TODO: Remove below methods
  def allocOutput(newSym: Sym[_], sym: Sym[_], reset: Boolean = false) : Unit = {
    throw new GenerationFailedException("OpenCLGen: allocOutput(newSym, sym) : Cannot allocate GPU memory (%s)".format(remap(sym.tp)))
  }
  def allocReference(newSym: Sym[Any], sym: Sym[Any]) : Unit = {
    throw new GenerationFailedException("OpenCLGen: allocReference(newSym, sym) : Cannot allocate GPU memory (%s)".format(remap(sym.tp)))
  }

  def positionMultDimInputs(sym: Sym[Any]) : String = {
    throw new GenerationFailedException("OpenCLGen: positionMultDimInputs(sym) : Cannot reposition GPU memory (%s)".format(remap(sym.tp)))

  }

  def cloneObject(sym: Sym[Any], src: Sym[Any]) : String = {
    throw new GenerationFailedException("OpenCLGen: cloneObject(sym)")
  }

  def emitSource[A : Manifest](args: List[Sym[_]], body: Block[A], className: String, out: PrintWriter) = {
    val sB = manifest[A].toString
>>>>>>> f53e79e5

    withStream(out) {
      stream.println("/*****************************************\n"+
                     "  Emitting OpenCL Generated Code                  \n"+
                     "*******************************************/\n" +
                     "#include <stdio.h>\n" +
                     "#include <stdlib.h>"
      )

      stream.println("int main(int argc, char** argv) {")

      emitBlock(body)
      //stream.println(quote(getBlockResult(y)))

      stream.println("}")
      stream.println("/*****************************************\n"+
                     "  End of OpenCL Generated Code                  \n"+
                     "*******************************************/")
      }
    Nil
  }

}

// TODO: do we need this for each target?
trait OpenCLNestedCodegen extends CLikeNestedCodegen with OpenCLCodegen {
  val IR: Expressions with Effects
  import IR._

  def OpenCLConsts(x:Exp[Any], s:String): String = {
    s match {
      case "Infinity" => "std::numeric_limits<%s>::max()".format(remap(x.tp))
      case _ => s
    }
  }
  
  override def quote(x: Exp[Any]) = x match { // TODO: quirk!
    case Const(s: String) => "\""+s+"\""
    case Const(s: Char) => "'"+s+"'"
    case Const(null) => "NULL"
    case Const(z) => OpenCLConsts(x, z.toString)
    case Sym(-1) => "_"
    case _ => super.quote(x)
  }
  
}

trait OpenCLFatCodegen extends CLikeFatCodegen with OpenCLCodegen {
  val IR: Expressions with Effects with FatExpressions
	import IR._
  
	def emitMultiLoopCond(sym: Sym[Any], funcs:List[Block[Any]], idx: Sym[Int], postfix: String="", stream:PrintWriter):(String,List[Exp[Any]]) = {
    isNestedNode = true
    devFuncIdx += 1
    val currIdx = devFuncIdx
    val tempString = new StringWriter
    val tempStream = new PrintWriter(tempString, true)
    val header = new StringWriter
    val footer = new StringWriter

    val currentTab = tabWidth
    tabWidth = 1
    withStream(tempStream) {
      emitFatBlock(funcs)
    }
    tabWidth = currentTab

    val inputs = getFreeVarBlock(Block(Combine(funcs.map(getBlockResultFull))),Nil).filterNot(quote(_)==quote(idx)).distinct
    val paramStr = (inputs++List(idx)).map(ele=>remap(ele.tp)+" "+quote(ele)).mkString(",")
    header.append("bool dev_%s(%s) {\n".format(postfix,paramStr))
    footer.append("\treturn %s;\n".format(funcs.map(f=>quote(getBlockResult(f))).mkString("&&")))
    footer.append("}\n")
    stream.print(header)
    stream.print(tempString)
    stream.print(footer)

    //Register Metadata for loop function
    val lf = metaData.loopFuncs.getOrElse(sym,new LoopFunc)
    lf.hasCond = true
    lf.loopCondInputs = inputs.map(quote)
    metaData.loopFuncs.put(sym,lf)
    isNestedNode = false

    ("dev_"+currIdx,inputs)
  }

}<|MERGE_RESOLUTION|>--- conflicted
+++ resolved
@@ -34,143 +34,9 @@
     super.initializeGenerator(buildDir, args, _analysisResults)
   }
 
-<<<<<<< HEAD
-  def emitSource[A,B](f: Exp[A] => Exp[B], className: String, out: PrintWriter)(implicit mA: Manifest[A], mB: Manifest[B]): List[(Sym[Any], Any)] = {
-    val x = fresh[A]
-    val y = reifyBlock(f(x))
+  def emitSource[A : Manifest](args: List[Sym[_]], body: Block[A], className: String, out: PrintWriter) = {
 
-    val sA = mA.toString
-    val sB = mB.toString
-=======
-  /*
-  override def isObjectType[A](m: Manifest[A]) : Boolean = {
-    m.toString match {
-      case "scala.collection.immutable.List[Int]" => true
-        //TODO: ObjectTypes needs to be able to broken down, but array does not have to be.
-        //TODO: What we need to do is to distinguish between passable types or not to the opencl kernel
-      case "Array[Int]" | "Array[Long]" | "Array[Float]" | "Array[Double]" | "Array[Boolean]" => true
-      case _ => super.isObjectType(m)
-    }
-  }
-  */
-
-  /*
-  override def remap[A](m: Manifest[A]) : String = {
-    checkGPUableType(m)
-    if (m.erasure == classOf[Variable[AnyVal]])
-      remap(m.typeArguments.head)
-    else {
-      m.toString match {
-          case "Int" => "int"
-          case "Long" => "long"
-          case "Float" => "float"
-          case "Double" => "double"
-          case "Boolean" => "char"
-          case "Unit" => "void"
-          case "scala.Tuple2[Int,Float]" => "Tuple2_Int_Float"
-          case "scala.collection.immutable.List[Int]" => "OpenCLIntList"  //TODO: Use C++ list
-          //TODO: When retrieving the type arguments of array from Manifest works, then below can be simplified
-          //case "Array[Int]" | "Array[Long]" | "Array[Float]" | "Array[Double]" | "Array[Boolean]" => remap(m.typeArguments(0)) + " *"
-          //TODO: Is it appropriate to put global here?
-          case "Array[Int]" => "__global int *"
-          case "Array[Long]" => "__global long *"
-          case "Array[Float]" => "__global float *"
-          case "Array[Double]" => "__global double *"
-          case "Array[Boolean]" => "__global char *"
-          case _ => throw new Exception("OpenCLGen: remap(m) : GPUable Type %s does not have mapping table.".format(m.toString))
-      }
-    }
-  }
-  */
-
-  /*
-  override def unpackObject[A](sym: Sym[Any]) : Map[String,Manifest[_]] = remap(sym.Type) match {
-    case "OpenCLIntList" => Map("length"->Manifest.Int)    //TODO: How to initialize the data array type for the list?
-    case _ => throw new GenerationFailedException("OpenCLGen: Type %s cannot be unpacked.".format(sym.Type.toString))
-  }
-  */
-
-  // TODO: Move to Delite?
-  def copyInputHtoD(sym: Sym[Any]) : String = {
-    checkGPUableType(sym.tp)
-    remap(sym.tp) match {
-      case "DeliteArray_bool" | "DeliteArray_char" | "DeliteArray_CHAR" | "DeliteArray_short" | "DeliteArray_int" | "DeiteArray_long" | "DeliteArray_float" | "DeliteArray_double" =>
-        val out = new StringBuilder
-        val typeArg = sym.tp.typeArguments.head
-        val numBytesStr = "length * sizeof(%s)".format(remap(typeArg))
-        out.append("\tint length = env->GetArrayLength((j%sArray)obj);\n".format(remapToJNI(typeArg).toLowerCase))
-        out.append("\tj%s *dataPtr = (j%s *)env->GetPrimitiveArrayCritical((j%sArray)obj,0);\n".format(remapToJNI(typeArg).toLowerCase,remapToJNI(typeArg).toLowerCase,remapToJNI(typeArg).toLowerCase))
-        out.append("\t%s *%s = new %s(length);\n".format(remap(sym.tp),quote(sym),remap(sym.tp)))
-        out.append("\tDeliteOpenCLMemcpyHtoDAsync(%s->data, dataPtr, %s);\n".format(quote(sym),numBytesStr))
-        out.append("\tenv->ReleasePrimitiveArrayCritical((j%sArray)obj, dataPtr, 0);\n".format(remapToJNI(typeArg).toLowerCase))
-        out.append("\treturn %s;\n".format(quote(sym)))
-        out.toString
-      case _ => throw new Exception("OpenCLGen: copyInputHtoD(sym) : Cannot copy to GPU device (%s)".format(remap(sym.tp)))
-    }
-  }
-
-  def copyOutputDtoH(sym: Sym[Any]) : String = {
-    checkGPUableType(sym.tp)
-    if (isPrimitiveType(sym.tp)) {
-      val out = new StringBuilder
-      out.append("\t%s data;\n".format(remap(sym.tp)))
-      out.append("\tDeliteOpenCLMemcpyDtoHAsync(&data, %s, sizeof(%s));\n".format(quote(sym),remap(sym.tp)))
-      out.append("\treturn data;\n")
-      out.toString
-    }
-    else {
-      remap(sym.tp) match {
-        case "DeliteArray_bool" | "DeliteArray_char" | "DeliteArray_CHAR" | "DeliteArray_short" | "DeliteArray_int" | "DeiteArray_long" | "DeliteArray_float" | "DeliteArray_double" =>
-          val out = new StringBuilder
-          val typeArg = sym.tp.typeArguments.head
-          val numBytesStr = "%s.length * sizeof(%s)".format(quote(sym),remap(typeArg))
-          out.append("\tj%sArray arr = env->New%sArray(%s.length);\n".format(remapToJNI(typeArg).toLowerCase,remapToJNI(typeArg),quote(sym)))
-          out.append("\tj%s *dataPtr = (j%s *)env->GetPrimitiveArrayCritical((j%sArray)arr,0);\n".format(remapToJNI(typeArg).toLowerCase,remapToJNI(typeArg).toLowerCase,remapToJNI(typeArg).toLowerCase))
-          out.append("\tDeliteOpenCLMemcpyDtoHAsync(dataPtr, %s.data, %s);\n".format(quote(sym),numBytesStr))
-          out.append("\tenv->ReleasePrimitiveArrayCritical((j%sArray)arr, dataPtr, 0);\n".format(remapToJNI(typeArg).toLowerCase))
-          out.append("\treturn arr;\n")
-          out.toString
-        case _ => throw new Exception("OpenCLGen: copyOutputDtoH(sym) : Cannot copy from GPU device (%s)".format(remap(sym.tp)))
-      }
-    }
-  }
-
-  def copyMutableInputDtoH(sym: Sym[Any]) : String = {
-    checkGPUableType(sym.tp)
-    remap(sym.tp) match {
-      case "DeliteArray_bool" | "DeliteArray_char" | "DeliteArray_CHAR" | "DeliteArray_short" | "DeliteArray_int" | "DeiteArray_long" | "DeliteArray_float" | "DeliteArray_double" =>
-        val out = new StringBuilder
-        val typeArg = sym.tp.typeArguments.head
-        val numBytesStr = "length * sizeof(%s)".format(remap(typeArg))
-        out.append("\tint length = %s.length;\n".format(quote(sym)))
-        out.append("\tj%s *dataPtr = (j%s *)env->GetPrimitiveArrayCritical((j%sArray)obj,0);\n".format(remapToJNI(typeArg).toLowerCase,remapToJNI(typeArg).toLowerCase,remapToJNI(typeArg).toLowerCase))
-        out.append("\tDeliteOpenCLMemcpyDtoHAsync(dataPtr, %s.data, %s);\n".format(quote(sym),numBytesStr))
-        out.append("\tenv->ReleasePrimitiveArrayCritical((j%sArray)obj, dataPtr, 0);\n".format(remapToJNI(typeArg).toLowerCase))
-        out.toString
-      case _ => throw new Exception("OpenCLGen: copyMutableInputDtoH(sym) : Cannot copy from GPU device (%s)".format(remap(sym.tp)))
-    }
-  }
-
-  //TODO: Remove below methods
-  def allocOutput(newSym: Sym[_], sym: Sym[_], reset: Boolean = false) : Unit = {
-    throw new GenerationFailedException("OpenCLGen: allocOutput(newSym, sym) : Cannot allocate GPU memory (%s)".format(remap(sym.tp)))
-  }
-  def allocReference(newSym: Sym[Any], sym: Sym[Any]) : Unit = {
-    throw new GenerationFailedException("OpenCLGen: allocReference(newSym, sym) : Cannot allocate GPU memory (%s)".format(remap(sym.tp)))
-  }
-
-  def positionMultDimInputs(sym: Sym[Any]) : String = {
-    throw new GenerationFailedException("OpenCLGen: positionMultDimInputs(sym) : Cannot reposition GPU memory (%s)".format(remap(sym.tp)))
-
-  }
-
-  def cloneObject(sym: Sym[Any], src: Sym[Any]) : String = {
-    throw new GenerationFailedException("OpenCLGen: cloneObject(sym)")
-  }
-
-  def emitSource[A : Manifest](args: List[Sym[_]], body: Block[A], className: String, out: PrintWriter) = {
     val sB = manifest[A].toString
->>>>>>> f53e79e5
 
     withStream(out) {
       stream.println("/*****************************************\n"+

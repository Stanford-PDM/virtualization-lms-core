--- conflicted
+++ resolved
@@ -14,11 +14,7 @@
   override def kernelFileExt = "cl"
   override def toString = "opencl"
 
-<<<<<<< HEAD
-  override def initializeGenerator(buildDir:String): Unit = {
-=======
   override def initializeGenerator(buildDir:String, args: Array[String], _analysisResults: MMap[String,Any]): Unit = {
->>>>>>> 0c659beb
     val outDir = new File(buildDir)
     outDir.mkdirs
     helperFuncIdx = 0
@@ -36,17 +32,11 @@
     helperFuncHdrStream.print("#define jCHAR jshort\n")
     helperFuncHdrStream.print("#include \"DeliteOpenCL.h\"\n")
     helperFuncHdrStream.print("#include \"DeliteArray.h\"\n")
-<<<<<<< HEAD
-  }
-
-	/*
-=======
 
     super.initializeGenerator(buildDir, args, _analysisResults)
   }
 
   /*
->>>>>>> 0c659beb
   override def isObjectType[A](m: Manifest[A]) : Boolean = {
     m.toString match {
       case "scala.collection.immutable.List[Int]" => true
@@ -56,15 +46,9 @@
       case _ => super.isObjectType(m)
     }
   }
-<<<<<<< HEAD
-	*/
-
-	/*
-=======
   */
 
   /*
->>>>>>> 0c659beb
   override def remap[A](m: Manifest[A]) : String = {
     checkGPUableType(m)
     if (m.erasure == classOf[Variable[AnyVal]])
@@ -91,34 +75,13 @@
       }
     }
   }
-<<<<<<< HEAD
-	*/
-
-	/*
-=======
   */
 
   /*
->>>>>>> 0c659beb
   override def unpackObject[A](sym: Sym[Any]) : Map[String,Manifest[_]] = remap(sym.Type) match {
     case "OpenCLIntList" => Map("length"->Manifest.Int)    //TODO: How to initialize the data array type for the list?
     case _ => throw new GenerationFailedException("OpenCLGen: Type %s cannot be unpacked.".format(sym.Type.toString))
   }
-<<<<<<< HEAD
-	*/
-
-  // TODO: Move to Delite?
-  def copyInputHtoD(sym: Sym[Any]) : String = {
-    checkGPUableType(sym.Type)
-    remap(sym.Type) match {
-      case "DeliteArray_bool" | "DeliteArray_char" | "DeliteArray_CHAR" | "DeliteArray_short" | "DeliteArray_int" | "DeiteArray_long" | "DeliteArray_float" | "DeliteArray_double" =>
-        val out = new StringBuilder
-        val typeArg = sym.Type.typeArguments.head
-        val numBytesStr = "length * sizeof(%s)".format(remap(typeArg))
-        out.append("\tint length = env->GetArrayLength((j%sArray)obj);\n".format(remapToJNI(typeArg).toLowerCase))
-        out.append("\tj%s *dataPtr = (j%s *)env->GetPrimitiveArrayCritical((j%sArray)obj,0);\n".format(remapToJNI(typeArg).toLowerCase,remapToJNI(typeArg).toLowerCase,remapToJNI(typeArg).toLowerCase))
-        out.append("\t%s *%s = new %s(length);\n".format(remap(sym.Type),quote(sym),remap(sym.Type)))
-=======
   */
 
   // TODO: Move to Delite?
@@ -132,48 +95,28 @@
         out.append("\tint length = env->GetArrayLength((j%sArray)obj);\n".format(remapToJNI(typeArg).toLowerCase))
         out.append("\tj%s *dataPtr = (j%s *)env->GetPrimitiveArrayCritical((j%sArray)obj,0);\n".format(remapToJNI(typeArg).toLowerCase,remapToJNI(typeArg).toLowerCase,remapToJNI(typeArg).toLowerCase))
         out.append("\t%s *%s = new %s(length);\n".format(remap(sym.tp),quote(sym),remap(sym.tp)))
->>>>>>> 0c659beb
         out.append("\tDeliteOpenCLMemcpyHtoDAsync(%s->data, dataPtr, %s);\n".format(quote(sym),numBytesStr))
         out.append("\tenv->ReleasePrimitiveArrayCritical((j%sArray)obj, dataPtr, 0);\n".format(remapToJNI(typeArg).toLowerCase))
         out.append("\treturn %s;\n".format(quote(sym)))
         out.toString
-<<<<<<< HEAD
-      case _ => throw new Exception("OpenCLGen: copyInputHtoD(sym) : Cannot copy to GPU device (%s)".format(remap(sym.Type)))
-=======
       case _ => throw new Exception("OpenCLGen: copyInputHtoD(sym) : Cannot copy to GPU device (%s)".format(remap(sym.tp)))
->>>>>>> 0c659beb
     }
   }
 
   def copyOutputDtoH(sym: Sym[Any]) : String = {
-<<<<<<< HEAD
-    checkGPUableType(sym.Type)
-    if (isPrimitiveType(sym.Type)) {
-      val out = new StringBuilder
-      out.append("\t%s data;\n".format(remap(sym.Type)))
-      out.append("\tDeliteOpenCLMemcpyDtoHAsync(&data, %s, sizeof(%s));\n".format(quote(sym),remap(sym.Type)))
-=======
     checkGPUableType(sym.tp)
     if (isPrimitiveType(sym.tp)) {
       val out = new StringBuilder
       out.append("\t%s data;\n".format(remap(sym.tp)))
       out.append("\tDeliteOpenCLMemcpyDtoHAsync(&data, %s, sizeof(%s));\n".format(quote(sym),remap(sym.tp)))
->>>>>>> 0c659beb
       out.append("\treturn data;\n")
       out.toString
     }
     else {
-<<<<<<< HEAD
-      remap(sym.Type) match {
-        case "DeliteArray_bool" | "DeliteArray_char" | "DeliteArray_CHAR" | "DeliteArray_short" | "DeliteArray_int" | "DeiteArray_long" | "DeliteArray_float" | "DeliteArray_double" =>
-          val out = new StringBuilder
-          val typeArg = sym.Type.typeArguments.head
-=======
       remap(sym.tp) match {
         case "DeliteArray_bool" | "DeliteArray_char" | "DeliteArray_CHAR" | "DeliteArray_short" | "DeliteArray_int" | "DeiteArray_long" | "DeliteArray_float" | "DeliteArray_double" =>
           val out = new StringBuilder
           val typeArg = sym.tp.typeArguments.head
->>>>>>> 0c659beb
           val numBytesStr = "%s.length * sizeof(%s)".format(quote(sym),remap(typeArg))
           out.append("\tj%sArray arr = env->New%sArray(%s.length);\n".format(remapToJNI(typeArg).toLowerCase,remapToJNI(typeArg),quote(sym)))
           out.append("\tj%s *dataPtr = (j%s *)env->GetPrimitiveArrayCritical((j%sArray)arr,0);\n".format(remapToJNI(typeArg).toLowerCase,remapToJNI(typeArg).toLowerCase,remapToJNI(typeArg).toLowerCase))
@@ -181,40 +124,24 @@
           out.append("\tenv->ReleasePrimitiveArrayCritical((j%sArray)arr, dataPtr, 0);\n".format(remapToJNI(typeArg).toLowerCase))
           out.append("\treturn arr;\n")
           out.toString
-<<<<<<< HEAD
-        case _ => throw new Exception("OpenCLGen: copyOutputDtoH(sym) : Cannot copy from GPU device (%s)".format(remap(sym.Type)))
-=======
         case _ => throw new Exception("OpenCLGen: copyOutputDtoH(sym) : Cannot copy from GPU device (%s)".format(remap(sym.tp)))
->>>>>>> 0c659beb
       }
     }
   }
 
   def copyMutableInputDtoH(sym: Sym[Any]) : String = {
-<<<<<<< HEAD
-    checkGPUableType(sym.Type)
-    remap(sym.Type) match {
-      case "DeliteArray_bool" | "DeliteArray_char" | "DeliteArray_CHAR" | "DeliteArray_short" | "DeliteArray_int" | "DeiteArray_long" | "DeliteArray_float" | "DeliteArray_double" =>
-        val out = new StringBuilder
-        val typeArg = sym.Type.typeArguments.head
-=======
     checkGPUableType(sym.tp)
     remap(sym.tp) match {
       case "DeliteArray_bool" | "DeliteArray_char" | "DeliteArray_CHAR" | "DeliteArray_short" | "DeliteArray_int" | "DeiteArray_long" | "DeliteArray_float" | "DeliteArray_double" =>
         val out = new StringBuilder
         val typeArg = sym.tp.typeArguments.head
->>>>>>> 0c659beb
         val numBytesStr = "length * sizeof(%s)".format(remap(typeArg))
         out.append("\tint length = %s.length;\n".format(quote(sym)))
         out.append("\tj%s *dataPtr = (j%s *)env->GetPrimitiveArrayCritical((j%sArray)obj,0);\n".format(remapToJNI(typeArg).toLowerCase,remapToJNI(typeArg).toLowerCase,remapToJNI(typeArg).toLowerCase))
         out.append("\tDeliteOpenCLMemcpyDtoHAsync(dataPtr, %s.data, %s);\n".format(quote(sym),numBytesStr))
         out.append("\tenv->ReleasePrimitiveArrayCritical((j%sArray)obj, dataPtr, 0);\n".format(remapToJNI(typeArg).toLowerCase))
         out.toString
-<<<<<<< HEAD
-      case _ => throw new Exception("OpenCLGen: copyMutableInputDtoH(sym) : Cannot copy from GPU device (%s)".format(remap(sym.Type)))
-=======
       case _ => throw new Exception("OpenCLGen: copyMutableInputDtoH(sym) : Cannot copy from GPU device (%s)".format(remap(sym.tp)))
->>>>>>> 0c659beb
     }
   }
 
@@ -302,15 +229,9 @@
 
 trait OpenCLFatCodegen extends CLikeFatCodegen with OpenCLCodegen {
   val IR: Expressions with Effects with FatExpressions
-<<<<<<< HEAD
-	import IR._
-  
-	def emitMultiLoopCond(sym: Sym[Any], funcs:List[Block[Any]], idx: Sym[Int], postfix: String="", stream:PrintWriter):(String,List[Exp[Any]]) = {
-=======
   import IR._
   
   def emitMultiLoopCond(sym: Sym[Any], funcs:List[Block[Any]], idx: Sym[Int], postfix: String="", stream:PrintWriter):(String,List[Exp[Any]]) = {
->>>>>>> 0c659beb
     isNestedNode = true
     devFuncIdx += 1
     val currIdx = devFuncIdx
@@ -321,13 +242,6 @@
 
     val currentTab = tabWidth
     tabWidth = 1
-<<<<<<< HEAD
-    emitFatBlock(funcs)(tempStream)
-    tabWidth = currentTab
-
-    val inputs = getFreeVarBlock(Block(Combine(funcs.map(getBlockResultFull))),Nil).filterNot(quote(_)==quote(idx)).distinct
-    val paramStr = (inputs++List(idx)).map(ele=>remap(ele.Type)+" "+quote(ele)).mkString(",")
-=======
     withStream(tempStream) {
       emitFatBlock(funcs)
     }
@@ -335,7 +249,6 @@
 
     val inputs = getFreeVarBlock(Block(Combine(funcs.map(getBlockResultFull))),Nil).filterNot(quote(_)==quote(idx)).distinct
     val paramStr = (inputs++List(idx)).map(ele=>remap(ele.tp)+" "+quote(ele)).mkString(",")
->>>>>>> 0c659beb
     header.append("bool dev_%s(%s) {\n".format(postfix,paramStr))
     footer.append("\treturn %s;\n".format(funcs.map(f=>quote(getBlockResult(f))).mkString("&&")))
     footer.append("}\n")

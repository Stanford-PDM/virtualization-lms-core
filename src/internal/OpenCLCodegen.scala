--- conflicted
+++ resolved
@@ -1,339 +1,305 @@
-package scala.virtualization.lms
-package internal
-
-import java.io.{FileWriter, StringWriter, PrintWriter, File}
-import java.util.ArrayList
-import collection.mutable.{ListBuffer, ArrayBuffer, LinkedList, HashMap}
-import collection.immutable.List._
-
-trait OpenCLCodegen extends GPUCodegen {
-  val IR: Expressions
-  import IR._
-
-  override def kernelFileExt = "cl"
-  override def toString = "opencl"
-
-<<<<<<< HEAD
-=======
-  override def emitDevFunc(func:Block[Any], locals:List[Exp[Any]]):(String,List[Exp[Any]]) = {
-    devFuncIdx += 1
-    val currIdx = devFuncIdx
-    val tempString = new StringWriter
-    val tempStream = new PrintWriter(tempString, true)
-    val header = new StringWriter
-    val footer = new StringWriter
-
-    val currentTab = tabWidth
-    tabWidth = 1
-    emitBlock(func)(tempStream)
-    tabWidth = currentTab
-
-    val inputs = (getFreeVarBlock(func,Nil).filterNot(ele => locals.contains(ele))++getKernelTemps).distinct
-    val paramStr = (locals++inputs).map(ele=>remap(ele.Type)+" "+quote(ele)).mkString(",")
-    header.append("%s dev_%s(%s) {\n".format(remap(getBlockResult(func).Type),currIdx,paramStr))
-    //header.append("\tint idxX = get_global_id(0);\n")
-    if(remap(getBlockResult(func).Type) != "void")
-      footer.append("\treturn %s;\n".format(quote(getBlockResult(func))))
-    footer.append("}\n")
-    devFuncString.append(header)
-    devFuncString.append(tempString)
-    devFuncString.append(footer)
-
-    ("dev_"+currIdx,inputs)
-  }
-
->>>>>>> 3c416f13
-  /*
-  override def emitDevFunc(func:Exp[Any], locals:List[Exp[Any]]):(String,List[Exp[Any]]) = {
-    devFuncIdx += 1
-    val currIdx = devFuncIdx
-    val tempString = new StringWriter
-    val tempStream = new PrintWriter(tempString, true)
-    val header = new StringWriter
-    val footer = new StringWriter
-
-    val currentTab = tabWidth
-    tabWidth = 1
-    emitBlock(func)(tempStream)
-    tabWidth = currentTab
-
-    val inputs = (getFreeVarBlock(func,Nil).filterNot(ele => locals.contains(ele))++getKernelTemps).distinct
-    val paramStr = (locals++inputs).map(ele=>remap(ele.Type)+" "+quote(ele)).mkString(",")
-    header.append("%s dev_%s(%s) {\n".format(remap(func.Type),currIdx,paramStr))
-    //header.append("\tint idxX = get_global_id(0);\n")
-    if(remap(func.Type) != "void")
-      footer.append("\treturn %s;\n".format(quote(getBlockResult(func))))
-    footer.append("}\n")
-    devFuncString.append(header)
-    devFuncString.append(tempString)
-    devFuncString.append(footer)
-
-    ("dev_"+currIdx,inputs)
-  }
-  */
-
-  override def initializeGenerator(buildDir:String): Unit = {
-    val outDir = new File(buildDir)
-    outDir.mkdirs
-    helperFuncIdx = 0
-    helperFuncString = new StringBuilder
-    hstream = new PrintWriter(new FileWriter(buildDir + "helperFuncs.h"))
-    //devStream = new PrintWriter(new FileWriter(buildDir+"devFuncs.cl"))
-    headerStream = new PrintWriter(new FileWriter(buildDir + "dsl.h"))
-    headerStream.println("#include \"helperFuncs.h\"")
-    //headerStream.println("#include \"devFuncs.cu\"")
-
-    //TODO: Put all the DELITE APIs declarations somewhere
-    hstream.print(getDSLHeaders)
-    hstream.print("#include <iostream>\n")
-    hstream.print("#include <limits>\n")
-    hstream.print("#include <jni.h>\n")
-    hstream.print("#include <assert.h>\n")
-    hstream.print("#include \"OpenCLList.h\"\n\n")
-    hstream.print("//Delite Runtime APIs\n")
-    hstream.print("extern void DeliteOpenCLMallocHost(void **ptr, size_t size);\n")
-    hstream.print("extern void DeliteOpenCLMalloc(void **ptr, size_t size);\n")
-    hstream.print("extern void DeliteOpenCLMemcpyHtoDAsync(void *dptr, void *sptr, size_t size);\n")
-    hstream.print("extern void DeliteOpenCLMemcpyDtoHAsync(void *dptr, void *sptr, size_t size);\n")
-    hstream.print("typedef jboolean jbool;\n")              // TODO: Fix this
-    hstream.print("typedef jbooleanArray jboolArray;\n\n")  // TODO: Fix this
-  }
-
-  override def isObjectType[A](m: Manifest[A]) : Boolean = {
-    m.toString match {
-      case "scala.collection.immutable.List[Int]" => true
-        //TODO: ObjectTypes needs to be able to broken down, but array does not have to be.
-        //TODO: What we need to do is to distinguish between passable types or not to the opencl kernel
-      case "Array[Int]" | "Array[Long]" | "Array[Float]" | "Array[Double]" | "Array[Boolean]" => true
-      case _ => super.isObjectType(m)
-    }
-  }
-
-  override def remap[A](m: Manifest[A]) : String = {
-    checkGPUableType(m)
-    if (m.erasure == classOf[Variable[AnyVal]])
-      remap(m.typeArguments.head)
-    else {
-      m.toString match {
-          case "Int" => "int"
-          case "Long" => "long"
-          case "Float" => "float"
-          case "Double" => "double"
-          //TODO: How to not pass bool in general?
-          case "Boolean" => "char"
-          case "Unit" => "void"
-          case "scala.Tuple2[Int,Float]" => "Tuple2_Int_Float"
-          case "scala.collection.immutable.List[Int]" => "OpenCLIntList"  //TODO: Use C++ list
-          //TODO: When retrieving the type arguments of array from Manifest works, then below can be simplified
-          //case "Array[Int]" | "Array[Long]" | "Array[Float]" | "Array[Double]" | "Array[Boolean]" => remap(m.typeArguments(0)) + " *"
-          //TODO: Is it appropriate to put global here?
-          case "Array[Int]" => "__global int *"
-          case "Array[Long]" => "__global long *"
-          case "Array[Float]" => "__global float *"
-          case "Array[Double]" => "__global double *"
-          case "Array[Boolean]" => "__global char *"
-          case _ => throw new Exception("OpenCLGen: remap(m) : GPUable Type %s does not have mapping table.".format(m.toString))
-      }
-    }
-  }
-
-  override def unpackObject[A](sym: Sym[Any]) : Map[String,Manifest[_]] = remap(sym.Type) match {
-    case "OpenCLIntList" => Map("length"->Manifest.Int)    //TODO: How to initialize the data array type for the list?
-    case _ => throw new GenerationFailedException("OpenCLGen: Type %s cannot be unpacked.".format(sym.Type.toString))
-  }
-
-  // TODO: Handle general C datastructure
-  def copyInputHtoD(sym: Sym[Any]) : String = {
-    checkGPUableType(sym.Type)
-    remap(sym.Type) match {
-      case "OpenCLIntList" => {
-        val out = new StringBuilder
-        out.append("\t%s *%s = new %s();\n".format(remap(sym.Type),quote(sym),remap(sym.Type)))
-        out.append("\treturn %s;\n".format(quote(sym)))
-        out.toString
-      }
-      case _ => throw new Exception("OpenCLGen: copyInputHtoD(sym) : Cannot copy to GPU device (%s)".format(remap(sym.Type)))
-    }
-  }
-
-  def copyOutputDtoH(sym: Sym[Any]) : String = {
-    checkGPUableType(sym.Type)
-    remap(sym.Type) match {
-      case "OpenCLIntList" => "\t//TODO: Implement this!\n"
-      case _ => throw new Exception("OpenCLGen: copyOutputDtoH(sym) : Cannot copy from GPU device (%s)".format(remap(sym.Type)))
-    }
-  }
-
-  def copyMutableInputDtoH(sym: Sym[Any]) : String = {
-    checkGPUableType(sym.Type)
-    remap(sym.Type) match {
-      case "OpenCLIntList" => "\t//TODO: Implement this!\n"
-      case _ => throw new Exception("OpenCLGen: copyMutableInputDtoH(sym) : Cannot copy from GPU device (%s)".format(remap(sym.Type)))
-    }
-  }
-
-  //TODO: Remove below methods
-  def allocOutput(newSym: Sym[_], sym: Sym[_], reset: Boolean = false) : Unit = {
-    throw new GenerationFailedException("OpenCLGen: allocOutput(newSym, sym) : Cannot allocate GPU memory (%s)".format(remap(sym.Type)))
-  }
-  def allocReference(newSym: Sym[Any], sym: Sym[Any]) : Unit = {
-    throw new GenerationFailedException("OpenCLGen: allocReference(newSym, sym) : Cannot allocate GPU memory (%s)".format(remap(sym.Type)))
-  }
-
-  def positionMultDimInputs(sym: Sym[Any]) : String = {
-    throw new GenerationFailedException("OpenCLGen: positionMultDimInputs(sym) : Cannot reposition GPU memory (%s)".format(remap(sym.Type)))
-
-  }
-
-  def cloneObject(sym: Sym[Any], src: Sym[Any]) : String = {
-    throw new GenerationFailedException("OpenCLGen: cloneObject(sym)")
-  }
-
-  def emitSource[A,B](f: Exp[A] => Exp[B], className: String, stream: PrintWriter)(implicit mA: Manifest[A], mB: Manifest[B]): List[(Sym[Any], Any)] = {
-    val x = fresh[A]
-    val y = reifyBlock(f(x))
-
-    val sA = mA.toString
-    val sB = mB.toString
-
-    stream.println("/*****************************************\n"+
-                   "  Emitting OpenCL Generated Code                  \n"+
-                   "*******************************************/\n" +
-                   "#include <stdio.h>\n" +
-                   "#include <stdlib.h>"
-    )
-
-    stream.println("int main(int argc, char** argv) {")
-
-    emitBlock(y)(stream)
-    //stream.println(quote(getBlockResult(y)))
-
-    stream.println("}")
-    stream.println("/*****************************************\n"+
-                   "  End of OpenCL Generated Code                  \n"+
-                   "*******************************************/")
-
-    stream.flush
-    Nil
-  }
-
-  def emitValDef(sym: Sym[Any], rhs: String)(implicit stream: PrintWriter): Unit = {
-    stream.println(addTab() + remap(sym.Type) + " " + quote(sym) + " = " + rhs + ";")
-  }
-
-  def emitVarDef(sym: Sym[Variable[Any]], rhs: String)(implicit stream: PrintWriter): Unit = {
-    stream.println(addTab()+ remap(sym.Type) + " " + quote(sym) + " = " + rhs + ";")
-  }
-
-  def emitAssignment(lhs:String, rhs: String)(implicit stream: PrintWriter): Unit = {
-    stream.println(addTab() + " " + lhs + " = " + rhs + ";")
-  }
-
-  /*
-  override def emitKernelHeader(syms: List[Sym[Any]], vals: List[Sym[Any]], vars: List[Sym[Any]], resultType: String, resultIsVar: Boolean, external: Boolean)(implicit stream: PrintWriter): Unit = {
-    if (external) {
-      // CUDA library ops use a C wrapper, so should be generated as a C kernel
-      assert(syms.length == 1)
-      stream.println(getDSLHeaders)
-      super.emitKernelHeader(syms, getKernelOutputs ::: vals, vars, resultType, resultIsVar, external)
-      hstream.println("#include \""+quote(syms(0))+".cl\"")
-      hstream.flush
-      return
-    }
-
-    val out = new StringBuilder
-    //out.append(getDSLHeaders)
-
-    val paramStr = (getKernelOutputs++getKernelInputs++getKernelTemps).filterNot(e=>isVoidType(e.Type)).map(ele =>
-      if(isPrimitiveType(ele.Type))
-        remap(ele.Type) + " " + quote(ele)
-      else
-        unpackObject(ele).map(e => remap(e._2) + " " + quote(ele) + "_" + e._1).mkString(",")
-    ).mkString(", ")
-
-    //TODO: Kernel parameters needs to be unrolled
-    out.append("__kernel void kernel_%s(%s) {\n".format(syms.map(quote(_)).mkString(""),paramStr))
-    out.append(addTab()+"int idxX = get_global_id(0);\n")
-    val reAssembleString = (getKernelOutputs++getKernelInputs++getKernelTemps).filter(e=>isObjectType(e.Type)).map( ele =>
-      remap(ele.Type) + " " + quote(ele) + ";" +
-      unpackObject(ele).map(e => quote(ele) + "." + e._1 + " = " + quote(ele) + "_" + e._1).mkString(";")
-    ).mkString(";\n") + ";\n"
-
-    out.append(reAssembleString)
-    /*
-    for(in <- multDimInputs) {
-      out.append(addTab()+positionMultDimInputs(in))
-    }
-    */
-    stream.print(out.toString)
-  }
-
-  override def emitKernelFooter(syms: List[Sym[Any]], vals: List[Sym[Any]], vars: List[Sym[Any]], resultType: String, resultIsVar: Boolean, external: Boolean)(implicit stream: PrintWriter): Unit = {
-    if (external) {
-      super.emitKernelFooter(syms, vals, vars, resultType, resultIsVar, external)
-      //return
-    }
-    else {
-      stream.println("}")
-    }
-
-    tabWidth -= 1
-      
-	  //if(MetaData.gpuOutput == "") { throw new GenerationFailedException("OpenCLGen:No output for GPU")}
-
-    // Emit input copy helper functions for object type inputs
-    for(v <- vals if isObjectType(v.Type)) {
-      helperFuncString.append(emitCopyInputHtoD(v, syms, copyInputHtoD(v)))
-      helperFuncString.append(emitCopyMutableInputDtoH(v, syms, copyMutableInputDtoH(v)))
-    }
-    /*
-    // Emit input copy helper functions for object type inputs
-    for(v <- vals) {
-      if(isObjectType(v.Type)) {
-        MetaData.gpuInputs.add("{\"%s\":[\"%s\",\"copyInputHtoD_%s\",\"copyMutableInputDtoH_%s\"]}".format(quote(v),remap(v.Type),remap(v.Type),remap(v.Type)))
-      }
-    }
-    */
-
-    // Print out to file stream
-    hstream.print(helperFuncString)
-    hstream.flush
-
-    // Print out device function
-    //devStream.println(devFuncString)
-    //devStream.flush
-
-  }
-  */
-
-}
-
-// TODO: do we need this for each target?
-trait OpenCLNestedCodegen extends GenericNestedCodegen with OpenCLCodegen {
-  val IR: Expressions with Effects
-  import IR._
-<<<<<<< HEAD
-
-=======
-  
->>>>>>> 3c416f13
-  def OpenCLConsts(x:Exp[Any], s:String): String = {
-    s match {
-      case "Infinity" => "std::numeric_limits<%s>::max()".format(remap(x.Type))
-      case _ => s
-    }
-  }
-  
-  override def quote(x: Exp[Any]) = x match { // TODO: quirk!
-    case Const(s: String) => "\""+s+"\""
-    case Const(null) => "NULL"
-    case Const(z) => OpenCLConsts(x, z.toString)
-    case Sym(-1) => "_"
-    case _ => super.quote(x)
-  }
-  
-}
-
-trait OpenCLFatCodegen extends GenericFatCodegen with OpenCLCodegen {
-  val IR: Expressions with Effects with FatExpressions
-}
+package scala.virtualization.lms
+package internal
+
+import java.io.{FileWriter, StringWriter, PrintWriter, File}
+import java.util.ArrayList
+import collection.mutable.{ListBuffer, ArrayBuffer, LinkedList, HashMap}
+import collection.immutable.List._
+
+trait OpenCLCodegen extends GPUCodegen {
+  val IR: Expressions
+  import IR._
+
+  override def kernelFileExt = "cl"
+  override def toString = "opencl"
+
+  /*
+  override def emitDevFunc(func:Block[Any], locals:List[Exp[Any]]):(String,List[Exp[Any]]) = {
+    devFuncIdx += 1
+    val currIdx = devFuncIdx
+    val tempString = new StringWriter
+    val tempStream = new PrintWriter(tempString, true)
+    val header = new StringWriter
+    val footer = new StringWriter
+
+    val currentTab = tabWidth
+    tabWidth = 1
+    emitBlock(func)(tempStream)
+    tabWidth = currentTab
+
+    val inputs = (getFreeVarBlock(func,Nil).filterNot(ele => locals.contains(ele))++getKernelTemps).distinct
+    val paramStr = (locals++inputs).map(ele=>remap(ele.Type)+" "+quote(ele)).mkString(",")
+    header.append("%s dev_%s(%s) {\n".format(remap(func.Type),currIdx,paramStr))
+    //header.append("\tint idxX = get_global_id(0);\n")
+    if(remap(func.Type) != "void")
+      footer.append("\treturn %s;\n".format(quote(getBlockResult(func))))
+    footer.append("}\n")
+    devFuncString.append(header)
+    devFuncString.append(tempString)
+    devFuncString.append(footer)
+
+    ("dev_"+currIdx,inputs)
+  }
+  */
+
+  override def initializeGenerator(buildDir:String): Unit = {
+    val outDir = new File(buildDir)
+    outDir.mkdirs
+    helperFuncIdx = 0
+    helperFuncString = new StringBuilder
+    hstream = new PrintWriter(new FileWriter(buildDir + "helperFuncs.h"))
+    //devStream = new PrintWriter(new FileWriter(buildDir+"devFuncs.cl"))
+    headerStream = new PrintWriter(new FileWriter(buildDir + "dsl.h"))
+    headerStream.println("#include \"helperFuncs.h\"")
+    //headerStream.println("#include \"devFuncs.cu\"")
+
+    //TODO: Put all the DELITE APIs declarations somewhere
+    hstream.print(getDSLHeaders)
+    hstream.print("#include <iostream>\n")
+    hstream.print("#include <limits>\n")
+    hstream.print("#include <jni.h>\n")
+    hstream.print("#include <assert.h>\n")
+    hstream.print("#include \"OpenCLList.h\"\n\n")
+    hstream.print("//Delite Runtime APIs\n")
+    hstream.print("extern void DeliteOpenCLMallocHost(void **ptr, size_t size);\n")
+    hstream.print("extern void DeliteOpenCLMalloc(void **ptr, size_t size);\n")
+    hstream.print("extern void DeliteOpenCLMemcpyHtoDAsync(void *dptr, void *sptr, size_t size);\n")
+    hstream.print("extern void DeliteOpenCLMemcpyDtoHAsync(void *dptr, void *sptr, size_t size);\n")
+    hstream.print("typedef jboolean jbool;\n")              // TODO: Fix this
+    hstream.print("typedef jbooleanArray jboolArray;\n\n")  // TODO: Fix this
+  }
+
+  override def isObjectType[A](m: Manifest[A]) : Boolean = {
+    m.toString match {
+      case "scala.collection.immutable.List[Int]" => true
+        //TODO: ObjectTypes needs to be able to broken down, but array does not have to be.
+        //TODO: What we need to do is to distinguish between passable types or not to the opencl kernel
+      case "Array[Int]" | "Array[Long]" | "Array[Float]" | "Array[Double]" | "Array[Boolean]" => true
+      case _ => super.isObjectType(m)
+    }
+  }
+
+  override def remap[A](m: Manifest[A]) : String = {
+    checkGPUableType(m)
+    if (m.erasure == classOf[Variable[AnyVal]])
+      remap(m.typeArguments.head)
+    else {
+      m.toString match {
+          case "Int" => "int"
+          case "Long" => "long"
+          case "Float" => "float"
+          case "Double" => "double"
+          //TODO: How to not pass bool in general?
+          case "Boolean" => "char"
+          case "Unit" => "void"
+          case "scala.Tuple2[Int,Float]" => "Tuple2_Int_Float"
+          case "scala.collection.immutable.List[Int]" => "OpenCLIntList"  //TODO: Use C++ list
+          //TODO: When retrieving the type arguments of array from Manifest works, then below can be simplified
+          //case "Array[Int]" | "Array[Long]" | "Array[Float]" | "Array[Double]" | "Array[Boolean]" => remap(m.typeArguments(0)) + " *"
+          //TODO: Is it appropriate to put global here?
+          case "Array[Int]" => "__global int *"
+          case "Array[Long]" => "__global long *"
+          case "Array[Float]" => "__global float *"
+          case "Array[Double]" => "__global double *"
+          case "Array[Boolean]" => "__global char *"
+          case _ => throw new Exception("OpenCLGen: remap(m) : GPUable Type %s does not have mapping table.".format(m.toString))
+      }
+    }
+  }
+
+  override def unpackObject[A](sym: Sym[Any]) : Map[String,Manifest[_]] = remap(sym.Type) match {
+    case "OpenCLIntList" => Map("length"->Manifest.Int)    //TODO: How to initialize the data array type for the list?
+    case _ => throw new GenerationFailedException("OpenCLGen: Type %s cannot be unpacked.".format(sym.Type.toString))
+  }
+
+  // TODO: Handle general C datastructure
+  def copyInputHtoD(sym: Sym[Any]) : String = {
+    checkGPUableType(sym.Type)
+    remap(sym.Type) match {
+      case "OpenCLIntList" => {
+        val out = new StringBuilder
+        out.append("\t%s *%s = new %s();\n".format(remap(sym.Type),quote(sym),remap(sym.Type)))
+        out.append("\treturn %s;\n".format(quote(sym)))
+        out.toString
+      }
+      case _ => throw new Exception("OpenCLGen: copyInputHtoD(sym) : Cannot copy to GPU device (%s)".format(remap(sym.Type)))
+    }
+  }
+
+  def copyOutputDtoH(sym: Sym[Any]) : String = {
+    checkGPUableType(sym.Type)
+    remap(sym.Type) match {
+      case "OpenCLIntList" => "\t//TODO: Implement this!\n"
+      case _ => throw new Exception("OpenCLGen: copyOutputDtoH(sym) : Cannot copy from GPU device (%s)".format(remap(sym.Type)))
+    }
+  }
+
+  def copyMutableInputDtoH(sym: Sym[Any]) : String = {
+    checkGPUableType(sym.Type)
+    remap(sym.Type) match {
+      case "OpenCLIntList" => "\t//TODO: Implement this!\n"
+      case _ => throw new Exception("OpenCLGen: copyMutableInputDtoH(sym) : Cannot copy from GPU device (%s)".format(remap(sym.Type)))
+    }
+  }
+
+  //TODO: Remove below methods
+  def allocOutput(newSym: Sym[_], sym: Sym[_], reset: Boolean = false) : Unit = {
+    throw new GenerationFailedException("OpenCLGen: allocOutput(newSym, sym) : Cannot allocate GPU memory (%s)".format(remap(sym.Type)))
+  }
+  def allocReference(newSym: Sym[Any], sym: Sym[Any]) : Unit = {
+    throw new GenerationFailedException("OpenCLGen: allocReference(newSym, sym) : Cannot allocate GPU memory (%s)".format(remap(sym.Type)))
+  }
+
+  def positionMultDimInputs(sym: Sym[Any]) : String = {
+    throw new GenerationFailedException("OpenCLGen: positionMultDimInputs(sym) : Cannot reposition GPU memory (%s)".format(remap(sym.Type)))
+
+  }
+
+  def cloneObject(sym: Sym[Any], src: Sym[Any]) : String = {
+    throw new GenerationFailedException("OpenCLGen: cloneObject(sym)")
+  }
+
+  def emitSource[A,B](f: Exp[A] => Exp[B], className: String, stream: PrintWriter)(implicit mA: Manifest[A], mB: Manifest[B]): List[(Sym[Any], Any)] = {
+    val x = fresh[A]
+    val y = reifyBlock(f(x))
+
+    val sA = mA.toString
+    val sB = mB.toString
+
+    stream.println("/*****************************************\n"+
+                   "  Emitting OpenCL Generated Code                  \n"+
+                   "*******************************************/\n" +
+                   "#include <stdio.h>\n" +
+                   "#include <stdlib.h>"
+    )
+
+    stream.println("int main(int argc, char** argv) {")
+
+    emitBlock(y)(stream)
+    //stream.println(quote(getBlockResult(y)))
+
+    stream.println("}")
+    stream.println("/*****************************************\n"+
+                   "  End of OpenCL Generated Code                  \n"+
+                   "*******************************************/")
+
+    stream.flush
+    Nil
+  }
+
+  def emitValDef(sym: Sym[Any], rhs: String)(implicit stream: PrintWriter): Unit = {
+    stream.println(addTab() + remap(sym.Type) + " " + quote(sym) + " = " + rhs + ";")
+  }
+
+  def emitVarDef(sym: Sym[Variable[Any]], rhs: String)(implicit stream: PrintWriter): Unit = {
+    stream.println(addTab()+ remap(sym.Type) + " " + quote(sym) + " = " + rhs + ";")
+  }
+
+  def emitAssignment(lhs:String, rhs: String)(implicit stream: PrintWriter): Unit = {
+    stream.println(addTab() + " " + lhs + " = " + rhs + ";")
+  }
+
+  /*
+  override def emitKernelHeader(syms: List[Sym[Any]], vals: List[Sym[Any]], vars: List[Sym[Any]], resultType: String, resultIsVar: Boolean, external: Boolean)(implicit stream: PrintWriter): Unit = {
+    if (external) {
+      // CUDA library ops use a C wrapper, so should be generated as a C kernel
+      assert(syms.length == 1)
+      stream.println(getDSLHeaders)
+      super.emitKernelHeader(syms, getKernelOutputs ::: vals, vars, resultType, resultIsVar, external)
+      hstream.println("#include \""+quote(syms(0))+".cl\"")
+      hstream.flush
+      return
+    }
+
+    val out = new StringBuilder
+    //out.append(getDSLHeaders)
+
+    val paramStr = (getKernelOutputs++getKernelInputs++getKernelTemps).filterNot(e=>isVoidType(e.Type)).map(ele =>
+      if(isPrimitiveType(ele.Type))
+        remap(ele.Type) + " " + quote(ele)
+      else
+        unpackObject(ele).map(e => remap(e._2) + " " + quote(ele) + "_" + e._1).mkString(",")
+    ).mkString(", ")
+
+    //TODO: Kernel parameters needs to be unrolled
+    out.append("__kernel void kernel_%s(%s) {\n".format(syms.map(quote(_)).mkString(""),paramStr))
+    out.append(addTab()+"int idxX = get_global_id(0);\n")
+    val reAssembleString = (getKernelOutputs++getKernelInputs++getKernelTemps).filter(e=>isObjectType(e.Type)).map( ele =>
+      remap(ele.Type) + " " + quote(ele) + ";" +
+      unpackObject(ele).map(e => quote(ele) + "." + e._1 + " = " + quote(ele) + "_" + e._1).mkString(";")
+    ).mkString(";\n") + ";\n"
+
+    out.append(reAssembleString)
+    /*
+    for(in <- multDimInputs) {
+      out.append(addTab()+positionMultDimInputs(in))
+    }
+    */
+    stream.print(out.toString)
+  }
+
+  override def emitKernelFooter(syms: List[Sym[Any]], vals: List[Sym[Any]], vars: List[Sym[Any]], resultType: String, resultIsVar: Boolean, external: Boolean)(implicit stream: PrintWriter): Unit = {
+    if (external) {
+      super.emitKernelFooter(syms, vals, vars, resultType, resultIsVar, external)
+      //return
+    }
+    else {
+      stream.println("}")
+    }
+
+    tabWidth -= 1
+      
+	  //if(MetaData.gpuOutput == "") { throw new GenerationFailedException("OpenCLGen:No output for GPU")}
+
+    // Emit input copy helper functions for object type inputs
+    for(v <- vals if isObjectType(v.Type)) {
+      helperFuncString.append(emitCopyInputHtoD(v, syms, copyInputHtoD(v)))
+      helperFuncString.append(emitCopyMutableInputDtoH(v, syms, copyMutableInputDtoH(v)))
+    }
+    /*
+    // Emit input copy helper functions for object type inputs
+    for(v <- vals) {
+      if(isObjectType(v.Type)) {
+        MetaData.gpuInputs.add("{\"%s\":[\"%s\",\"copyInputHtoD_%s\",\"copyMutableInputDtoH_%s\"]}".format(quote(v),remap(v.Type),remap(v.Type),remap(v.Type)))
+      }
+    }
+    */
+
+    // Print out to file stream
+    hstream.print(helperFuncString)
+    hstream.flush
+
+    // Print out device function
+    //devStream.println(devFuncString)
+    //devStream.flush
+
+  }
+  */
+
+}
+
+// TODO: do we need this for each target?
+trait OpenCLNestedCodegen extends GenericNestedCodegen with OpenCLCodegen {
+  val IR: Expressions with Effects
+  import IR._
+
+  def OpenCLConsts(x:Exp[Any], s:String): String = {
+    s match {
+      case "Infinity" => "std::numeric_limits<%s>::max()".format(remap(x.Type))
+      case _ => s
+    }
+  }
+  
+  override def quote(x: Exp[Any]) = x match { // TODO: quirk!
+    case Const(s: String) => "\""+s+"\""
+    case Const(null) => "NULL"
+    case Const(z) => OpenCLConsts(x, z.toString)
+    case Sym(-1) => "_"
+    case _ => super.quote(x)
+  }
+  
+}
+
+trait OpenCLFatCodegen extends GenericFatCodegen with OpenCLCodegen {
+  val IR: Expressions with Effects with FatExpressions
+}
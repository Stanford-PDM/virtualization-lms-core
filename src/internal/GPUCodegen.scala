--- conflicted
+++ resolved
@@ -296,17 +296,12 @@
     headerStream.flush
   }
 
-<<<<<<< HEAD
   def registerKernel(syms: List[Sym[Any]]) {
     isGPUable = true
     if(kernelsList.intersect(syms).isEmpty) {
       headerStream.println("#include \"%s.%s\"".format(syms.map(quote).mkString(""),kernelFileExt))
       kernelsList ++= syms
     }
-=======
-    forceParallel = false
-    isHostAlloc = false
->>>>>>> 53344e9f
   }
 
 
@@ -451,14 +446,8 @@
   /* emitAllocFunc method emits code for allocating the output memory of a kernel,
        and copying  it to CPU memory with allocation of new object in CPU */
   //TODO: Separate output and temporary allocations
-<<<<<<< HEAD
   def emitAllocFunc(sym:Sym[Any], allocFunc:Block[Any], aV:Sym[Any]=null, size:Exp[Any]=null) {
     processingHelperFunc = true
-=======
-  def emitAllocFunc(sym:Sym[Any], allocFunc:Exp[Any]) {
-    isHostAlloc = true
-    helperFuncIdx += 1
->>>>>>> 53344e9f
     val tempString = new StringWriter
     val tempString2 = new StringWriter
     val tempStream = new PrintWriter(tempString,true)
@@ -523,12 +512,7 @@
     // Write to helper function string
     helperFuncString.append(allocOutputStr)
     helperFuncString.append(copyOutputStr)
-<<<<<<< HEAD
-    
     processingHelperFunc = false
-=======
-    isHostAlloc = false
->>>>>>> 53344e9f
   }
 
   /*

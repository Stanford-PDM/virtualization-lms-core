package scala.lms.internal

trait AbstractHostTransfer {
  this: GenericCodegen =>

  val IR: Expressions
  import IR._

<<<<<<< HEAD
  def emitSend(tp: Manifest[_], peer: Targets.Value): (String,String)
  def emitRecv(tp: Manifest[_], peer: Targets.Value): (String,String)
  def emitSendView(tp: Manifest[_], peer: Targets.Value): (String,String)
  def emitRecvView(tp: Manifest[_], peer: Targets.Value): (String,String)
  def emitSendUpdate(tp: Manifest[_], peer: Targets.Value): (String,String)
  def emitRecvUpdate(tp: Manifest[_], peer: Targets.Value): (String,String)
  def emitMakeManifest(tp: Manifest[_]): (String,String)
=======
  def emitSend(tp: Typ[_], peer: Targets.Value): (String,String)
  def emitRecv(tp: Typ[_], peer: Targets.Value): (String,String)
  def emitSendView(tp: Typ[_], peer: Targets.Value): (String,String)
  def emitRecvView(tp: Typ[_], peer: Targets.Value): (String,String)
  def emitSendUpdate(tp: Typ[_], peer: Targets.Value): (String,String)
  def emitRecvUpdate(tp: Typ[_], peer: Targets.Value): (String,String)
>>>>>>> dba967b7
}

trait AbstractDeviceTransfer {
  this: GenericCodegen =>

  val IR: Expressions
  import IR._

  def emitSendSlave(tp: Typ[_]) : (String,String)
  def emitRecvSlave(tp: Typ[_]) : (String,String)
  //def emitSendViewSlave(tp: Typ[_]) : (String,String)
  //def emitRecvViewSlave(tp: Typ[_]) : (String,String)
  def emitSendUpdateSlave(tp: Typ[_]) : (String,String)
  def emitRecvUpdateSlave(tp: Typ[_]) : (String,String)

  //def allocOutput(newSym: Sym[_], sym: Sym[_], reset: Boolean = false) : Unit
}

object Targets extends Enumeration {
  
  //TODO: Get rid of JVM target, or make an hierarchy
  val JVM = Value("jvm")
  val Scala = Value("scala")
  val Cpp = Value("cpp")
  val Cuda = Value("cuda")
  val OpenCL = Value("opencl")
  val Hw = Value("hw")
  
  def apply(s: String): Value = s.toLowerCase() match {
    case "jvm" => JVM
    case "scala" => Scala
    case "cpp" => Cpp
    case "cuda" => Cuda
    case "opencl" => OpenCL
    case "hw" => Hw
    case _ => throw new IllegalArgumentException("unsupported target: " + s)
  }

  def getHostTarget(target: Value): Targets.Value = {
    target match {
      case Targets.Scala => Targets.Scala
      case Targets.Cpp => Targets.Cpp
      case Targets.Cuda => Targets.Cpp
      case Targets.OpenCL => Targets.Cpp
      case Targets.Hw => Targets.Hw
      case _ => throw new IllegalArgumentException("Cannot find a host target for target " + target)
    }
  }

  implicit def targettostring(target: Targets.Value): String = target.toString
}<|MERGE_RESOLUTION|>--- conflicted
+++ resolved
@@ -1,32 +1,21 @@
-package scala.lms.internal
+package scala.lms
+package internal
 
-trait AbstractHostTransfer {
-  this: GenericCodegen =>
+import scala.lms.internal.Expressions
 
+trait AbstractHostTransfer { this: GenericCodegen =>
   val IR: Expressions
   import IR._
 
-<<<<<<< HEAD
-  def emitSend(tp: Manifest[_], peer: Targets.Value): (String,String)
-  def emitRecv(tp: Manifest[_], peer: Targets.Value): (String,String)
-  def emitSendView(tp: Manifest[_], peer: Targets.Value): (String,String)
-  def emitRecvView(tp: Manifest[_], peer: Targets.Value): (String,String)
-  def emitSendUpdate(tp: Manifest[_], peer: Targets.Value): (String,String)
-  def emitRecvUpdate(tp: Manifest[_], peer: Targets.Value): (String,String)
-  def emitMakeManifest(tp: Manifest[_]): (String,String)
-=======
   def emitSend(tp: Typ[_], peer: Targets.Value): (String,String)
   def emitRecv(tp: Typ[_], peer: Targets.Value): (String,String)
   def emitSendView(tp: Typ[_], peer: Targets.Value): (String,String)
   def emitRecvView(tp: Typ[_], peer: Targets.Value): (String,String)
   def emitSendUpdate(tp: Typ[_], peer: Targets.Value): (String,String)
   def emitRecvUpdate(tp: Typ[_], peer: Targets.Value): (String,String)
->>>>>>> dba967b7
 }
 
-trait AbstractDeviceTransfer {
-  this: GenericCodegen =>
-
+trait AbstractDeviceTransfer { this: GenericCodegen =>
   val IR: Expressions
   import IR._
 
@@ -41,7 +30,6 @@
 }
 
 object Targets extends Enumeration {
-  
   //TODO: Get rid of JVM target, or make an hierarchy
   val JVM = Value("jvm")
   val Scala = Value("scala")
@@ -49,7 +37,7 @@
   val Cuda = Value("cuda")
   val OpenCL = Value("opencl")
   val Hw = Value("hw")
-  
+
   def apply(s: String): Value = s.toLowerCase() match {
     case "jvm" => JVM
     case "scala" => Scala

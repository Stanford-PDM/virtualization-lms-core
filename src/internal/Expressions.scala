--- conflicted
+++ resolved
@@ -34,62 +34,6 @@
   def fresh[T:Manifest]: Sym[T] = Sym[T] { nVars += 1;  if (nVars%1000 == 0) printlog("nVars="+nVars);  nVars -1 }
 
   def fresh[T:Manifest](pos: List[SourceContext]): Sym[T] = fresh[T].withPos(pos)
-
-<<<<<<< HEAD
-/*
-  def fresh[T:Manifest] = {
-    val (name, id, nameId) = nextName("x")
-    val sym = Sym[T](id)
-    sym.name = name
-    sym.nameId = nameId
-    sym
-  }
-
-  def fresh[T:Manifest](d: Def[T], ctx: Option[SourceContext]) = {
-    def enclosingNamedContext(sc: SourceContext): Option[SourceContext] = sc.bindings match {
-      case (null, _) :: _ =>
-        if (!sc.parent.isEmpty) enclosingNamedContext(sc.parent.get)
-        else None
-      case (name, line) :: _ =>
-        Some(sc)
-    }
-
-    // create base name from source context
-    val (basename, line, srcCtx) = if (!ctx.isEmpty) {
-      enclosingNamedContext(ctx.get) match {
-        case None =>
-          // no enclosing context has variable assignment
-          var outermost = ctx.get
-          while (!outermost.parent.isEmpty) {
-            outermost = outermost.parent.get
-          }
-          ("x", 0, Some(outermost))
-        case Some(sc) => sc.bindings match {
-          case (n, l) :: _ =>
-            (n, l, Some(sc))
-        }
-      }
-    } else ("x", 0, None)
-    val (name, id, nameId) = nextName(basename)
-    val sym = Sym[T](id)
-    sym.name = name
-    sym.nameId = nameId
-    sym.sourceContext = srcCtx
-    sym
-  }
-*/
-=======
-  def quotePos(e: Exp[Any]): String = e.pos match {
-    case Nil => "<unknown>"
-    case cs => 
-      def all(cs: SourceContext): List[SourceContext] = cs.parent match {
-        case None => List(cs)
-        case Some(p) => cs::all(p)
-      }
-    cs.map(c => all(c).reverse.map(c => c.fileName.split("/").last + ":" + c.line).mkString("//")).mkString(";")
-  }
-
->>>>>>> f78008a8
 
   abstract class Def[+T] { // operations (composite)
     override final lazy val hashCode = scala.runtime.ScalaRunTime._hashCode(this.asInstanceOf[Product])

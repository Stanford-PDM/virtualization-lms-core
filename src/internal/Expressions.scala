--- conflicted
+++ resolved
@@ -28,11 +28,6 @@
 
   case class Variable[+T](val e: Exp[Variable[T]]) // TODO: decide whether it should stay here ... FIXME: should be invariant
 
-<<<<<<< HEAD
-  case class External[A:Manifest](s: String, fmt_args: List[Exp[Any]] = List()) extends Exp[A]
-
-=======
->>>>>>> c047b54a
   var nVars = 0
   var idMap = Map[String, Int]() // next id for variable name
 
@@ -91,11 +86,9 @@
     sym
   }
 
-  abstract class Def[+T] // operations (compos  ite)
+  abstract class Def[+T] // operations (composite)
 
-  //abstract class Stm // statement (links syms and definitions)
-  
-  case class TP[+T](sym: Sym[T], rhs: Def[T]) //extends Stm
+  case class TP[+T](sym: Sym[T], rhs: Def[T])
 
   var globalDefs: List[TP[Any]] = Nil
 

--- conflicted
+++ resolved
@@ -4,137 +4,148 @@
 import scala.reflect.SourceContext
 import scala.annotation.unchecked.uncheckedVariance
 import scala.collection.mutable.ListBuffer
-import java.lang.{StackTraceElement,Thread}
-
-
-/**
- * The Expressions trait houses common AST nodes. It also manages a list of encountered Definitions which
- * allows for common sub-expression elimination (CSE).  
- * 
- * @since 0.1
- */
-trait Expressions extends UtilsExp {
-
-  abstract class Typ[T] {
-    def typeArguments: List[Typ[_]]
-    def arrayTyp: Typ[Array[T]]
-    def runtimeClass: java.lang.Class[_]
-    def <:<(that: Typ[_]): Boolean
-    def erasure: java.lang.Class[_]
-  }
-
-  case class ManifestTyp[T](mf: Manifest[T]) extends Typ[T] {
-    def typeArguments: List[Typ[_]]   = mf.typeArguments.map(ManifestTyp(_))
-    def arrayTyp: Typ[Array[T]] = ManifestTyp(mf.arrayManifest)
-    def runtimeClass: java.lang.Class[_] = mf.runtimeClass
-    def <:<(that: Typ[_]): Boolean = that match { 
-      case ManifestTyp(mf1) => mf.<:<(mf1) 
-      case _ => false 
-    }
-    def erasure: java.lang.Class[_] = mf.erasure
-    //override def canEqual(that: Any): Boolean = mf.canEqual(that) // TEMP
-    //override def equals(that: Any): Boolean = mf.equals(that) // TEMP
-    //override def hashCode = mf.hashCode
-    override def toString = mf.toString
-  }
-
-  def typ[T:Typ]: Typ[T] = implicitly[Typ[T]]
-
-
-  abstract class Exp[+T:Typ] { // constants/symbols (atomic)
-    def tp: Typ[T @uncheckedVariance] = implicitly[Typ[T]] //invariant position! but hey...
-    def pos: List[SourceContext] = Nil
-  }
-
-<<<<<<< HEAD
-  case class Const[+T:Manifest](x: T) extends Exp[T] {
-    //override def toString = s"c$x"
-  }
-=======
+
+trait Expressions extends Typs with SymbolMetadata {
+  
+  // --- Symbols
+  abstract class Exp[+T:Typ] {
+    val tp: Typ[T @ uncheckedVariance] = typ[T]
+    var pos: List[SourceContext] = Nil
+    def withPos(ctx: List[SourceContext]) = { pos :::= ctx; this }
+   
+    // Infix shortcuts for returning a symbol with metadata added 
+    private implicit def ctx = mpos(pos)
+    def withProps(props: Any) = props match { case EatSome(p: SymbolProperties) => setProps(this, p); this }
+    def withData(data: Any) = data match { case EatSome(m: Metadata) => setMetadata(this, m); this }
+    def withChild(data: Any) = data match { case EatSome(p: SymbolProperties) => setChild(this, p); this }
+    def withField(data: Any, index: String) = data match { case EatSome(p: SymbolProperties) => setField(this, p, index); this }
+  }
+    
+  case class Sym[+T:Typ](id: Int) extends Exp[T]
   case class Const[+T:Typ](x: T) extends Exp[T]
->>>>>>> dba967b7
-
-  case class Sym[+T:Typ](val id: Int) extends Exp[T] {
-    var sourceContexts: List[SourceContext] = Nil
-    override def pos = sourceContexts
-    def withPos(pos: List[SourceContext]) = { sourceContexts :::= pos; this }
-    //override def toString = s"x$id"
-  }
-
-  // TODO: May want Tunable to be set to an Exp[Int] rather than just an Int..
-  // but this may create problems with mirroring if the value is filled in at the wrong time..
-  // Only Ints for now - may want to expand this later?
-  var nTunables = 0
-  case class Tunable(val id: Int) extends Exp[Int] {
-    var value: Option[Int] = None
-    var maxSize: Option[Int] = None
-    def withValue(x: Int) = { value = Some(x); this }
-    def withMax(x: Int) = { maxSize = Some(x); this }
-    override def toString = (value,maxSize) match {
-      case (Some(x),Some(m)) => "Tunable(" + x + ", " + m + ")"
-      case (Some(x),None) => "Tunable(" + x + ", ?)"
-      case (None,Some(m)) => "Tunable(?, " + m + ")"
-      case _ => "Tunable(?, ?)"
-    }
-  }
-
-  // Tunable mappings
-  // TODO: May not want to have this in the IR
-  // (might make more sense in strip-mining transformer)
-  var tunableParams: Map[Exp[Any], Tunable] = Map.empty
-  def freshTuna(s: Exp[Any]): Tunable = tunableParams.get(s) match {
-    case Some(t) => t
-    case None =>
-      val t = freshTuna()
-      tunableParams += (s -> t)
-      (t)
-  }
-  def freshTuna(s: Exp[Any], defaultValue: Int): Tunable = freshTuna(s).withValue(defaultValue)
-
-  // Tunable w/o mappings
-  def freshTuna(): Tunable = Tunable{ nTunables += 1; nTunables - 1 }
-  def freshTuna(defaultValue: Int): Tunable
-    = freshTuna().withValue(defaultValue)
-
-  case class Variable[+T](val e: Exp[Variable[T]]) // TODO: decide whether it should stay here ... FIXME: should be invariant
-
-  var nVars = 0
-  def fresh[T:Typ]: Sym[T] = Sym[T] { nVars += 1;  if (nVars%1000 == 0) printlog("nVars="+nVars);  nVars -1 }
-
-  def fresh[T:Typ](pos: List[SourceContext]): Sym[T] = fresh[T].withPos(pos)
-
-  abstract class Def[+T] { // operations (composite)
-    override final lazy val hashCode = scala.runtime.ScalaRunTime._hashCode(this.asInstanceOf[Product])
-  }
-
-  abstract class Stm // statement (links syms and definitions)
-  
-  def infix_lhs(stm: Stm): List[Sym[Any]] = stm match {
-    case TP(sym, rhs) => sym::Nil
-  }
-  
-  def infix_rhs(stm: Stm): Any = stm match { // clients use syms(e.rhs), boundSyms(e.rhs) etc.
-    case TP(sym, rhs) => rhs
-  }
-
-  def infix_defines[A](stm: Stm, sym: Sym[A]): Option[Def[A]] = stm match {
-    case TP(`sym`, rhs: Def[A]) => Some(rhs)
-    case _ => None
-  }
-
-  def infix_defines[A](stm: Stm, rhs: Def[A]): Option[Sym[A]] = stm match {
-    case TP(sym: Sym[A], `rhs`) => Some(sym)
-    case _ => None
-  }
-  
-  case class TP[+T](sym: Sym[T], rhs: Def[T]) extends Stm
-
-  // graph construction state
-  
+  case class Variable[+T](val e: Exp[Variable[T]]) // FIXME: should be invariant
+
+  // --- Operations (composite)
+  abstract class Op
+  abstract class Def[+R] extends Op
+  abstract class FatDef extends Op {
+    def tps: List[Typ[_]]
+    def mhs: List[Def[Any]]
+  }
+  
+  abstract class Def1[R:Typ] extends Def[R] { val mR = typ[R] }
+  abstract class Def2[A:Typ,R:Typ] extends Def1[R] { val mA = typ[A] }
+  abstract class Def3[A:Typ,B:Typ,R:Typ] extends Def2[A,R] { val mB = typ[B] }
+  abstract class NumericDef1[A:Typ:Numeric] extends Def1[A] { val nR = implicitly[Numeric[A]] }
+  
+  // statement (links symbols and definitions)
+  sealed abstract class Stm {
+    def lhs: List[Sym[Any]]
+    def rhs: Op
+    def defines[A](l: Sym[A]): Option[Def[A]]
+    def defines(r: Op): List[Sym[Any]]
+  }
+  case class TP[+T](left: Sym[T], right: Def[T]) extends Stm {
+    override def lhs = List(left)
+    override def rhs = right
+    override def defines[A](l: Sym[A]) = if (left == l) Some(right.asInstanceOf[Def[A]]) else None
+    override def defines(r: Op) = if (right == r) List(left) else Nil 
+  }
+  case class TTP(left: List[Sym[Any]], middle: List[Def[Any]], right: FatDef) extends Stm {
+    override def lhs = left
+    def mhs = middle
+    override def rhs = right
+    override def defines[A](l: Sym[A]) = lhs.indexOf(l) match { case idx if idx >= 0 => Some(mhs(idx).asInstanceOf[Def[A]]); case _ => None }
+    override def defines(r: Op) = if (right == r) left else Nil
+  }
+
+  // --- Blocks
+  case class Block[+T](res: Exp[T]) { def tp: Typ[T @uncheckedVariance] = res.tp }
+  
+  def getBlockResult[A](b: Block[A]): Exp[A] 
+  def getBlockResultFull[A](b: Block[A]): Exp[A] = b.res
+  
+  ////////////////
+  // --- Metadata
+  var metadata: Map[Exp[Any], SymbolProperties] = Map.empty
+  private var metadataUpdateFlag: Boolean = false
+  private def setMetadataUpdateFlag() { metadataUpdateFlag = true }
+  def clearMetadataUpdateFlag() { metadataUpdateFlag = false }
+  def getMetadataUpdateFlag() = metadataUpdateFlag
+  
+  // Setters
+  // Directly add symbol property metadata mapping for symbol 
+  def setProps(e: Exp[Any], p: SymbolProperties)(implicit ctx: SourceContext) { updateProperties(e, p) }
+  def setProps(e: Exp[Any], p: Option[SymbolProperties])(implicit ctx: SourceContext) { if (p.isDefined) setProps(e, p.get) }
+
+  // Add metadata information for this symbol (possibly using meet)
+  def setMetadata(e: Exp[Any], m: Option[Metadata])(implicit ctx: SourceContext) { updateProperties(e, initExp(e, m)) }
+  def setMetadata(e: Exp[Any], m: Metadata)(implicit ctx: SourceContext) { setMetadata(e, Some(m)) }
+
+  // Add child information for this symbol (possibly using meet)
+  def setChild(e: Exp[Any], p: Option[SymbolProperties])(implicit ctx: SourceContext) { updateProperties(e, initExp(e, None, p)) }
+  def setChild(e: Exp[Any], p: SymbolProperties)(implicit ctx: SourceContext) { setChild(e, Some(p)) }
+  
+  def setField(e: Exp[Any], p: Option[SymbolProperties], index: String)(implicit ctx: SourceContext) { updateProperties(e, initExp(e, None, p, Some(index))) }
+  def setField(e: Exp[Any], p: SymbolProperties, index: String)(implicit ctx: SourceContext) { setField(e, Some(p), index) }
+
+  // Getters
+  // Get child metadata for given symbol properties
+  def getChild(p: SymbolProperties): Option[SymbolProperties] = p match { 
+    case p: ArrayProperties => p.child 
+    case _ => cwarn("Attempted to get child of symbol properties with no child!"); None
+  }
+  def getField(p: SymbolProperties, index: String): Option[SymbolProperties] = p match { 
+    case p: StructProperties => p.child(index) 
+    case _ => cwarn("Attempted to get field of symbol properties with no fields!"); None
+  }
+
+  // Get child metadata for given symbol
+  def getProps(e: Exp[Any]): Option[SymbolProperties] = Some(metadata.getOrElse(e, initExp(e)(mpos(e.pos))))
+  def getMetadata(e: Exp[Any], k: String): Option[Metadata] = getProps(e).flatMap{p => p(k)}
+  def getChild(e: Exp[Any]): Option[SymbolProperties] = getProps(e).flatMap{p => getChild(p)}
+  def getField(struct: Exp[Any], index: String): Option[SymbolProperties] = getProps(struct).flatMap{p => getField(p, index)}
+
+  def getProps(b: Block[Any]): Option[SymbolProperties] = getProps(b.res)
+  def getMetadata(b: Block[Any], k: String): Option[Metadata] = getMetadata(b.res, k)
+  def getChild(b: Block[Any]): Option[SymbolProperties] = getChild(b.res)
+  def getField(b: Block[Any], index: String): Option[SymbolProperties] = getField(b.res, index)
+  
+  /**
+   * Merge previous metadata for token and new data, notifying update if changes occurred
+   * During merge, new metadata overrides pre-existing data when possible
+   */ 
+  private def updateProperties(e: Exp[Any], p: SymbolProperties)(implicit ctx: SourceContext) {
+    val prevProps = metadata.get(e)
+    val newProps = tryMeet(prevProps, Some(p), func = MetaOverwrite)
+    metadata = metadata ++ List(e -> newProps.get)
+    if (!matches(prevProps, newProps)) setMetadataUpdateFlag()
+  }
+  
+  def defaultMetadata[T](tp: Typ[T]): List[Metadata] = Nil
+
+  // Symbol property initialization
+  def initExp(e: Exp[Any], data: Option[Metadata] = None, child: Option[SymbolProperties] = None, index: Option[String] = None)(implicit ctx: SourceContext): SymbolProperties
+    = initTpe(e.tp, data, child, index)
+
+  def initTpe[A](tp: Typ[A], data: Option[Metadata] = None, child: Option[SymbolProperties] = None, index: Option[String] = None)(implicit ctx: SourceContext): SymbolProperties = {
+    val givenData = PropertyMap(data.map{m => m.name -> Some(m)}.toList)
+    val typeData = PropertyMap(defaultMetadata(tp).map{m => m.name -> Some(m)}) 
+    val symData = tryMeet(givenData, typeData, func = MetaTypeInit)
+    initProps(tp, symData, child, index)
+  }
+
+  // Should be overwritten for data structure types (e.g. structs, arrays)
+  def initProps[A](tp: Typ[A], symData: PropertyMap[Metadata], child: Option[SymbolProperties], index: Option[String])(implicit ctx: SourceContext): SymbolProperties = tp match {
+    case _ => ScalarProperties(symData)
+  }
+  
+  ////////////////////////////////
+  // --- Graph construction state
   var globalDefs: List[Stm] = Nil
   var localDefs: List[Stm] = Nil
   var globalDefsCache: Map[Sym[Any],Stm] = Map.empty
-
+  
   def reifySubGraph[T](b: =>T): (T, List[Stm]) = {
     val saveLocal = localDefs
     val saveGlobal = globalDefs
@@ -153,134 +164,84 @@
     assert(lhs.length == lhs.distinct.length, "multiple defs: " + ds)
     // equivalent to: globalDefs filter (_.lhs exists (lhs contains _))
     val existing = lhs flatMap (globalDefsCache get _)
-    assert(existing.isEmpty, "already defined: " + existing + " for " + ds)
+    assert(existing.isEmpty, s"already defined: $existing for $ds")
     localDefs = localDefs ::: ds
     globalDefs = globalDefs ::: ds
     for (stm <- ds; s <- stm.lhs) {      
-      globalDefsCache += (s->stm)
-    }
-  }
-
-  def findDefinition[T](s: Sym[T]): Option[Stm] =
-    globalDefsCache.get(s)
-    //globalDefs.find(x => x.defines(s).nonEmpty)
-
-  def findDefinition[T](d: Def[T]): Option[Stm] =
-    globalDefs.find(x => x.defines(d).nonEmpty)
-
-  def findOrCreateDefinition[T:Typ](d: Def[T], pos: List[SourceContext]): Stm =
-    findDefinition[T](d) map { x => x.defines(d).foreach(_.withPos(pos)); x } getOrElse {
-      createDefinition(fresh[T](pos), d)
-    }
-
-  def findOrCreateDefinitionExp[T:Typ](d: Def[T], pos: List[SourceContext]): Exp[T] =
-    findOrCreateDefinition(d, pos).defines(d).get
-
-  def createDefinition[T](s: Sym[T], d: Def[T]): Stm = {
-    val f = TP(s, d)
+      globalDefsCache += (s -> stm)
+    }
+  }
+
+  var nSyms = 0
+  def bound[T:Typ]: Sym[T] = Sym[T] { nSyms += 1; nSyms - 1 }
+  def fresh[T:Typ](implicit ctx: SourceContext): Sym[T] = Sym[T] { nSyms += 1;  nSyms -1 }
+  
+  def findStm[T](s: Sym[T]): Option[Stm] = globalDefsCache.get(s)
+  def findStm(d: Op): Option[Stm] = globalDefs.find(x => x.defines(d).nonEmpty)
+
+  def createStm(s: List[Sym[Any]], d: Op): Stm = {
+    val f = d match {
+      case d: Def[_] => TP(s.head, d)
+      case d: FatDef => TTP(s, d.mhs, d)
+    }
     reflectSubGraph(List(f))
     f
   }
   
-
-  protected implicit def toAtom[T:Typ](d: Def[T])(implicit pos: SourceContext): Exp[T] = {
-    findOrCreateDefinitionExp(d, List(pos)) // TBD: return Const(()) if type is Unit??
-  }
-
+  // Thin Defs
+  def findOrCreateDefinition[T:Typ](d: Def[T])(implicit ctx: SourceContext): Stm 
+    = findStm(d) map {x => x.defines(d).foreach(_.withPos(List(ctx))); x } getOrElse { createStm(List(fresh[T]), d) }
+  def findOrCreateDefinitionExp[T:Typ](d: Def[T])(implicit ctx: SourceContext): Exp[T] 
+    = findOrCreateDefinition(d).defines(d).head.asInstanceOf[Exp[T]]
+  
+  // Fat Defs
+  def findOrCreateFatDefinition(d: FatDef)(implicit ctx: SourceContext): Stm 
+    = findStm(d) map {x => x.defines(d).foreach(_.withPos(List(ctx))); x } getOrElse { createStm(d.tps.map(tp => fresh(mtype(tp),ctx)), d) }
+  def findOrCreateFatDefinitionExp(d: FatDef)(implicit ctx: SourceContext): List[Exp[Any]] 
+    = findOrCreateFatDefinition(d).defines(d)
+  
+  protected def toAtom[T:Typ](d: Def[T])(implicit ctx: SourceContext): Exp[T] = findOrCreateDefinitionExp(d)
+  protected def toAtom(d: FatDef)(implicit ctx: SourceContext): List[Exp[Any]] = findOrCreateFatDefinitionExp(d)
+ 
+  // TODO: Unused. Needed?
+  object Op { 
+    def unapply[T](e: Exp[T]): Option[Op] = e match {
+      case s: Sym[_] => findStm(s).flatMap(_.defines(s))
+      case _ => None
+    }
+  }
+  
+  // TODO: Should this return mhs def of TTPs?
   object Def {
     def unapply[T](e: Exp[T]): Option[Def[T]] = e match {
-      case s @ Sym(_) =>
-        findDefinition(s).flatMap(_.defines(s))
-      case _ =>
-        None
-    }
-  }
-
-  def mtype[A,B](m:Manifest[A]): Manifest[B] = m.asInstanceOf[Manifest[B]] // hack: need to pass explicit manifest (e.g. during mirroring)
-  def mpos(s: List[SourceContext]): SourceContext = if (s.nonEmpty) s.head else implicitly[SourceContext] // hack: got list of pos but need to pass single pos (e.g. to mirror)
-
-  // dependencies
-
-  // regular data (and effect) dependencies
-  def syms(e: Any): List[Sym[Any]] = e match {
-    case s: Sym[Any] => List(s)
-    case ss: Iterable[Any] => ss.toList.flatMap(syms(_))
-    // All case classes extend Product!
-    case p: Product => 
-      // performance hotspot: this is the same as
-      // p.productIterator.toList.flatMap(syms(_))
-      // but faster
-      val iter = p.productIterator
-      val out = new ListBuffer[Sym[Any]]
-      while (iter.hasNext) {
-        val e = iter.next()
-        out ++= syms(e)
+      case s: Sym[_] => findStm(s) match {
+        case Some(TP(_,d)) => Some(d.asInstanceOf[Def[T]])
+        case _ => None
       }
-      out.result
-    case _ => Nil
-  }
-
-  // symbols which are bound in a definition
-  def boundSyms(e: Any): List[Sym[Any]] = e match {
-    case ss: Iterable[Any] => ss.toList.flatMap(boundSyms(_))
-    case p: Product => p.productIterator.toList.flatMap(boundSyms(_))
-    case _ => Nil
-  }
-
-  // symbols which are bound in a definition, but also defined elsewhere
-  def tunnelSyms(e: Any): List[Sym[Any]] = e match {
-    case ss: Iterable[Any] => ss.toList.flatMap(tunnelSyms(_))
-    case p: Product => p.productIterator.toList.flatMap(tunnelSyms(_))
-    case _ => Nil
-  }
-
-  // symbols of effectful components of a definition
-  def effectSyms(x: Any): List[Sym[Any]] = x match {
-    case ss: Iterable[Any] => ss.toList.flatMap(effectSyms(_))
-    case p: Product => p.productIterator.toList.flatMap(effectSyms(_))
-    case _ => Nil
-  }
-
-  // soft dependencies: they are not required but if they occur, 
-  // they must be scheduled before
-  def softSyms(e: Any): List[Sym[Any]] = e match {
-    // empty by default
-    //case s: Sym[Any] => List(s)
-    case ss: Iterable[Any] => ss.toList.flatMap(softSyms(_))
-    case p: Product => p.productIterator.toList.flatMap(softSyms(_))
-    case _ => Nil
-  }
-
-  // generic symbol traversal: f is expected to call rsyms again
-  def rsyms[T](e: Any)(f: Any=>List[T]): List[T] = e match {
-    case s: Sym[Any] => f(s)
-    case ss: Iterable[Any] => ss.toList.flatMap(f)
-    case p: Product => p.productIterator.toList.flatMap(f)
-    case _ => Nil
-  }
-
-  // frequency information for dependencies: used/computed
-  // often (hot) or not often (cold). used to drive code motion.
-  def symsFreq(e: Any): List[(Sym[Any], Double)] = e match {
-    case s: Sym[Any] => List((s,1.0))
-    case ss: Iterable[Any] => ss.toList.flatMap(symsFreq(_))
-    case p: Product => p.productIterator.toList.flatMap(symsFreq(_))
-    //case _ => rsyms(e)(symsFreq)
-    case _ => Nil
-  }
-
-  def freqNormal(e: Any) = symsFreq(e)
-  def freqHot(e: Any) = symsFreq(e).map(p=>(p._1,p._2*1000.0))
-  def freqCold(e: Any) = symsFreq(e).map(p=>(p._1,p._2*0.5))
-
-
-  // bookkeeping
-
-  def reset { // used by delite?
-    nVars = 0
-    globalDefs = Nil
-    localDefs = Nil
-    globalDefsCache = Map.empty
-  }
-
+      case _ => None
+    }
+  }
+
+  object FatDef {
+    def unapply[T](e: Exp[T]): Option[(FatDef, Int)] = e match {
+      case s: Sym[_] => findStm(s) match {
+        case Some(TTP(syms,mhs,fd)) => Some(fd, syms.indexOf(s))
+        case _ => None
+      }
+      case _ => None
+    }
+  }
+  
+  // TODO: Remove these - used by SimplifyTransform
+  case class Combine(a: List[Exp[Any]]) extends Exp[Any]()(ManifestTyp(manifest[Any]))
+  case class Forward[A](x: Exp[A]) extends Def[A]
+  
+  
+  // HACK: got list but need to pass single source context
+  def mpos(s: List[SourceContext]): SourceContext = if (s.nonEmpty) s.head else SourceContext.empty
+  def mpos(e: Exp[Any]): SourceContext = mpos(e.pos)
+  def mpos(b: Block[Any]): SourceContext = mpos(getBlockResult(b).pos)
+  
+  // Filter out symbols with primitive types (as defined in Typ.scala)
+  def noPrim(sm: List[Sym[Any]]): List[Sym[Any]] = sm.filterNot(s=>isPrimitiveType(s.tp))
 }
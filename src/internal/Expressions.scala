package scala.virtualization.lms
package internal

/**
 * The Expressions trait houses common AST nodes. It also manages a list of encountered Definitions which
 * allows for common sub-expression elimination (CSE).  
 * 
 * @since 0.1
 */
trait Expressions {

  abstract class Exp[+T:Manifest] { // constants/symbols (atomic)
    def Type : Manifest[_] = manifest
  }

  case class Const[+T:Manifest](x: T) extends Exp[T]

<<<<<<< HEAD
  case class Sym[+T:Manifest](val id: Int) extends Exp[T]
=======
  case class Sym[T:Manifest](val id: Int) extends Exp[T] {
    var lastRead: Sym[Any] = this.asInstanceOf[Sym[Any]]
    var version = id
  }
>>>>>>> 062e261e

  case class Variable[+T:Manifest](e: Exp[T]) // TODO: decide whether it should stay here ...

  case class External[A:Manifest](s: String, fmt_args: List[Exp[Any]] = List()) extends Exp[A]
      
  var nVars = 0
  def fresh[T:Manifest] = Sym[T] { nVars += 1; nVars -1 }

  abstract class Def[+T] // operations (composite)

  case class TP[T](sym: Sym[T], rhs: Def[T]) 

  var globalDefs: List[TP[_]] = Nil

  def findDefinition[T](s: Sym[T]): Option[TP[T]] =
    globalDefs.find(_.sym == s).asInstanceOf[Option[TP[T]]]

  def findDefinition[T](d: Def[T]): Option[TP[T]] =
    globalDefs.find(_.rhs == d).asInstanceOf[Option[TP[T]]]

  def findOrCreateDefinition[T:Manifest](d: Def[T]): TP[T] =
    findDefinition[T](d).getOrElse {
      createDefinition(fresh[T], d)
    }

  def createDefinition[T](s: Sym[T], d: Def[T]): TP[T] = {
    val f = TP(s, d)
    globalDefs = globalDefs:::List(f)
    f
  }

  implicit def toAtom[T:Manifest](d: Def[T]): Exp[T] = {
    findOrCreateDefinition(d).sym
  }

  object Def {
    def unapply[T](e: Exp[T]): Option[Def[T]] = e match { // really need to test for sym?
      case s @ Sym(_) =>
        findDefinition(s).map(_.rhs)
      case _ =>
        None
    }
  }


  def reset { // used anywhere?
    nVars = 0
    globalDefs = Nil
  }

/*
  // dependencies
  def syms(e: Any): List[Sym[Any]] = e match {
    case s: Sym[Any] => List(s)
    case p: Product => p.productIterator.toList.flatMap(syms(_))
    case _ => Nil
  }

  def dep(e: Exp[Any]): List[Sym[Any]] = e match {
    case Def(d: Product) => syms(d)
    case _ => Nil
  }
*/
}<|MERGE_RESOLUTION|>--- conflicted
+++ resolved
@@ -15,14 +15,10 @@
 
   case class Const[+T:Manifest](x: T) extends Exp[T]
 
-<<<<<<< HEAD
-  case class Sym[+T:Manifest](val id: Int) extends Exp[T]
-=======
-  case class Sym[T:Manifest](val id: Int) extends Exp[T] {
-    var lastRead: Sym[Any] = this.asInstanceOf[Sym[Any]]
+  case class Sym[+T:Manifest](val id: Int) extends Exp[T] {
+    var lastRead: Sym[Any] = this.asInstanceOf[Sym[Any]] // ...
     var version = id
   }
->>>>>>> 062e261e
 
   case class Variable[+T:Manifest](e: Exp[T]) // TODO: decide whether it should stay here ...
 

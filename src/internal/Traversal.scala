--- conflicted
+++ resolved
@@ -7,54 +7,6 @@
 trait Traversal extends FatBlockTraversal { self =>
   val IR: FatExpressions with Effects
   import IR._
-<<<<<<< HEAD
-  
-  def availableDefs: Seq[Stm] = globalDefs
-  
-  def buildScheduleForResult(result: Any, sort: Boolean = true): List[Stm] = 
-    getSchedule(availableDefs)(result, sort)
-
-  def getDependentStuff(st: List[Sym[Any]]): Seq[Stm] = {
-    getFatDependentStuff(availableDefs)(st)
-  }
-
-  def getDependentStuff(st: Sym[Any]): Seq[Stm] = {
-    getDependentStuff(List(st))
-  }
-
-}
-
-
-trait NestedGraphTraversal extends GraphTraversal with CodeMotion {
-  val IR: Expressions with Effects /* effects just for sanity check */
-  import IR._
-  
-  // ----- stateful focus management
-
-//  var outerScope: List[TP[Any]] = Nil
-//  var levelScope: List[TP[Any]] = Nil
-  var innerScope: Seq[Stm] = null  // no, it's not a typo
-
-  def initialDefs = super.availableDefs
-
-  override def availableDefs = if (innerScope ne null) innerScope else initialDefs
-
-  def withInnerScope[A](scope: Seq[Stm])(body: => A): A = {
-//    val saveOuter = outerScope
-//    val saveLevel = levelScope
-    val saveInner = innerScope
-
-//    outerScope = outerScope ::: levelScope
-//    levelScope = Nil
-    innerScope = scope
-
-    var rval = null.asInstanceOf[A]
-    try {
-      rval = body
-    }
-    finally {
-      innerScope = saveInner
-=======
 
   val name: String = self.getClass.getName.split('$').filterNot(_ forall Character.isDigit).mkString(".")
   var debugMode: Boolean = false    // Traversal-specific debug enable
@@ -72,7 +24,6 @@
       val out = x
       IR.verbosity = oldVerbosity
       out
->>>>>>> 89feb637
     }
     else x
   }
@@ -91,22 +42,7 @@
     val resultBlock = runOnce(curBlock)
     postprocess(resultBlock)
   }
-<<<<<<< HEAD
-  
-  // strong order for levelScope (as obtained by code motion), taking care of recursive dependencies.
-  def getStronglySortedSchedule2(scope: Seq[Stm], level: Seq[Stm], result: Any): (Seq[Stm], List[Sym[Any]]) = {
-    val scopeIndex = buildScopeIndex(scope)
-    
-    val fixed = new collection.mutable.HashMap[Any,List[Sym[Any]]]
-    def allSyms(r: Any) = fixed.getOrElse(r, syms(r) ++ softSyms(r))
-
-
-    val inner = scope diff level // TODO: restrict to things referenced by functions (not ifs) ?
-
-    var recursive: List[Sym[Any]] = Nil
-=======
 }
->>>>>>> 89feb637
 
 /**
  * Iterative traversal of the IR with some convergence condition
@@ -155,57 +91,6 @@
     if (!hasCompleted) { failedToComplete() }
     else if (!hasConverged) { failedToConverge() }
 
-<<<<<<< HEAD
-        // eliminate all outward dependencies
-        // CAVEAT: this *only* works for lambdas
-        // problematic if sym is used both in a lambda and an if branch (may lead to NPE) 
-        // TODO: restrict 'inner' to functions
-        // CAVEAT: even for lambdas, this works *only* if the initialization happens before the first call
-        // TODO: can we check that somehow? -- maybe insert a dep from the call
-        (inner intersect xs) foreach {
-          case stm if allSyms(stm.rhs) exists (fs contains _) => 
-            fixed(stm.rhs) = allSyms(stm.rhs) filterNot (fs contains _)
-            printdbg("fixing deps of " + stm.rhs + " to " + fixed(stm.rhs))
-          case _ =>
-        }
-        
-        // also remove direct inner deps (without inner stms): x1 = Lambda { x2 => Block(x3) }
-        (level intersect xs) foreach {
-          case stm if allSyms(blocks(stm.rhs)) exists (fs contains _) => 
-            fixed(stm.rhs) = allSyms(stm.rhs) filterNot (fs contains _)
-            printdbg("fixing deps of " + stm.rhs + " to " + fixed(stm.rhs))
-          case _ =>
-        }
-      }
-    }
-    xx = GraphUtil.stronglyConnectedComponents[Stm](scheduleDepsWithIndex(allSyms(result) ++ allSyms(recursive), scopeIndex), t => scheduleDepsWithIndex(allSyms(t.rhs), scopeIndex))
-    xx.foreach { xs => 
-      if (xs.length > 1 && (xs intersect level).nonEmpty) {
-        // see test5-schedfun. since we're only returning level scope (not inner)
-        // we're still fine if the order for strictly inner stms is not quite right
-        // but we need to ensure that levelScope's order is correct. 
-        printerr("error: recursive schedule did not go away for result " + result + ": " + xs)
-      }
-    }
-    val xxf = xx.flatten.reverse
-    (xxf filter (level contains _), recursive)
-  }
-  
-  var recursive: List[Sym[Any]] = Nil // FIXME: should propagate differently
-  
-  def focusExactScopeSubGraph[A](result: List[Exp[Any]])(body: Seq[Stm] => A): A = {
-    val availDefs = availableDefs//getStronglySortedSchedule(availableDefs)(result) // resolve anti-dependencies (may still be recursive -- not sure whether that's a problem)
-    val levelScope = getExactScope(availDefs)(result)
-    val (levelScope2,recursive) = getStronglySortedSchedule2(availDefs,levelScope,result) // resolve anti-dependencies and recursive declarations
-    withInnerScope(availDefs diff levelScope2) { // delay everything that remains
-      val save = this.recursive
-      this.recursive = recursive
-      val r = body(levelScope2)
-      this.recursive = save
-      r
-    }
-=======
     (curBlock)
->>>>>>> 89feb637
   }
 }
package scala.virtualization.lms
package internal

import java.io.{FileWriter, StringWriter, PrintWriter, File}
import java.util.ArrayList
import collection.mutable.{ArrayBuffer, LinkedList, HashMap}

trait CudaCodegen extends CLikeCodegen with GenericCodegen {
  val IR: Expressions
  import IR._

  override def kernelFileExt = "cu"
  override def toString = "cuda"

  /*
   * This flag indicates whether current codegen is for parallel execution or not
   */
  var parallelCudagen = false

  var kernelSymbol:Sym[_] = null
  var parallelFor = false
  var tabWidth:Int = 0
  def addTab():String = "\t"*tabWidth
<<<<<<< HEAD
  val varLink = HashMap[Sym[_], List[Sym[_]]]()

  val devFuncList = ArrayBuffer[Exp[_]]()
=======
  val varLink = HashMap[Exp[_], List[Exp[_]]]()
>>>>>>> fbc3449b
  
  var gpuInputs:List[Sym[_]] = Nil
  var gpuOutput: Sym[_] = null
  var gpuTemps:List[Sym[_]] = Nil
  var gpuInputsStr = ""
  var gpuOutputStr = ""
  var gpuTempsStr = ""

  var helperFuncString:StringBuilder = null
  var hstream: PrintWriter = null
  var devFuncString:StringBuilder = null
<<<<<<< HEAD
=======
  var devFuncIdx = 0
>>>>>>> fbc3449b
  var devStream: PrintWriter = null
  var headerStream: PrintWriter = null

  // MetaData structure
  override def hasMetaData: Boolean = true
  override def getMetaData: String = MetaData.toString

<<<<<<< HEAD
  def emitDevFunc(func:Exp[Any], outType: Manifest[_], inputs:List[Exp[Any]]) {
    // Check if this device function is already emitted
    if( !devFuncList.contains(func)) {
=======
  def emitDevFunc(func:Exp[Any], outType: Manifest[_], inputs:List[Exp[Any]]):String = {
      devFuncIdx += 1
      val currIdx = devFuncIdx
>>>>>>> fbc3449b
      val tempString = new StringWriter
      val tempStream = new PrintWriter(tempString, true)
      val paramStr = inputs.map(ele=>remap(ele.Type)+" "+quote(ele)).mkString(",")
      val currentTab = tabWidth
<<<<<<< HEAD
      tempStream.println("__device__ %s dev_%s(%s) {".format(remap(outType),quote(func),paramStr))
=======
      tempStream.println("__device__ %s dev_%s(%s) {".format(remap(outType),currIdx,paramStr))
>>>>>>> fbc3449b
      tabWidth = 1
      emitBlock(func)(tempStream)
      tempStream.println(addTab()+"return %s;".format(quote(getBlockResult(func))))
      tempStream.println("}")
      tabWidth = currentTab
      devFuncString.append(tempString)
<<<<<<< HEAD
      devFuncList.append(func)
    }
=======
      "dev_"+currIdx
>>>>>>> fbc3449b
  }

  object MetaData {
    var gpuBlockSizeX: String = ""
    var gpuBlockSizeY: String = ""
    var gpuBlockSizeZ: String = ""
    var gpuDimSizeX: String = ""
    var gpuDimSizeY: String = ""
    var gpuInputs: ArrayList[String] = new ArrayList[String]
    var gpuOutput: String = ""
    var gpuTemps: ArrayList[String] = new ArrayList[String]
    var gpuLibCall: String = ""

    def init = {
      gpuBlockSizeX = ""
      gpuBlockSizeY = ""
      gpuBlockSizeZ = ""
      gpuDimSizeX = ""
      gpuDimSizeY = ""
      gpuInputs = new ArrayList[String]
      gpuOutput = ""
      gpuTemps = new ArrayList[String]
      gpuLibCall = ""
    }
    
    override def toString: String = {
      val out = new StringBuilder
      out.append("{")
      out.append("\"gpuBlockSizeX\":"+gpuBlockSizeX+",")
      out.append("\"gpuBlockSizeY\":"+gpuBlockSizeY+",")
      out.append("\"gpuBlockSizeZ\":"+gpuBlockSizeZ+",")
      out.append("\"gpuDimSizeX\":"+gpuDimSizeX+",")
      out.append("\"gpuDimSizeY\":"+gpuDimSizeY+",")
      out.append("\"gpuInputs\":"+gpuInputs.toString+",")
      if(gpuOutput == "") { println("ERROR:No Output for GPU?"); throw new Exception()}
      out.append("\"gpuOutput\":"+gpuOutput+",")
      out.append("\"gpuTemps\":"+gpuTemps.toString)
      if(gpuLibCall != "") out.append(",\"gpuLibCall\":"+gpuLibCall.toString)
      out.append("}")
      out.toString
    }
  }

  // Exception Handler function
  override def exceptionHandler(e: Exception, outFile:File, kstream:PrintWriter): Unit = {
     super.exceptionHandler(e, outFile, kstream)
     // TODO: Need to cleanup some data structures
  }

  override def generatorInit(build_dir:String): Unit = {
    // FileWriter for helper functions(TODO: Change to get from Config)
    //val outDir = new File(buildPath); outDir.mkdirs()
    helperFuncString = new StringBuilder
    hstream = new PrintWriter(new FileWriter(build_dir + "helperFuncs.cu"))
<<<<<<< HEAD
    devFuncString = new StringBuilder
    devStream = new PrintWriter(new FileWriter(build_dir+"devFucns.cu"))
=======
    devStream = new PrintWriter(new FileWriter(build_dir+"devFuncs.cu"))
>>>>>>> fbc3449b
    headerStream = new PrintWriter(new FileWriter(build_dir + "dsl.h"))
    headerStream.println("#include \"helperFuncs.cu\"")
    headerStream.println("#include \"devFuncs.cu\"")

    //TODO: Put all the DELITE APIs declarations somewhere
    hstream.print(getDSLHeaders)
    hstream.print("#include <iostream>\n")
    hstream.print("#include <limits>\n")
    hstream.print("#include <jni.h>\n\n")
    hstream.print("//Delite Runtime APIs\n")
    hstream.print("extern void DeliteCudaMallocHost(void **ptr, int size);\n")
    hstream.print("extern void DeliteCudaMalloc(void **ptr, int size);\n")
    hstream.print("extern void DeliteCudaMemcpyHtoDAsync(void *dptr, void *sptr, int size);\n")
    hstream.print("extern void DeliteCudaMemcpyDtoHAsync(void *dptr, void *sptr, int size);\n")
    hstream.print("typedef jboolean jbool;\n")              // TODO: Fix this
    hstream.print("typedef jbooleanArray jboolArray;\n\n")  // TODO: Fix this
  }

  override def kernelInit(sym: Sym[_], vals: List[Sym[_]], vars: List[Sym[_]], resultIsVar: Boolean): Unit = {
    // Conditions for not generating CUDA kernels (may be relaxed later)
<<<<<<< HEAD
    if(!isObjectType(sym.Type)) throw new GenerationFailedException("CudaGen: Not GPUable")
    if((vars.length > 0)  || (resultIsVar)) throw new GenerationFailedException("CudaGen: Not GPUable")
=======
    if(!isObjectType(sym.Type)) throw new RuntimeException("CudaGen: Not GPUable")
    if((vars.length > 0)  || (resultIsVar)) throw new RuntimeException("CudaGen: Not GPUable")
>>>>>>> fbc3449b

    // Initialize global variables
    parallelCudagen = true
    helperFuncString.clear
    varLink.clear
    kernelSymbol = sym
    MetaData.init
    tabWidth = 1
    parallelFor = true
    devFuncString = new StringBuilder

    gpuBlockSizeX = null
    gpuBlockSizeY = null
    gpuBlockSizeZ = null

    gpuInputs = vals
    gpuInputsStr = vals.map(ele=>remap(ele.Type) + " " + quote(ele)).mkString(", ")
    gpuOutput = sym
    gpuOutputStr = remap(sym.Type) + " " + quote(sym)
    gpuTemps = Nil
    gpuTempsStr = ""
  }

  // Add variable links across IR nodes
  def addVarLink(from:Exp[_], to:Exp[_]): Unit = {
    if(varLink.contains(to)) {
      val list = varLink.get(to).get
      val newList = from +: list
      varLink.remove(to)
      varLink.put(from,newList)
    }
    else {
      val newList = List[Exp[_]](from,to)
      varLink.put(from,newList)
    }
  }

  def removeVarLink(from:Exp[_], to:Exp[_]): Unit = {
    if(varLink.contains(from)) {
      val newList = varLink.get(from).get.tail
      varLink.remove(from)
      varLink.put(to,newList)
    }
  }

  def getVarLink(sym:Exp[_]): Exp[_] = {
    if(sym.isInstanceOf[Sym[_]] && varLink.contains(sym)) {
      val out = varLink.get(sym).get.last
      out
    }
    else
      null
  }

  // Map scala primitive type to JNI type descriptor
  def JNITypeDescriptor(m: Manifest[_]) : String = m.toString match {
    case "Int" => "I"
    case "Long" => "J"
    case "Float" => "F"
    case "Double" => "D"
    case "Boolean" => "Z"
    case _ => throw new Exception("Undefined CUDA type")
  }

  def isObjectType(m: Manifest[_]) : Boolean = remap(m) match {
    case "int" => false
    case "long" => false
    case "float" => false
    case "double" => false
    case "bool" => false
<<<<<<< HEAD
    case _ => throw new GenerationFailedException("CudaGen: isObjectType(m) : Unknown data type (%s)".format(remap(m)))
=======
    case "void" => false
    case _ => throw new RuntimeException("CudaGen: isObjectType(m) : Unknown data type (%s)".format(remap(m)))
>>>>>>> fbc3449b
  }

  override def remap[A](m: Manifest[A]) : String = m.toString match {
    case "Int" => "int"
    case "Long" => "long"
    case "Float" => "float"
    case "Double" => "double"
    case "Boolean" => "bool"
<<<<<<< HEAD
    case _ => throw new GenerationFailedException("CudaGen: remap(m) : Unknown data type (%s)".format(m.toString))
=======
    case "Unit" => "void"
    case _ => throw new RuntimeException("CudaGen: remap(m) : Unknown data type (%s)".format(m.toString))
>>>>>>> fbc3449b
  }

  def copyDataStructureHtoD(sym: Sym[_]) : String = {
    throw new RuntimeException("CudaGen: copyDataStructureHtoD(sym) : Cannot copy to GPU device (%s)".format(remap(sym.Type)))
  }

  def copyDataStructureDtoH(sym: Sym[_]) : String = {
    throw new RuntimeException("CudaGen: copyDataStructureDtoH(sym) : Cannot copy from GPU device (%s)".format(remap(sym.Type)))
  }

  def allocOutput(newSym: Sym[_], sym: Sym[_]) : Unit = {
    throw new RuntimeException("CudaGen: allocOutput(newSym, sym) : Cannot allocate GPU memory (%s)".format(remap(sym.Type)))
  }

  def allocReference(newSym: Sym[_], sym: Sym[_]) : Unit = {
    throw new RuntimeException("CudaGen: allocReference(newSym, sym) : Cannot allocate GPU memory (%s)".format(remap(sym.Type)))
  }

  def emitSource[A,B](f: Exp[A] => Exp[B], className: String, stream: PrintWriter)(implicit mA: Manifest[A], mB: Manifest[B]): Unit = {
    val x = fresh[A]
    val y = f(x)

    val sA = mA.toString
    val sB = mB.toString

    stream.println("/*****************************************\n"+
                   "  Emitting Cuda Generated Code                  \n"+
                   "*******************************************/\n" +
                   "#include <stdio.h>\n" +
                   "#include <stdlib.h>"
    )

    stream.println("int main(int argc, char** argv) {")

    emitBlock(y)(stream)
    //stream.println(quote(getBlockResult(y)))

    stream.println("}")
    stream.println("/*****************************************\n"+
                   "  End of Cuda Generated Code                  \n"+
                   "*******************************************/")

    stream.flush
  }  

  def emitConstDef(sym: Sym[_], rhs: String)(implicit stream: PrintWriter): Unit = {
    stream.print("const ")
    emitVarDef(sym, rhs)
  }

  def emitValDef(sym: Sym[_], rhs: String)(implicit stream: PrintWriter): Unit = {
    stream.println(addTab() + remap(sym.Type) + " " + quote(sym) + " = " + rhs + ";")
  }

  def emitVarDef(sym: Sym[_], rhs: String)(implicit stream: PrintWriter): Unit = {
    stream.println(addTab()+ remap(sym.Type) + " " + quote(sym) + " = " + rhs + ";")
  }

  def emitAssignment(lhs:String, rhs: String)(implicit stream: PrintWriter): Unit = {
    stream.println(addTab() + " " + lhs + " = " + rhs + ";")
  }
  
  override def emitKernelHeader(sym: Sym[_], vals: List[Sym[_]], vars: List[Sym[_]], resultType: String, resultIsVar: Boolean)(implicit stream: PrintWriter): Unit = {
    val out = new StringBuilder

    out.append("#include <cuda.h>\n\n")
    out.append(getDSLHeaders)

    val paramStr = new StringBuilder
    paramStr.append(gpuOutputStr)
    if(gpuInputs.length>0) paramStr.append(","+gpuInputsStr)  
    if(gpuTemps.length>0) paramStr.append(","+gpuTemps.map(ele=>remap(ele.Type) + " " + quote(ele)).mkString(", "))

    out.append("__global__ void kernel_%s(%s) {\n".format(quote(sym), paramStr.toString))
    out.append(addTab()+"int idxX = blockIdx.x*blockDim.x + threadIdx.x;\n")
    //out.append(addTab()+"int idxY = blockIdx.y*blockDim.y + threadIdx.y;")
    stream.print(out.toString)
  }

  override def emitKernelFooter(sym: Sym[_], vals: List[Sym[_]], vars: List[Sym[_]], resultType: String, resultIsVar: Boolean)(implicit stream: PrintWriter): Unit = {
    tabWidth -= 1
    stream.println("}")
      
	if(MetaData.gpuOutput == "") { throw new RuntimeException("CudaGen:No output for GPU")}

    // Emit input copy helper functions for object type inputs
    for(v <- vals)
      helperFuncString.append(emitCopyHtoD(v, sym))

    // Emit kerenl size calculation helper functions
    helperFuncString.append(emitSizeFuncs(sym))

    // Print out to file stream
    hstream.print(helperFuncString)
    hstream.flush

    // Print out dsl.h file
    headerStream.println("#include \"%s.cu\"".format(quote(sym)))
    headerStream.flush

    // Print out device function
    devStream.println(devFuncString)
    devStream.flush
  }

  /*******************************************************
   * Methods below are for emitting helper functions
   * TODO: Needs to be moved to some place else
   * TODO: Factor out common framework functionality
   *******************************************************/

  // Generate allocation & copy functions for the DSL Type inputs (Host -> Device)
  def emitCopyHtoD(sym: Sym[_], ksym: Sym[_]) : String = {
    val out = new StringBuilder
    if(isObjectType(sym.Type)) {
      out.append("%s gpuMemAllocAndCopy_%s_%s(%s) {\n".format(remap(sym.Type), quote(ksym), quote(sym),"JNIEnv *env , jobject obj"))
      // Create C data structure and Copy from Scala to C
      out.append(copyDataStructureHtoD(sym))
      out.append("}\n")

      // Register MetaData
      MetaData.gpuInputs.add("{\"%s\":[\"%s\",\"gpuMemAllocAndCopy_%s_%s\",[%s]]}".format(quote(sym),remap(sym.Type),quote(ksym),quote(sym),"\"env\", \"obj\""))
      out.toString
    }
    else ""
  }

  // Generate copy functions for the DSL Type outputs (Device -> Host)
  def emitCopyDtoH(sym: Sym[_]): String = {
    val out = new StringBuilder
    out.append("jobject gpuMemCopy_%s_%s(%s,%s) {\n".format(quote(kernelSymbol), quote(sym),"JNIEnv *env", remap(sym.Type)+" "+quote(sym)))
    out.append(copyDataStructureDtoH(sym))
    out.append("}\n")
    out.toString
  }

  //TODO: Currently only assume 1D kernel. 2D/3D kernel needs to be utilized.
  var gpuBlockSizeX:String = null
  var gpuBlockSizeY:String = null
  var gpuBlockSizeZ:String = null

  // Prints out the helper functions for getting the threadBlcok size and grid size
  def emitSizeFuncs(sym: Sym[_]): String = {
    val out = new StringBuilder
    if (gpuBlockSizeX == null) gpuBlockSizeX = "1"
    if (gpuBlockSizeY == null) gpuBlockSizeY = "1"
    if (gpuBlockSizeZ == null) gpuBlockSizeZ = "1"

    val inputs = (gpuOutput :: gpuInputs ::: gpuTemps)
    val paramStr = inputs.map(ele=>remap(ele.Type) + " " + quote(ele)).mkString(",")
    val argStr = inputs.map("\""+quote(_)+"\"").mkString(",")
    
    out.append("int gpuBlockSizeX_%s(%s) {\n".format(quote(sym),paramStr))
    out.append("\tif(%s < 512) return %s;\n".format(gpuBlockSizeX, gpuBlockSizeX))
    out.append("\telse return 512;\n")
    out.append("}\n")
    MetaData.gpuBlockSizeX = "[\"gpuBlockSizeX_%s\",[%s]]".format(quote(sym),argStr)

    out.append("int gpuBlockSizeY_%s(%s) {\n".format(quote(sym),paramStr))
    out.append("\treturn 1;\n")
    out.append("}\n")
    MetaData.gpuBlockSizeY = "[\"gpuBlockSizeY_%s\",[%s]]".format(quote(sym),argStr)

    out.append("int gpuBlockSizeZ_%s(%s) {\n".format(quote(sym),paramStr))
    out.append("\treturn 1;\n")
    out.append("}\n")
    MetaData.gpuBlockSizeZ = "[\"gpuBlockSizeZ_%s\",[%s]]".format(quote(sym),argStr)

    out.append("int gpuDimSizeX_%s(%s) {\n".format(quote(sym),paramStr))
    out.append("\treturn 1+((%s-1)/512);\n".format(gpuBlockSizeX))
    out.append("}\n")
    MetaData.gpuDimSizeX = "[\"gpuDimSizeX_%s\",[%s]]".format(quote(sym),argStr)
    
    out.append("int gpuDimSizeY_%s(%s) {\n".format(quote(sym),paramStr))
    out.append("\treturn 1;\n")
    out.append("}\n")
    MetaData.gpuDimSizeY = "[\"gpuDimSizeY_%s\",[%s]]".format(quote(sym),argStr)

    out.toString
  }

<<<<<<< HEAD
=======
  def emitLibCall(sym: Sym[_], stmts: List[String]) : Unit = {
    val out = new StringBuilder

    if(sym == kernelSymbol) {
      // Emit code for library call function
      val inputs = (gpuOutput :: gpuInputs)
      val paramStr = inputs.map(ele=>remap(ele.Type) + " " + quote(ele)).mkString(",")
      if(inputs.length != 0)
        out.append("void gpuLibCall_%s(%s,%s) {\n".format(quote(sym),paramStr,"cudaStream_t stream"))
      else
        out.append("void gpuLibCall_%s(%s) {\n".format(quote(sym),"cudaStream_t stream"))
      
      for(s <- stmts)
        out.append("\t"+s+"\n")
      out.append("}\n")
      helperFuncString.append(out.toString)

      // Add to metadata
      //MetaData.gpuLibCall = "{\"%s\":[\"%s\",\"gpuMemAlloc_%s_%s\",[%s]]}".format(quote(newSym),remap(newSym.Type),quote(kernelSymbol),quote(newSym),argStrTemp)
      MetaData.gpuLibCall = "\"gpuLibCall_%s\"".format(quote(sym))
    }
    else {
      throw new RuntimeException("CudaGen: Not GPUable (Only top-level node can use library call)")
    }

  }

>>>>>>> fbc3449b
}

// TODO: do we need this for each target?
trait CudaNestedCodegen extends GenericNestedCodegen with CudaCodegen {
  val IR: Expressions with Effects
  import IR._
  
  override def emitSource[A,B](f: Exp[A] => Exp[B], className: String, stream: PrintWriter)
      (implicit mA: Manifest[A], mB: Manifest[B]): Unit = {
    super.emitSource[A,B](x => reifyEffects(f(x)), className, stream)
  }


  def CudaConsts(x:Exp[_], s:String): String = {
    s match {
      case "Infinity" => "std::numeric_limits<%s>::max()".format(remap(x.Type))
      case _ => s
    }
  }
  
  override def quote(x: Exp[_]) = x match { // TODO: quirk!
    case Const(s: String) => "\""+s+"\""
    case Const(null) => "NULL"
    case Const(z) => CudaConsts(x, z.toString)
    case Sym(-1) => "_"
    case _ => super.quote(x)
  }
  
}

trait CudaGenBase extends CudaCodegen {
  import IR._

}

trait CudaGenEffect extends CudaNestedCodegen with CudaGenBase {

}<|MERGE_RESOLUTION|>--- conflicted
+++ resolved
@@ -21,13 +21,7 @@
   var parallelFor = false
   var tabWidth:Int = 0
   def addTab():String = "\t"*tabWidth
-<<<<<<< HEAD
-  val varLink = HashMap[Sym[_], List[Sym[_]]]()
-
-  val devFuncList = ArrayBuffer[Exp[_]]()
-=======
   val varLink = HashMap[Exp[_], List[Exp[_]]]()
->>>>>>> fbc3449b
   
   var gpuInputs:List[Sym[_]] = Nil
   var gpuOutput: Sym[_] = null
@@ -39,10 +33,7 @@
   var helperFuncString:StringBuilder = null
   var hstream: PrintWriter = null
   var devFuncString:StringBuilder = null
-<<<<<<< HEAD
-=======
   var devFuncIdx = 0
->>>>>>> fbc3449b
   var devStream: PrintWriter = null
   var headerStream: PrintWriter = null
 
@@ -50,36 +41,21 @@
   override def hasMetaData: Boolean = true
   override def getMetaData: String = MetaData.toString
 
-<<<<<<< HEAD
-  def emitDevFunc(func:Exp[Any], outType: Manifest[_], inputs:List[Exp[Any]]) {
-    // Check if this device function is already emitted
-    if( !devFuncList.contains(func)) {
-=======
   def emitDevFunc(func:Exp[Any], outType: Manifest[_], inputs:List[Exp[Any]]):String = {
       devFuncIdx += 1
       val currIdx = devFuncIdx
->>>>>>> fbc3449b
       val tempString = new StringWriter
       val tempStream = new PrintWriter(tempString, true)
       val paramStr = inputs.map(ele=>remap(ele.Type)+" "+quote(ele)).mkString(",")
       val currentTab = tabWidth
-<<<<<<< HEAD
-      tempStream.println("__device__ %s dev_%s(%s) {".format(remap(outType),quote(func),paramStr))
-=======
       tempStream.println("__device__ %s dev_%s(%s) {".format(remap(outType),currIdx,paramStr))
->>>>>>> fbc3449b
       tabWidth = 1
       emitBlock(func)(tempStream)
       tempStream.println(addTab()+"return %s;".format(quote(getBlockResult(func))))
       tempStream.println("}")
       tabWidth = currentTab
       devFuncString.append(tempString)
-<<<<<<< HEAD
-      devFuncList.append(func)
-    }
-=======
       "dev_"+currIdx
->>>>>>> fbc3449b
   }
 
   object MetaData {
@@ -114,7 +90,7 @@
       out.append("\"gpuDimSizeX\":"+gpuDimSizeX+",")
       out.append("\"gpuDimSizeY\":"+gpuDimSizeY+",")
       out.append("\"gpuInputs\":"+gpuInputs.toString+",")
-      if(gpuOutput == "") { println("ERROR:No Output for GPU?"); throw new Exception()}
+      //if(gpuOutput == "") { println("ERROR:No Output for GPU?"); throw new Exception()}
       out.append("\"gpuOutput\":"+gpuOutput+",")
       out.append("\"gpuTemps\":"+gpuTemps.toString)
       if(gpuLibCall != "") out.append(",\"gpuLibCall\":"+gpuLibCall.toString)
@@ -134,12 +110,7 @@
     //val outDir = new File(buildPath); outDir.mkdirs()
     helperFuncString = new StringBuilder
     hstream = new PrintWriter(new FileWriter(build_dir + "helperFuncs.cu"))
-<<<<<<< HEAD
-    devFuncString = new StringBuilder
-    devStream = new PrintWriter(new FileWriter(build_dir+"devFucns.cu"))
-=======
     devStream = new PrintWriter(new FileWriter(build_dir+"devFuncs.cu"))
->>>>>>> fbc3449b
     headerStream = new PrintWriter(new FileWriter(build_dir + "dsl.h"))
     headerStream.println("#include \"helperFuncs.cu\"")
     headerStream.println("#include \"devFuncs.cu\"")
@@ -160,13 +131,8 @@
 
   override def kernelInit(sym: Sym[_], vals: List[Sym[_]], vars: List[Sym[_]], resultIsVar: Boolean): Unit = {
     // Conditions for not generating CUDA kernels (may be relaxed later)
-<<<<<<< HEAD
     if(!isObjectType(sym.Type)) throw new GenerationFailedException("CudaGen: Not GPUable")
     if((vars.length > 0)  || (resultIsVar)) throw new GenerationFailedException("CudaGen: Not GPUable")
-=======
-    if(!isObjectType(sym.Type)) throw new RuntimeException("CudaGen: Not GPUable")
-    if((vars.length > 0)  || (resultIsVar)) throw new RuntimeException("CudaGen: Not GPUable")
->>>>>>> fbc3449b
 
     // Initialize global variables
     parallelCudagen = true
@@ -228,7 +194,7 @@
     case "Float" => "F"
     case "Double" => "D"
     case "Boolean" => "Z"
-    case _ => throw new Exception("Undefined CUDA type")
+    case _ => throw new GenerationFailedException("Undefined CUDA type")
   }
 
   def isObjectType(m: Manifest[_]) : Boolean = remap(m) match {
@@ -237,12 +203,8 @@
     case "float" => false
     case "double" => false
     case "bool" => false
-<<<<<<< HEAD
+    case "void" => false
     case _ => throw new GenerationFailedException("CudaGen: isObjectType(m) : Unknown data type (%s)".format(remap(m)))
-=======
-    case "void" => false
-    case _ => throw new RuntimeException("CudaGen: isObjectType(m) : Unknown data type (%s)".format(remap(m)))
->>>>>>> fbc3449b
   }
 
   override def remap[A](m: Manifest[A]) : String = m.toString match {
@@ -251,28 +213,24 @@
     case "Float" => "float"
     case "Double" => "double"
     case "Boolean" => "bool"
-<<<<<<< HEAD
+    case "Unit" => "void"
     case _ => throw new GenerationFailedException("CudaGen: remap(m) : Unknown data type (%s)".format(m.toString))
-=======
-    case "Unit" => "void"
-    case _ => throw new RuntimeException("CudaGen: remap(m) : Unknown data type (%s)".format(m.toString))
->>>>>>> fbc3449b
   }
 
   def copyDataStructureHtoD(sym: Sym[_]) : String = {
-    throw new RuntimeException("CudaGen: copyDataStructureHtoD(sym) : Cannot copy to GPU device (%s)".format(remap(sym.Type)))
+    throw new GenerationFailedException("CudaGen: copyDataStructureHtoD(sym) : Cannot copy to GPU device (%s)".format(remap(sym.Type)))
   }
 
   def copyDataStructureDtoH(sym: Sym[_]) : String = {
-    throw new RuntimeException("CudaGen: copyDataStructureDtoH(sym) : Cannot copy from GPU device (%s)".format(remap(sym.Type)))
+    throw new GenerationFailedException("CudaGen: copyDataStructureDtoH(sym) : Cannot copy from GPU device (%s)".format(remap(sym.Type)))
   }
 
   def allocOutput(newSym: Sym[_], sym: Sym[_]) : Unit = {
-    throw new RuntimeException("CudaGen: allocOutput(newSym, sym) : Cannot allocate GPU memory (%s)".format(remap(sym.Type)))
+    throw new GenerationFailedException("CudaGen: allocOutput(newSym, sym) : Cannot allocate GPU memory (%s)".format(remap(sym.Type)))
   }
 
   def allocReference(newSym: Sym[_], sym: Sym[_]) : Unit = {
-    throw new RuntimeException("CudaGen: allocReference(newSym, sym) : Cannot allocate GPU memory (%s)".format(remap(sym.Type)))
+    throw new GenerationFailedException("CudaGen: allocReference(newSym, sym) : Cannot allocate GPU memory (%s)".format(remap(sym.Type)))
   }
 
   def emitSource[A,B](f: Exp[A] => Exp[B], className: String, stream: PrintWriter)(implicit mA: Manifest[A], mB: Manifest[B]): Unit = {
@@ -340,7 +298,7 @@
     tabWidth -= 1
     stream.println("}")
       
-	if(MetaData.gpuOutput == "") { throw new RuntimeException("CudaGen:No output for GPU")}
+	if(MetaData.gpuOutput == "") { throw new GenerationFailedException("CudaGen:No output for GPU")}
 
     // Emit input copy helper functions for object type inputs
     for(v <- vals)
@@ -438,8 +396,6 @@
     out.toString
   }
 
-<<<<<<< HEAD
-=======
   def emitLibCall(sym: Sym[_], stmts: List[String]) : Unit = {
     val out = new StringBuilder
 
@@ -462,12 +418,11 @@
       MetaData.gpuLibCall = "\"gpuLibCall_%s\"".format(quote(sym))
     }
     else {
-      throw new RuntimeException("CudaGen: Not GPUable (Only top-level node can use library call)")
-    }
-
-  }
-
->>>>>>> fbc3449b
+      throw new GenerationFailedException("CudaGen: Not GPUable (Only top-level node can use library call)")
+    }
+
+  }
+
 }
 
 // TODO: do we need this for each target?

--- conflicted
+++ resolved
@@ -136,23 +136,16 @@
   }
 
   override def kernelInit(syms: List[Sym[_]], vals: List[Sym[_]], vars: List[Sym[_]], resultIsVar: Boolean): Unit = {
-    // Conditions for not generating CUDA kernels (may be relaxed later)
-<<<<<<< HEAD
     if(syms.length != 1) {
       println("TODO: implement cuda gen for fat exps!")
-      throw new RuntimeException("TODO: implement cuda gen for fat exps!")
+      throw new GenerationFailedException("TODO: implement cuda gen for fat exps!")
     }
     
     val List(sym) = syms
-    
-    if(!isObjectType(sym.Type)) throw new RuntimeException("CudaGen: Not GPUable")
-    if((vars.length > 0)  || (resultIsVar)) throw new RuntimeException("CudaGen: Not GPUable")
-
-
-=======
+
+    // Conditions for not generating CUDA kernels (may be relaxed later)
     if((!isObjectType(sym.Type)) && (remap(sym.Type)!="void")) throw new GenerationFailedException("CudaGen: Not GPUable")
     if((vars.length > 0)  || (resultIsVar)) throw new GenerationFailedException("CudaGen: Not GPUable")
->>>>>>> 062e261e
 
     // Initialize global variables
     parallelCudagen = true
@@ -301,23 +294,9 @@
     stream.println(addTab() + " " + lhs + " = " + rhs + ";")
   }
   
-<<<<<<< HEAD
   override def emitKernelHeader(syms: List[Sym[_]], vals: List[Sym[_]], vars: List[Sym[_]], resultType: String, resultIsVar: Boolean)(implicit stream: PrintWriter): Unit = {
     val List(sym) = syms // TODO
-    
-    stream.println("#include <cuda.h>")
-    stream.println("#include \"VectorImpl.h\"")
-    stream.println("#include \"MatrixImpl.h\"")
-    stream.println("")
-
-    val paramStr = new StringBuilder
-    paramStr.append(gpuOutputStr)
-    if(gpuInputs.length>0) paramStr.append(","+gpuInputsStr)  
-    if(gpuTemps.length>0) paramStr.append(","+gpuTemps.map(ele=>remap(ele.Type) + " " + quote(ele)).mkString(", "))
-    
-    stream.println("__global__ void kernel_%s(%s) {".format(quote(sym), paramStr.toString))
-=======
-  override def emitKernelHeader(sym: Sym[_], vals: List[Sym[_]], vars: List[Sym[_]], resultType: String, resultIsVar: Boolean)(implicit stream: PrintWriter): Unit = {
+
     val out = new StringBuilder
 
     out.append("#include <cuda.h>\n\n")
@@ -328,7 +307,6 @@
     //if(gpuOutputs.length>0) paramStr.append(gpuOutputStr)
     //if(gpuInputs.length>0) paramStr.append(","+gpuInputsStr)
     //if(gpuTemps.length>0) paramStr.append(","+gpuTemps.map(ele=>remap(ele.Type) + " " + quote(ele)).mkString(", "))
->>>>>>> 062e261e
 
     out.append("__global__ void kernel_%s(%s) {\n".format(quote(sym), paramStr))
     out.append(addTab()+"int idxX = blockIdx.x*blockDim.x + threadIdx.x;\n")
@@ -345,11 +323,7 @@
 	  //if(MetaData.gpuOutput == "") { throw new GenerationFailedException("CudaGen:No output for GPU")}
 
     // Emit input copy helper functions for object type inputs
-<<<<<<< HEAD
-    for (v <- vals)
-=======
     for(v <- vals) {
->>>>>>> 062e261e
       helperFuncString.append(emitCopyHtoD(v, sym))
       helperFuncString.append(emitCopyDtoHBack(v, sym))
     }

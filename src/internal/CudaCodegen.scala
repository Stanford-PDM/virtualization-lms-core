package scala.virtualization.lms
package internal

import java.io.{FileWriter, StringWriter, PrintWriter, File}
import java.util.ArrayList
import collection.mutable.{ListBuffer, ArrayBuffer, LinkedList, HashMap}

trait CudaCodegen extends CLikeCodegen with GenericCodegen {
  val IR: Expressions
  import IR._

  override def kernelFileExt = "cu"
  override def toString = "cuda"

  /* For using GPU local variables */
  var useLocalVar:Boolean = false
  val indexMap = HashMap[Exp[Any],String]()
  private val cudaVarMap = HashMap[Tuple2[Exp[Any],String],String]()
  private var localVarIdx = 0
  def getNewLocalVar():String = {
    localVarIdx +=1
    "local_"+localVarIdx
  }
  def hasLocalVar(sym:Exp[Any],idx:String):Boolean = {
    cudaVarMap.contains(sym,idx)
  }
  def getLocalVar(sym:Exp[Any],idx:String):String = {
    cudaVarMap.get(sym,idx) match {
      case None => null
      case Some(varName) => varName
    }
  }
  def saveLocalVar(sym:Exp[Any],idx:String,varName:String) {
    cudaVarMap.put(Tuple2(sym,idx),varName)
  }

  /* Indicates current dimension of work threads */
  var currDim = 0
  val xDimList =  ListBuffer[String]()
  val yDimList =  ListBuffer[String]()
  def getCurrDimStr():String = currDim match {
    case 0 => throw new RuntimeException("CudaGen: Cannot get current dimension string when the dimension is 0.")
    case 1 => "idxX"
    //case 2 => "idxY"
    case _ => throw new GenerationFailedException("CudaGen: Maximum 2 dimensions for GPU kernels.")
  }
  def getPrevDimStr():String = currDim match {
    case 0 => throw new RuntimeException("CudaGen: Cannot get previous dimension string when the dimension is 0.")
    case 1 => throw new RuntimeException("CudaGen: Cannot get previous dimension string when the dimension is 1.")
    case 2 => "idxX"
    //case 3 => "idxY"
    case _ => throw new GenerationFailedException("CudaGen: Maximum 2 dimensions for GPU kernels.")
  }
  def getNextDimStr():String = currDim match {
    case 0 => "idxX"
    case 1 => throw new RuntimeException("CudaGen: Cannot get next dimension string when the dimension is 1.")
    case _ => throw new GenerationFailedException("CudaGen: Maximum 2 dimensions for GPU kernels.")
  }
  def setCurrDimLength(length: String) {
    currDim match {
      case 0 => throw new RuntimeException("CudaGen: Cannot set dimension length when the dimension is 0.")
      case 1 => xDimList += length
      case 2 => yDimList += length
      case _ => throw new GenerationFailedException("CudaGen: Maximum 2 dimensions for GPU kernels.")
    }
  }
  val multDimInputs = ListBuffer[Sym[Any]]()

  var helperFuncIdx = 0
  var kernelsList = ListBuffer[Exp[Any]]()

  var kernelSymbol:Sym[Any] = null
  var tabWidth:Int = 0
  def addTab():String = "\t"*tabWidth
  
  var gpuInputs:List[Sym[Any]] = Nil
  var gpuOutputs:List[Sym[Any]] = Nil
  var gpuTemps:List[Sym[Any]] = Nil
  var gpuInputsStr = ""
  var gpuOutputStr = ""
  var gpuTempsStr = ""

  var helperFuncString:StringBuilder = null
  var hstream: PrintWriter = null
  var devFuncString:StringBuilder = null
  var devFuncIdx = 0
  var devStream: PrintWriter = null
  var headerStream: PrintWriter = null

  // MetaData structure
  override def hasMetaData: Boolean = true
  override def getMetaData: String = MetaData.toString

  def emitDevFunc(func:Exp[Any], locals:List[Exp[Any]]):(String,List[Exp[Any]]) = {
    devFuncIdx += 1
    val currIdx = devFuncIdx
    val tempString = new StringWriter
    val tempStream = new PrintWriter(tempString, true)
    val header = new StringWriter
    val footer = new StringWriter

    val currentTab = tabWidth
    tabWidth = 1
    emitBlock(func)(tempStream)
    tabWidth = currentTab

    val inputs = (getFreeVarBlock(func,Nil).filterNot(ele => locals.contains(ele))++gpuTemps).distinct
    val paramStr = (locals++inputs).map(ele=>remap(ele.Type)+" "+quote(ele)).mkString(",")
    header.append("__device__ %s dev_%s(%s) {\n".format(remap(func.Type),currIdx,paramStr))
    header.append("\tint idxX = blockIdx.x*blockDim.x + threadIdx.x;\n")
    header.append("\tint idxY = blockIdx.y*blockDim.y + threadIdx.y;\n")
    if(remap(func.Type) != "void")
      footer.append("\treturn %s;\n".format(quote(getBlockResult(func))))
    footer.append("}\n")
    devFuncString.append(header)
    devFuncString.append(tempString)
    devFuncString.append(footer)

    ("dev_"+currIdx,inputs)
  }

  object MetaData {
    var gpuBlockSizeX: String = ""
    var gpuBlockSizeY: String = ""
    var gpuBlockSizeZ: String = ""
    var gpuDimSizeX: String = ""
    var gpuDimSizeY: String = ""
    var gpuInputs: ArrayList[String] = new ArrayList[String]
    var gpuOutput: String = ""
    var gpuTemps: ArrayList[String] = new ArrayList[String]
    var gpuLibCall: String = ""

    def init = {
      gpuBlockSizeX = ""
      gpuBlockSizeY = ""
      gpuBlockSizeZ = ""
      gpuDimSizeX = ""
      gpuDimSizeY = ""
      gpuInputs = new ArrayList[String]
      gpuOutput = ""
      gpuTemps = new ArrayList[String]
      gpuLibCall = ""
    }
    
    override def toString: String = {
      val out = new StringBuilder
      out.append("{")
      out.append("\"gpuBlockSizeX\":"+gpuBlockSizeX+",")
      out.append("\"gpuBlockSizeY\":"+gpuBlockSizeY+",")
      out.append("\"gpuBlockSizeZ\":"+gpuBlockSizeZ+",")
      out.append("\"gpuDimSizeX\":"+gpuDimSizeX+",")
      out.append("\"gpuDimSizeY\":"+gpuDimSizeY+",")
      out.append("\"gpuInputs\":"+gpuInputs.toString+",")
      //if(gpuOutput == "") { println("ERROR:No Output for GPU?"); throw new Exception()}
      if(gpuOutput != "")
        out.append("\"gpuOutput\":"+gpuOutput+",")
      out.append("\"gpuTemps\":"+gpuTemps.toString)
      if(gpuLibCall != "") out.append(",\"gpuLibCall\":"+gpuLibCall.toString)
      out.append("}")
      out.toString
    }
  }

  // Exception Handler function
  override def exceptionHandler(e: Exception, outFile:File, kstream:PrintWriter): Unit = {
     super.exceptionHandler(e, outFile, kstream)
     // TODO: Need to cleanup some data structures
  }

  override def generatorInit(build_dir:String): Unit = {
    // FileWriter for helper functions(TODO: Change to get from Config)
    //val outDir = new File(buildPath); outDir.mkdirs()
	  helperFuncIdx = 0
    helperFuncString = new StringBuilder
    hstream = new PrintWriter(new FileWriter(build_dir + "helperFuncs.cu"))
    devStream = new PrintWriter(new FileWriter(build_dir+"devFuncs.cu"))
    headerStream = new PrintWriter(new FileWriter(build_dir + "dsl.h"))
    headerStream.println("#include \"helperFuncs.cu\"")
    headerStream.println("#include \"devFuncs.cu\"")

    //TODO: Put all the DELITE APIs declarations somewhere
    hstream.print(getDSLHeaders)
    hstream.print("#include <iostream>\n")
    hstream.print("#include <limits>\n")
    hstream.print("#include <cublas.h>\n\n")
    hstream.print("#include <jni.h>\n\n")
    hstream.print("//Delite Runtime APIs\n")
    hstream.print("extern void DeliteCudaMallocHost(void **ptr, int size);\n")
    hstream.print("extern void DeliteCudaMalloc(void **ptr, int size);\n")
    hstream.print("extern void DeliteCudaMemcpyHtoDAsync(void *dptr, void *sptr, int size);\n")
    hstream.print("extern void DeliteCudaMemcpyDtoHAsync(void *dptr, void *sptr, int size);\n")
    hstream.print("typedef jboolean jbool;\n")              // TODO: Fix this
    hstream.print("typedef jbooleanArray jboolArray;\n\n")  // TODO: Fix this
  }

  override def kernelInit(syms: List[Sym[Any]], vals: List[Sym[Any]], vars: List[Sym[Any]], resultIsVar: Boolean): Unit = {
    if(syms.length != 1) {
      println("TODO: implement cuda gen for fat exps!")
      throw new GenerationFailedException("TODO: implement cuda gen for fat exps!")
    }
    
    val List(sym) = syms

    // Conditions for not generating CUDA kernels (may be relaxed later)
    if((!isObjectType(sym.Type)) && (remap(sym.Type)!="void")) throw new GenerationFailedException("CudaGen: Not GPUable")
    if((vars.length > 0)  || (resultIsVar)) throw new GenerationFailedException("CudaGen: Not GPUable")

    // Initialize global variables
    useLocalVar = false
    cudaVarMap.clear
    indexMap.clear

    currDim = 0
    xDimList.clear
    yDimList.clear
	  multDimInputs.clear

    helperFuncString.clear
    kernelSymbol = sym
    MetaData.init
    tabWidth = 1
    devFuncString = new StringBuilder

    gpuInputs = vals
    //gpuInputsStr = vals.map(ele=>remap(ele.Type) + " " + quote(ele)).mkString(", ")
    gpuOutputs = Nil
    //gpuOutputs = if(remap(sym.Type)!= "void") List(sym) else Nil
    //gpuOutputStr = vals.map(ele=>remap(ele.Type) + " " + quote(ele)).mkString(", ")
    gpuTemps = Nil
    //gpuTempsStr = ""
  }


  // Map scala primitive type to JNI type descriptor
  def JNITypeDescriptor[A](m: Manifest[A]) : String = m.toString match {
    case "Int" => "I"
    case "Long" => "J"
    case "Float" => "F"
    case "Double" => "D"
    case "Boolean" => "Z"
    case _ => throw new GenerationFailedException("Undefined CUDA type")
  }

  def isObjectType[A](m: Manifest[A]) : Boolean = remap(m) match {
    case "int" => false
    case "long" => false
    case "float" => false
    case "double" => false
    case "bool" => false
    case "void" => false
    case _ => throw new GenerationFailedException("CudaGen: isObjectType(m) : Unknown data type (%s)".format(remap(m)))
  }

  def isPrimitiveType[A](m: Manifest[A]) : Boolean = remap(m) match {
    case "int" => true
    case "long" => true
    case "float" => true
    case "double" => true
    case "bool" => true
    case _ => false
  }

  def isVoidType[A](m: Manifest[A]) : Boolean = remap(m) match {
    case "void" => true
    case _ => false
  }

  override def remap[A](m: Manifest[A]) : String = m.toString match {
    case "Int" => "int"
    case "Long" => "long"
    case "Float" => "float"
    case "Double" => "double"
    case "Boolean" => "bool"
    case "Unit" => "void"
    case _ => throw new GenerationFailedException("CudaGen: remap(m) : Unknown data type (%s)".format(m.toString))
  }

  def copyDataStructureHtoD(sym: Sym[Any]) : String = {
    throw new GenerationFailedException("CudaGen: copyDataStructureHtoD(sym) : Cannot copy to GPU device (%s)".format(remap(sym.Type)))
  }

  def copyDataStructureDtoH(sym: Sym[Any]) : String = {
    throw new GenerationFailedException("CudaGen: copyDataStructureDtoH(sym) : Cannot copy from GPU device (%s)".format(remap(sym.Type)))
  }

  def copyDataStructureDtoHBack(sym: Sym[Any]) : String = {
    throw new GenerationFailedException("CudaGen: copyDataStructureDtoHBack(sym) : Cannot copy from GPU device (%s)".format(remap(sym.Type)))
  }

<<<<<<< HEAD
  def allocOutput(newSym: Sym[_], sym: Sym[_], reset: Boolean = false) : Unit = {
=======
  def allocOutput(newSym: Sym[Any], sym: Sym[Any]) : Unit = {
>>>>>>> d87ad404
    throw new GenerationFailedException("CudaGen: allocOutput(newSym, sym) : Cannot allocate GPU memory (%s)".format(remap(sym.Type)))
  }

  def allocReference(newSym: Sym[Any], sym: Sym[Any]) : Unit = {
    throw new GenerationFailedException("CudaGen: allocReference(newSym, sym) : Cannot allocate GPU memory (%s)".format(remap(sym.Type)))
  }

  def positionMultDimInputs(sym: Sym[Any]) : String = {
    throw new GenerationFailedException("CudaGen: positionMultDimInputs(sym) : Cannot reposition GPU memory (%s)".format(remap(sym.Type)))

  }

  def emitSource[A,B](f: Exp[A] => Exp[B], className: String, stream: PrintWriter)(implicit mA: Manifest[A], mB: Manifest[B]): Unit = {
    val x = fresh[A]
    val y = f(x)

    val sA = mA.toString
    val sB = mB.toString

    stream.println("/*****************************************\n"+
                   "  Emitting Cuda Generated Code                  \n"+
                   "*******************************************/\n" +
                   "#include <stdio.h>\n" +
                   "#include <stdlib.h>"
    )

    stream.println("int main(int argc, char** argv) {")

    emitBlock(y)(stream)
    //stream.println(quote(getBlockResult(y)))

    stream.println("}")
    stream.println("/*****************************************\n"+
                   "  End of Cuda Generated Code                  \n"+
                   "*******************************************/")

    stream.flush
  }  

  def emitConstDef(sym: Sym[Any], rhs: String)(implicit stream: PrintWriter): Unit = {
    stream.print("const ")
    emitVarDef(sym, rhs)
  }

  def emitValDef(sym: Sym[Any], rhs: String)(implicit stream: PrintWriter): Unit = {
    stream.println(addTab() + remap(sym.Type) + " " + quote(sym) + " = " + rhs + ";")
  }

  def emitVarDef(sym: Sym[Any], rhs: String)(implicit stream: PrintWriter): Unit = {
    stream.println(addTab()+ remap(sym.Type) + " " + quote(sym) + " = " + rhs + ";")
  }

  def emitAssignment(lhs:String, rhs: String)(implicit stream: PrintWriter): Unit = {
    stream.println(addTab() + " " + lhs + " = " + rhs + ";")
  }
  
  override def emitKernelHeader(syms: List[Sym[Any]], vals: List[Sym[Any]], vars: List[Sym[Any]], resultType: String, resultIsVar: Boolean)(implicit stream: PrintWriter): Unit = {
    val List(sym) = syms // TODO

    val out = new StringBuilder

    out.append("#include <cuda.h>\n\n")
    out.append(getDSLHeaders)

    val paramStr = (gpuOutputs:::gpuInputs:::gpuTemps).map(ele=>remap(ele.Type) + " " + quote(ele)).mkString(", ")
    //paramStr.append( (gpuOutputs:::gpuInputs:::gpuTemps).map(ele=>remap(ele.Type) + " " + quote(ele)).mkString(", ") )
    //if(gpuOutputs.length>0) paramStr.append(gpuOutputStr)
    //if(gpuInputs.length>0) paramStr.append(","+gpuInputsStr)
    //if(gpuTemps.length>0) paramStr.append(","+gpuTemps.map(ele=>remap(ele.Type) + " " + quote(ele)).mkString(", "))

    out.append("__global__ void kernel_%s(%s) {\n".format(quote(sym), paramStr))
    out.append(addTab()+"int idxX = blockIdx.x*blockDim.x + threadIdx.x;\n")
    out.append(addTab()+"int idxY = blockIdx.y*blockDim.y + threadIdx.y;\n")
	for(in <- multDimInputs) {
		out.append(addTab()+positionMultDimInputs(in))
	}
    stream.print(out.toString)
  }

  override def emitKernelFooter(syms: List[Sym[Any]], vals: List[Sym[Any]], vars: List[Sym[Any]], resultType: String, resultIsVar: Boolean)(implicit stream: PrintWriter): Unit = {
    val List(sym) = syms // TODO
    
    tabWidth -= 1
    stream.println("}")
      
	  //if(MetaData.gpuOutput == "") { throw new GenerationFailedException("CudaGen:No output for GPU")}

    // Emit input copy helper functions for object type inputs
    for(v <- vals) {
      helperFuncString.append(emitCopyHtoD(v, sym))
      helperFuncString.append(emitCopyDtoHBack(v, sym))
    }

    // Emit kerenl size calculation helper functions
    helperFuncString.append(emitSizeFuncs(sym))

    // Print out to file stream
    hstream.print(helperFuncString)
    hstream.flush

    // Print out dsl.h file
	if(!kernelsList.contains(sym)) {
    	headerStream.println("#include \"%s.cu\"".format(quote(sym)))
		kernelsList += sym
	}
    headerStream.flush

    // Print out device function
    devStream.println(devFuncString)
    devStream.flush
  }

  /*******************************************************
   * Methods below are for emitting helper functions
   * TODO: Needs to be moved to some place else
   * TODO: Factor out common framework functionality
   *******************************************************/

  // Generate allocation & copy functions for the DSL Type inputs (Host -> Device)
  def emitCopyHtoD(sym: Sym[Any], ksym: Sym[Any]) : String = {
    val out = new StringBuilder
    if(isObjectType(sym.Type)) {
	  helperFuncIdx += 1
      out.append("%s *gpuMemAllocAndCopy_%s_%s_%s(%s) {\n".format(remap(sym.Type), quote(ksym), quote(sym),helperFuncIdx, "JNIEnv *env , jobject obj"))
      // Create C data structure and Copy from Scala to C
      out.append(copyDataStructureHtoD(sym))
      out.append("}\n")

      // Register MetaData
      //MetaData.gpuInputs.add("{\"%s\":[\"%s\",\"gpuMemAllocAndCopy_%s_%s\",[%s]]}".format(quote(sym),remap(sym.Type),quote(ksym),quote(sym),"\"env\", \"obj\""))
      MetaData.gpuInputs.add("{\"%s\":[\"%s\",\"gpuMemAllocAndCopy_%s_%s_%s\"".format(quote(sym),remap(sym.Type),quote(ksym),quote(sym),helperFuncIdx))
      out.toString
    }
    else ""
  }

  // Generate copy functions for the DSL Type outputs (Device -> Host)
  def emitCopyDtoH(sym: Sym[Any]): String = {
    val out = new StringBuilder
    out.append("jobject gpuMemCopy_%s_%s_%s(%s,%s) {\n".format(quote(kernelSymbol), quote(sym),helperFuncIdx,"JNIEnv *env", remap(sym.Type)+" *"+quote(sym)))
    out.append(copyDataStructureDtoH(sym))
    out.append("}\n")
    out.toString
  }

  def emitCopyDtoHBack(sym: Sym[Any], ksym: Sym[Any]): String = {
    val out = new StringBuilder
    if(isObjectType(sym.Type)) {
	  helperFuncIdx += 1
      out.append("void gpuMemCopyBack_%s_%s_%s(%s) {\n".format(quote(ksym), quote(sym), helperFuncIdx, "JNIEnv *env , jobject obj, "+remap(sym.Type)+" *"+quote(sym)))
      out.append(copyDataStructureDtoHBack(sym))
      out.append("}\n")

      // Register MetaData
      MetaData.gpuInputs.add("\"gpuMemCopyBack_%s_%s_%s\"]}".format(quote(ksym),quote(sym),helperFuncIdx))
      out.toString
    }
    else ""    
  }


  /**********************************************************
   * Calculation and Emission of GPU kernel size functions
   *********************************************************/

  val MAX_THREADS_PER_BLOCK = 512

  def emitCheckSize(varName: String, lst: ListBuffer[String]):String = {
    val out = new StringBuilder
    out.append("int %s = 1;\n".format(varName))
    if(lst.size > 0) {
      out.append("%s = %s;\n".format(varName,lst(0)))
      for(size <- lst) {
        out.append("if(%s != %s) printf(\"ERROR: GPU kernel sizes for %s are not the same\\n\");\n".format(varName,size,varName))
        out.append("%s = %s;\n".format(varName,size))
      }
    }
    out.toString
  }

  // Prints out the helper functions for getting the threadBlcok size and grid size
  def emitSizeFuncs(sym: Sym[Any]): String = {
    helperFuncIdx += 1

    val out = new StringBuilder

    if((xDimList.size == 0) && (MetaData.gpuLibCall==""))
      throw new GenerationFailedException("CudaGen: No dimension specified for this kernel.")

    val inputs = (gpuOutputs ::: gpuInputs ::: gpuTemps)
    val paramStr = inputs.map(ele=>
			if(isObjectType(ele.Type)) remap(ele.Type) + " *" + quote(ele)
			else remap(ele.Type) + " " + quote(ele)
<<<<<<< HEAD
	  ).mkString(",")
=======
    ).mkString(",")
>>>>>>> d87ad404
    val argStr = inputs.map("\""+quote(_)+"\"").mkString(",")
    val argInputStr = inputs.map(quote(_)).mkString(",")

    //TODO: Restore safety check for the dimension sizes
    out.append("int gpuBlockSizeX_%s_%s(%s) {\n".format(quote(sym),helperFuncIdx,paramStr))
	if(xDimList.length==0)
      out.append("\tint X = 1;\n")
	else
	  out.append("\tint X = %s;\n".format(xDimList(xDimList.length-1)))
    out.append("\tif(X < %s) return X;\n".format(MAX_THREADS_PER_BLOCK))
    out.append("\telse return %s;\n".format(MAX_THREADS_PER_BLOCK))
    out.append("}\n")
    MetaData.gpuBlockSizeX = "[\"gpuBlockSizeX_%s_%s\",[%s]]".format(quote(sym),helperFuncIdx,argStr)

    out.append("int gpuBlockSizeY_%s_%s(%s) {\n".format(quote(sym),helperFuncIdx,paramStr))
    out.append("\treturn 1;\n")
    out.append("}\n")
    MetaData.gpuBlockSizeY = "[\"gpuBlockSizeY_%s_%s\",[%s]]".format(quote(sym),helperFuncIdx,argStr)

    out.append("int gpuBlockSizeZ_%s_%s(%s) {\n".format(quote(sym),helperFuncIdx,paramStr))
    out.append("\treturn 1;\n")
    out.append("}\n")
    MetaData.gpuBlockSizeZ = "[\"gpuBlockSizeZ_%s_%s\",[%s]]".format(quote(sym),helperFuncIdx,argStr)

    out.append("int gpuDimSizeX_%s_%s(%s) {\n".format(quote(sym),helperFuncIdx,paramStr))
	  if(xDimList.length==0)
    	out.append("\tint X = 1;\n")
	  else
    	out.append("\tint X = %s;\n".format(xDimList(xDimList.length-1)))
    out.append("\treturn 1+((X-1)/%s);\n".format(MAX_THREADS_PER_BLOCK))
    out.append("}\n")
    MetaData.gpuDimSizeX = "[\"gpuDimSizeX_%s_%s\",[%s]]".format(quote(sym),helperFuncIdx,argStr)

    out.append("int gpuDimSizeY_%s_%s(%s) {\n".format(quote(sym),helperFuncIdx,paramStr))
	  out.append("\treturn 1;\n")
    out.append("}\n")
    MetaData.gpuDimSizeY = "[\"gpuDimSizeY_%s_%s\",[%s]]".format(quote(sym),helperFuncIdx,argStr)

    /*
    out.append("int gpuBlockSizeX_%s_%s(%s) {\n".format(quote(sym),helperFuncIdx,paramStr))
    out.append(emitCheckSize("X",xDimList))
    out.append("\tif(X < %s) return X;\n".format(MAX_THREADS_PER_BLOCK))
    out.append("\telse return %s;\n".format(MAX_THREADS_PER_BLOCK))
    out.append("}\n")
    MetaData.gpuBlockSizeX = "[\"gpuBlockSizeX_%s_%s\",[%s]]".format(quote(sym),helperFuncIdx,argStr)

    out.append("int gpuBlockSizeY_%s_%s(%s) {\n".format(quote(sym),helperFuncIdx,paramStr))
    out.append("\tint X = gpuBlockSizeX_%s_%s(%s);\n".format(quote(sym),helperFuncIdx,argInputStr))
    out.append(emitCheckSize("Y",yDimList))
	  out.append("\tif(Y == 1) return 1;\n")
    out.append("\telse if(X == %s) return 1;\n".format(MAX_THREADS_PER_BLOCK))
    out.append("\telse return (%s / X);\n".format(MAX_THREADS_PER_BLOCK))
    out.append("}\n")
    MetaData.gpuBlockSizeY = "[\"gpuBlockSizeY_%s_%s\",[%s]]".format(quote(sym),helperFuncIdx,argStr)

    out.append("int gpuBlockSizeZ_%s_%s(%s) {\n".format(quote(sym),helperFuncIdx,paramStr))
    out.append("\treturn 1;\n")
    out.append("}\n")
    MetaData.gpuBlockSizeZ = "[\"gpuBlockSizeZ_%s_%s\",[%s]]".format(quote(sym),helperFuncIdx,argStr)

    out.append("int gpuDimSizeX_%s_%s(%s) {\n".format(quote(sym),helperFuncIdx,paramStr))
	  if(xDimList.length==0)
    	out.append("\tint X = 1;\n")
	  else
    	out.append("\tint X = %s;\n".format(xDimList(0)))
    out.append("\treturn 1+((X-1)/%s);\n".format(MAX_THREADS_PER_BLOCK))
    out.append("}\n")
    MetaData.gpuDimSizeX = "[\"gpuDimSizeX_%s_%s\",[%s]]".format(quote(sym),helperFuncIdx,argStr)
    
    out.append("int gpuDimSizeY_%s_%s(%s) {\n".format(quote(sym),helperFuncIdx,paramStr))
	  if(yDimList.length==0)
    	out.append("\tint Y = 1;")
	  else
    	out.append("\tint Y = %s;".format(yDimList(0)))
    out.append("\treturn 1+((Y-1)/%s);\n".format(MAX_THREADS_PER_BLOCK))
    out.append("}\n")
    MetaData.gpuDimSizeY = "[\"gpuDimSizeY_%s_%s\",[%s]]".format(quote(sym),helperFuncIdx,argStr)
    */
    out.toString
  }

  def emitLibCall(sym: Sym[Any], stmts: List[String]) : Unit = {
    val out = new StringBuilder

    if(sym == kernelSymbol) {
      // Emit code for library call function
      val inputs = (gpuOutputs ::: gpuInputs)
      val paramStr = inputs.map(ele=>remap(ele.Type) + " " + quote(ele)).mkString(",")
      if(inputs.length != 0)
        out.append("void gpuLibCall_%s(%s,%s) {\n".format(quote(sym),paramStr,"cudaStream_t stream"))
      else
        out.append("void gpuLibCall_%s(%s) {\n".format(quote(sym),"cudaStream_t stream"))
      
      for(s <- stmts)
        out.append("\t"+s+"\n")
      out.append("}\n")
      helperFuncString.append(out.toString)

      // Add to metadata
      //MetaData.gpuLibCall = "{\"%s\":[\"%s\",\"gpuMemAlloc_%s_%s\",[%s]]}".format(quote(newSym),remap(newSym.Type),quote(kernelSymbol),quote(newSym),argStrTemp)
      MetaData.gpuLibCall = "\"gpuLibCall_%s\"".format(quote(sym))
    }
    else {
      throw new GenerationFailedException("CudaGen: Not GPUable (Only top-level node can use library call)")
    }

  }

}

// TODO: do we need this for each target?
trait CudaNestedCodegen extends GenericNestedCodegen with CudaCodegen {
  val IR: Expressions with Effects
  import IR._
  
  override def emitSource[A,B](f: Exp[A] => Exp[B], className: String, stream: PrintWriter)
      (implicit mA: Manifest[A], mB: Manifest[B]): Unit = {
    super.emitSource[A,B](x => reifyEffects(f(x)), className, stream)
  }


  def CudaConsts(x:Exp[Any], s:String): String = {
    s match {
      case "Infinity" => "std::numeric_limits<%s>::max()".format(remap(x.Type))
      case _ => s
    }
  }
  
  override def quote(x: Exp[Any]) = x match { // TODO: quirk!
    case Const(s: String) => "\""+s+"\""
    case Const(null) => "NULL"
    case Const(z) => CudaConsts(x, z.toString)
    case Sym(-1) => "_"
    case _ => super.quote(x)
  }
  
}

trait CudaFatCodegen extends GenericFatCodegen with CudaCodegen {
  val IR: Expressions with Effects with FatExpressions
}<|MERGE_RESOLUTION|>--- conflicted
+++ resolved
@@ -287,11 +287,7 @@
     throw new GenerationFailedException("CudaGen: copyDataStructureDtoHBack(sym) : Cannot copy from GPU device (%s)".format(remap(sym.Type)))
   }
 
-<<<<<<< HEAD
   def allocOutput(newSym: Sym[_], sym: Sym[_], reset: Boolean = false) : Unit = {
-=======
-  def allocOutput(newSym: Sym[Any], sym: Sym[Any]) : Unit = {
->>>>>>> d87ad404
     throw new GenerationFailedException("CudaGen: allocOutput(newSym, sym) : Cannot allocate GPU memory (%s)".format(remap(sym.Type)))
   }
 
@@ -485,11 +481,7 @@
     val paramStr = inputs.map(ele=>
 			if(isObjectType(ele.Type)) remap(ele.Type) + " *" + quote(ele)
 			else remap(ele.Type) + " " + quote(ele)
-<<<<<<< HEAD
 	  ).mkString(",")
-=======
-    ).mkString(",")
->>>>>>> d87ad404
     val argStr = inputs.map("\""+quote(_)+"\"").mkString(",")
     val argInputStr = inputs.map(quote(_)).mkString(",")
 

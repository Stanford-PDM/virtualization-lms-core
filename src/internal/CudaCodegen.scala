<<<<<<< HEAD
  
package scala.virtualization.lms
package internal

import java.io.{FileWriter, StringWriter, PrintWriter, File}
import java.util.ArrayList
import collection.mutable.{ListBuffer, ArrayBuffer, LinkedList, HashMap, Map => MMap}
import collection.immutable.List._

trait CudaCodegen extends CLikeCodegen {
  val IR: Expressions
  import IR._

  override def kernelFileExt = "cu"
  override def toString = "cuda"

  /* For using GPU local variables */
  var useLocalVar:Boolean = false
  val indexMap = HashMap[Exp[Any],String]()
  private val cudaVarMap = HashMap[Tuple2[Exp[Any],String],String]()
  private var localVarIdx = 0
  def getNewLocalVar():String = {
    localVarIdx +=1
    "local_"+localVarIdx
  }
  def hasLocalVar(sym:Exp[Any],idx:String):Boolean = {
    cudaVarMap.contains(sym,idx)
  }
  def getLocalVar(sym:Exp[Any],idx:String):String = {
    cudaVarMap.get(sym,idx) match {
      case None => null
      case Some(varName) => varName
    }
  }
  def saveLocalVar(sym:Exp[Any],idx:String,varName:String) {
    cudaVarMap.put(Tuple2(sym,idx),varName)
  }

  /* Indicates current dimension of work threads */
  var currDim = 0
  val xDimList =  ListBuffer[String]()
  val yDimList =  ListBuffer[String]()
  def getCurrDimStr():String = currDim match {
    case 0 => throw new RuntimeException("CudaGen: Cannot get current dimension string when the dimension is 0.")
    case 1 => "idxX"
    //case 2 => "idxY"
    case _ => throw new GenerationFailedException("CudaGen: Maximum 2 dimensions for GPU kernels.")
  }
  def getPrevDimStr():String = currDim match {
    case 0 => throw new RuntimeException("CudaGen: Cannot get previous dimension string when the dimension is 0.")
    case 1 => throw new RuntimeException("CudaGen: Cannot get previous dimension string when the dimension is 1.")
    case 2 => "idxX"
    //case 3 => "idxY"
    case _ => throw new GenerationFailedException("CudaGen: Maximum 1 dimensions for GPU kernels.")
  }
  def getNextDimStr():String = currDim match {
    case 0 => "idxX"
    //case 1 => throw new RuntimeException("CudaGen: Cannot get next dimension string when the dimension is 1.")
    case _ => throw new GenerationFailedException("CudaGen: Maximum 1 dimensions for GPU kernels.")
  }
  def setCurrDimLength(length: String) {
    currDim match {
      case 0 => throw new RuntimeException("CudaGen: Cannot set dimension length when the dimension is 0.")
      case 1 => xDimList += length
      //case 2 => yDimList += length
      case _ => throw new GenerationFailedException("CudaGen: Maximum 1 dimensions for GPU kernels.")
    }
  }
  val multDimInputs = ListBuffer[Sym[Any]]()

  var helperFuncIdx = 0
  var kernelsList = ListBuffer[Exp[Any]]()

  var kernelSymbol:Sym[Any] = null
  var tabWidth:Int = 0
  def addTab():String = "\t"*tabWidth
  
  var gpuInputs:List[Sym[Any]] = Nil
  var gpuOutputs:List[Sym[Any]] = Nil
  var gpuTemps:List[Sym[Any]] = Nil
  var gpuInputsStr = ""
  var gpuOutputStr = ""
  var gpuTempsStr = ""

  var helperFuncString:StringBuilder = null
  var hstream: PrintWriter = null
  var devFuncString:StringBuilder = null
  var devFuncIdx = 0
  var devStream: PrintWriter = null
  var headerStream: PrintWriter = null

  // MetaData structure
  override def hasMetaData: Boolean = true
  override def getMetaData: String = MetaData.toString

  def emitDevFunc(func:Exp[Any], locals:List[Exp[Any]]):(String,List[Exp[Any]]) = {
    devFuncIdx += 1
    val currIdx = devFuncIdx
    val tempString = new StringWriter
    val tempStream = new PrintWriter(tempString, true)
    val header = new StringWriter
    val footer = new StringWriter

    val currentTab = tabWidth
    tabWidth = 1
    emitBlock(func)(tempStream)
    tabWidth = currentTab

    val inputs = (getFreeVarBlock(func,Nil).filterNot(ele => locals.contains(ele))++gpuTemps).distinct
    val paramStr = (locals++inputs).map(ele=>remap(ele.Type)+" "+quote(ele)).mkString(",")
    header.append("__device__ %s dev_%s(%s) {\n".format(remap(func.Type),currIdx,paramStr))
    header.append("\tint idxX = blockIdx.x*blockDim.x + threadIdx.x;\n")
    header.append("\tint idxY = blockIdx.y*blockDim.y + threadIdx.y;\n")
    if(remap(func.Type) != "void")
      footer.append("\treturn %s;\n".format(quote(getBlockResult(func))))
    footer.append("}\n")
    devFuncString.append(header)
    devFuncString.append(tempString)
    devFuncString.append(footer)

    ("dev_"+currIdx,inputs)
  }

  object MetaData {
    var gpuBlockSizeX: String = ""
    var gpuBlockSizeY: String = ""
    var gpuBlockSizeZ: String = ""
    var gpuDimSizeX: String = ""
    var gpuDimSizeY: String = ""
    var gpuInputs: ArrayList[String] = new ArrayList[String]
    var gpuOutput: String = ""
    var gpuTemps: ArrayList[String] = new ArrayList[String]

    def init = {
      gpuBlockSizeX = "[]"
      gpuBlockSizeY = "[]"
      gpuBlockSizeZ = "[]"
      gpuDimSizeX = "[]"
      gpuDimSizeY = "[]"
      gpuInputs = new ArrayList[String]
      gpuOutput = ""
      gpuTemps = new ArrayList[String]
    }
    
    override def toString: String = {
      val out = new StringBuilder
      out.append("{")
      out.append("\"gpuBlockSizeX\":"+gpuBlockSizeX+",")
      out.append("\"gpuBlockSizeY\":"+gpuBlockSizeY+",")
      out.append("\"gpuBlockSizeZ\":"+gpuBlockSizeZ+",")
      out.append("\"gpuDimSizeX\":"+gpuDimSizeX+",")
      out.append("\"gpuDimSizeY\":"+gpuDimSizeY+",")
      out.append("\"gpuInputs\":"+gpuInputs.toString+",")
      //if(gpuOutput == "") { println("ERROR:No Output for GPU?"); throw new Exception()}
      if(gpuOutput != "")
        out.append("\"gpuOutput\":"+gpuOutput+",")
      out.append("\"gpuTemps\":"+gpuTemps.toString)
      out.append("}")
      out.toString
    }
  }

  // Exception Handler function
  override def exceptionHandler(e: Exception, outFile:File, kstream:PrintWriter): Unit = {
     super.exceptionHandler(e, outFile, kstream)
     // TODO: Need to cleanup some data structures
  }

  override def initializeGenerator(buildDir:String, args: Array[String], _analysisResults: MMap[String,Any]): Unit = {
    val outDir = new File(buildDir)
    outDir.mkdirs
    helperFuncIdx = 0
    helperFuncString = new StringBuilder
    hstream = new PrintWriter(new FileWriter(buildDir + "helperFuncs.cu"))
    devStream = new PrintWriter(new FileWriter(buildDir+"devFuncs.cu"))
    headerStream = new PrintWriter(new FileWriter(buildDir + "dsl.h"))
    headerStream.println("#include \"CudaArrayList.h\"")
    headerStream.println("#include \"helperFuncs.cu\"")
    headerStream.println("#include \"devFuncs.cu\"")

    //TODO: Put all the DELITE APIs declarations somewhere
    hstream.print(getDSLHeaders)
    hstream.print("#include <iostream>\n")
    hstream.print("#include <limits>\n")
    hstream.print("#include <jni.h>\n\n")
    hstream.print("//Delite Runtime APIs\n")
    hstream.print("extern void DeliteCudaMallocHost(void **ptr, size_t size);\n")
    hstream.print("extern void DeliteCudaMalloc(void **ptr, size_t size);\n")
    hstream.print("extern void DeliteCudaMemcpyHtoDAsync(void *dptr, void *sptr, size_t size);\n")
    hstream.print("extern void DeliteCudaMemcpyDtoHAsync(void *dptr, void *sptr, size_t size);\n")
    hstream.print("typedef jboolean jbool;\n")              // TODO: Fix this
    hstream.print("typedef jbooleanArray jboolArray;\n\n")  // TODO: Fix this
    
    super.initializeGenerator(buildDir, args, _analysisResults)
  }

  override def kernelInit(syms: List[Sym[Any]], vals: List[Sym[Any]], vars: List[Sym[Any]], resultIsVar: Boolean): Unit = {
    if(syms.length != 1) {
      println("TODO: implement cuda gen for fat exps!")
      throw new GenerationFailedException("TODO: implement cuda gen for fat exps!")
    }
    
    val List(sym) = syms

    // Conditions for not generating CUDA kernels (may be relaxed later)
    if((!isObjectType(sym.Type)) && (remap(sym.Type)!="void")) throw new GenerationFailedException("CudaGen: Not GPUable")
    if((vars.length > 0)  || (resultIsVar)) throw new GenerationFailedException("CudaGen: Not GPUable")

    // Initialize global variables
    useLocalVar = false
    cudaVarMap.clear
    indexMap.clear

    currDim = 0
    xDimList.clear
    yDimList.clear
	  multDimInputs.clear

    helperFuncString.clear
    kernelSymbol = sym
    MetaData.init
    tabWidth = 1
    devFuncString = new StringBuilder

    gpuInputs = vals
    //gpuInputsStr = vals.map(ele=>remap(ele.Type) + " " + quote(ele)).mkString(", ")
    gpuOutputs = Nil
    //gpuOutputs = if(remap(sym.Type)!= "void") List(sym) else Nil
    //gpuOutputStr = vals.map(ele=>remap(ele.Type) + " " + quote(ele)).mkString(", ")
    gpuTemps = Nil
    //gpuTempsStr = ""
  }

  /****************************************
   *  Methods for managing GPUable Types
   *  **************************************/

  // Map a scala primitive type to JNI type descriptor
  def JNITypeDescriptor[A](m: Manifest[A]) : String = m.toString match {
    case "Int" => "I"
    case "Long" => "J"
    case "Float" => "F"
    case "Double" => "D"
    case "Boolean" => "Z"
    case _ => throw new GenerationFailedException("Undefined CUDA type")
  }

  def isObjectType[A](m: Manifest[A]) : Boolean = {
    m.toString match {
      case "scala.collection.immutable.List[Int]" => true
      case _ => false
    }
  }

  def isPrimitiveType[A](m: Manifest[A]) : Boolean = {
    m.toString match {
      case "Int" | "Long" | "Float" | "Double" | "Boolean"  => true
      case _ => false
    }
  }

  def isVoidType[A](m: Manifest[A]) : Boolean = {
    m.toString match {
      case "Unit" => true
      case _ => false
    }
  }

  def isVariableType[A](m: Manifest[A]) : Boolean = {
    if(m.erasure == classOf[Variable[AnyVal]]) true
    else false
  }

  // Check the type and generate Exception if the type is not GPUable
  def checkGPUableType[A](m: Manifest[A]) : Unit = {
    if(!isGPUableType(m))
      throw new GenerationFailedException("CudaGen: Type %s is not a GPUable Type.".format(m.toString))
  }

  // All the types supported by CUDA Generation
  def isGPUableType[A](m : Manifest[A]) : Boolean = {
    if(!isObjectType(m) && !isPrimitiveType(m) && !isVoidType(m) && !isVariableType(m))
      false
    else
      true
  }

  override def remap[A](m: Manifest[A]) : String = {
    checkGPUableType(m)
    if (m.erasure == classOf[Variable[AnyVal]])
      remap(m.typeArguments.head)
    else {
      m.toString match {
          case "Int" => "int"
          case "Long" => "long"
          case "Float" => "float"
          case "Double" => "double"
          case "Boolean" => "bool"
          case "Unit" => "void"
          case "scala.collection.immutable.List[Int]" => "CudaArrayList<int>"  //TODO: Use C++ list
          case _ => throw new Exception("CudaGen: remap(m) : GPUable Type %s does not have mapping table.".format(m.toString))
      }
    }
  }

  // TODO: Handle general C datastructure
  def copyInputHtoD(sym: Sym[Any]) : String = {
    checkGPUableType(sym.Type)
    remap(sym.Type) match {
      case "CudaArrayList<int>" => {
        val out = new StringBuilder
        out.append("\t%s *%s = new %s();\n".format(remap(sym.Type),quote(sym),remap(sym.Type)))
        out.append("\treturn %s;\n".format(quote(sym)))
        out.toString
      }
      case _ => throw new Exception("CudaGen: copyInputHtoD(sym) : Cannot copy to GPU device (%s)".format(remap(sym.Type)))
    }
  }

  def copyOutputDtoH(sym: Sym[Any]) : String = {
    checkGPUableType(sym.Type)
    remap(sym.Type) match {
      case "CudaArrayList<int>" => "\t//TODO: Implement this!\n"
      case _ => throw new Exception("CudaGen: copyOutputDtoH(sym) : Cannot copy from GPU device (%s)".format(remap(sym.Type)))
    }
  }

  def copyMutableInputDtoH(sym: Sym[Any]) : String = {
    checkGPUableType(sym.Type)
    remap(sym.Type) match {
      case "CudaArrayList<int>" => "\t//TODO: Implement this!\n"
      case _ => throw new Exception("CudaGen: copyMutableInputDtoH(sym) : Cannot copy from GPU device (%s)".format(remap(sym.Type)))
    }
  }

  //TODO: Remove below methods
  def allocOutput(newSym: Sym[_], sym: Sym[_], reset: Boolean = false) : Unit = {
    throw new GenerationFailedException("CudaGen: allocOutput(newSym, sym) : Cannot allocate GPU memory (%s)".format(remap(sym.Type)))
  }
  def allocReference(newSym: Sym[Any], sym: Sym[Any]) : Unit = {
    throw new GenerationFailedException("CudaGen: allocReference(newSym, sym) : Cannot allocate GPU memory (%s)".format(remap(sym.Type)))
  }

  def positionMultDimInputs(sym: Sym[Any]) : String = {
    throw new GenerationFailedException("CudaGen: positionMultDimInputs(sym) : Cannot reposition GPU memory (%s)".format(remap(sym.Type)))

  }

  def emitSource[A,B](f: Exp[A] => Exp[B], className: String, stream: PrintWriter)(implicit mA: Manifest[A], mB: Manifest[B]): List[(Sym[Any], Any)] = {
    val x = fresh[A]
    val y = f(x)

    val sA = mA.toString
    val sB = mB.toString

    stream.println("/*****************************************\n"+
                   "  Emitting Cuda Generated Code                  \n"+
                   "*******************************************/\n" +
                   "#include <stdio.h>\n" +
                   "#include <stdlib.h>"
    )

    stream.println("int main(int argc, char** argv) {")

    emitBlock(y)(stream)
    //stream.println(quote(getBlockResult(y)))

    stream.println("}")
    stream.println("/*****************************************\n"+
                   "  End of Cuda Generated Code                  \n"+
                   "*******************************************/")

    stream.flush
    Nil
  }  

/*
  //TODO: is sym of type Any or Variable[Any] ?
  def emitConstDef(sym: Sym[Any], rhs: emitK)(implicit stream: PrintWriter): Unit = {
    stream.print("const ")
    emitVarDef(sym, rhs)
  }
*/

  def emitValDef(sym: Sym[Any], rhs: String)(implicit stream: PrintWriter): Unit = {
    stream.println(addTab() + remap(sym.Type) + " " + quote(sym) + " = " + rhs + ";")
  }

  def emitVarDef(sym: Sym[Variable[Any]], rhs: String)(implicit stream: PrintWriter): Unit = {
    stream.println(addTab()+ remap(sym.Type) + " " + quote(sym) + " = " + rhs + ";")
  }

  def emitAssignment(lhs:String, rhs: String)(implicit stream: PrintWriter): Unit = {
    stream.println(addTab() + " " + lhs + " = " + rhs + ";")
  }
  
  override def emitKernelHeader(syms: List[Sym[Any]], vals: List[Sym[Any]], vars: List[Sym[Any]], resultType: String, resultIsVar: Boolean, external: Boolean)(implicit stream: PrintWriter): Unit = {
    if (external) {
      // CUDA library ops use a C wrapper, so should be generated as a C kernel
      stream.println(getDSLHeaders)
      super.emitKernelHeader(syms, gpuOutputs ::: vals, vars, resultType, resultIsVar, external)
      return
    }
    
    val List(sym) = syms // TODO

    val out = new StringBuilder

    out.append("#include <cuda.h>\n\n")
    out.append(getDSLHeaders)

    val paramStr = (gpuOutputs:::gpuInputs:::gpuTemps).map(ele=>remap(ele.Type) + " " + quote(ele)).mkString(", ")
    //paramStr.append( (gpuOutputs:::gpuInputs:::gpuTemps).map(ele=>remap(ele.Type) + " " + quote(ele)).mkString(", ") )
    //if(gpuOutputs.length>0) paramStr.append(gpuOutputStr)
    //if(gpuInputs.length>0) paramStr.append(","+gpuInputsStr)
    //if(gpuTemps.length>0) paramStr.append(","+gpuTemps.map(ele=>remap(ele.Type) + " " + quote(ele)).mkString(", "))

    out.append("__global__ void kernel_%s(%s) {\n".format(quote(sym), paramStr))
    out.append(addTab()+"int idxX = blockIdx.x*blockDim.x + threadIdx.x;\n")
    out.append(addTab()+"int idxY = blockIdx.y*blockDim.y + threadIdx.y;\n")
    for(in <- multDimInputs) {
      out.append(addTab()+positionMultDimInputs(in))
    }
    stream.print(out.toString)
  }

  override def emitKernelFooter(syms: List[Sym[Any]], vals: List[Sym[Any]], vars: List[Sym[Any]], resultType: String, resultIsVar: Boolean, external: Boolean)(implicit stream: PrintWriter): Unit = {
    if (external) {
      super.emitKernelFooter(syms, vals, vars, resultType, resultIsVar, external)
      //return 
    }
    else {
      stream.println("}")
    }

    // aks TODO: the rest of this stuff adds to metadata and seems necessary even if we are external. 
    // should probably be refactored...

    val List(sym) = syms // TODO
    
    tabWidth -= 1
      
	  //if(MetaData.gpuOutput == "") { throw new GenerationFailedException("CudaGen:No output for GPU")}

    // Emit input copy helper functions for object type inputs
    for(v <- vals if isObjectType(v.Type)) {
      helperFuncString.append(emitCopyInputHtoD(v, sym, copyInputHtoD(v)))
      helperFuncString.append(emitCopyMutableInputDtoH(v, sym, copyMutableInputDtoH(v)))
    }

    // Emit kerenl size calculation helper functions
    if (!external) {
      helperFuncString.append(emitSizeFuncs(sym, external))
    }

    // Print out to file stream
    hstream.print(helperFuncString)
    hstream.flush

    // Print out dsl.h file
	  if(!kernelsList.contains(sym)) {
    	headerStream.println("#include \"%s.cu\"".format(quote(sym)))
		  kernelsList += sym
	  }
    headerStream.flush

    // Print out device function
    devStream.println(devFuncString)
    devStream.flush
  }

  /*******************************************************
   * Methods below are for emitting helper functions
   *******************************************************/
  // TODO: Change the metadata function names

  // For object type inputs, allocate GPU memory and copy from CPU to GPU.
  def emitCopyInputHtoD(sym: Sym[Any], ksym: Sym[Any], contents: String) : String = {
    val out = new StringBuilder
    if(isObjectType(sym.Type)) {
	    helperFuncIdx += 1
      out.append("%s *copyInputHtoD_%s_%s_%s(%s) {\n".format(remap(sym.Type), quote(ksym), quote(sym),helperFuncIdx, "JNIEnv *env , jobject obj"))
      //out.append(copyInputHtoD(sym))
      out.append(contents)
      out.append("}\n")
      MetaData.gpuInputs.add("{\"%s\":[\"%s\",\"copyInputHtoD_%s_%s_%s\"".format(quote(sym),remap(sym.Type),quote(ksym),quote(sym),helperFuncIdx))
      out.toString
    }
    else ""
  }

  // For mutable inputs, copy the mutated datastructure from GPU to CPU after the kernel is terminated
  def emitCopyMutableInputDtoH(sym: Sym[Any], ksym: Sym[Any], contents: String): String = {
    val out = new StringBuilder
    if(isObjectType(sym.Type)) {
	  helperFuncIdx += 1
      out.append("void copyMutableInputDtoH_%s_%s_%s(%s) {\n".format(quote(ksym), quote(sym), helperFuncIdx, "JNIEnv *env , jobject obj, "+remap(sym.Type)+" *"+quote(sym)+"_ptr"))
	  out.append("%s %s = *(%s_ptr);\n".format(remap(sym.Type),quote(sym),quote(sym)))
      //out.append(copyMutableInputDtoH(sym))
      out.append(contents)
      out.append("}\n")
      MetaData.gpuInputs.add("\"copyMutableInputDtoH_%s_%s_%s\"]}".format(quote(ksym),quote(sym),helperFuncIdx))
      out.toString
    }
    else ""    
  }

  def emitAllocOutput(sym: Sym[Any], ksym: Sym[Any], contents: String, args: List[Sym[Any]]): String = {
	  val out = new StringBuilder
	  if(isObjectType(sym.Type)) {
	  	helperFuncIdx += 1
		val argStr = args.map("\""+quote(_)+"\"").mkString(",")
		val paramStr = args.map(ele =>
				if(isObjectType(ele.Type)) remap(ele.Type) + " *" + quote(ele) + "_ptr"
				else remap(ele.Type) + " " + quote(ele)
		).mkString(",")
    	val derefParams = args.map(ele=>
      		if(isObjectType(ele.Type)) "\t%s %s = *(%s_ptr);\n".format(remap(ele.Type),quote(ele),quote(ele))
      		else ""
    	).mkString("")
    	
		MetaData.gpuOutput = "{\"%s\":[\"%s\",\"allocFunc_%s\",[%s],".format(quote(sym),remap(sym.Type),helperFuncIdx,argStr)
      	//out.append("%s *allocFunc_%s(%s) {\n".format(remap(sym.Type), helperFuncIdx, "JNIEnv *env , jobject obj, "+remap(sym.Type)+" *"+quote(sym)))
      	out.append("%s *allocFunc_%s(%s) {\n".format(remap(sym.Type), helperFuncIdx, paramStr))
		out.append(derefParams+"\n")
      	//out.append(copyOutputDtoH(sym))
      	out.append(contents)
      	out.append("}\n")
      	out.toString
	  }
	  else ""
  }

  def emitCopyOutputDtoH(sym: Sym[Any], ksym: Sym[Any], contents: String): String = {
	  val out = new StringBuilder
	  if(isObjectType(sym.Type)) {
	  	helperFuncIdx += 1
      	MetaData.gpuOutput = MetaData.gpuOutput + "\"copyOutputDtoH_%s\",[\"env\",\"%s\"]]}".format(helperFuncIdx,quote(sym))
    	out.append("jobject copyOutputDtoH_%s(JNIEnv *env,%s) {\n".format(helperFuncIdx,remap(sym.Type)+" *"+quote(sym)+"_ptr"))
		out.append("\t%s %s = *(%s_ptr);\n".format(remap(sym.Type),quote(sym),quote(sym)))
      	out.append(contents)
      	out.append("}\n")
      	out.toString
	  }
	  else ""
  }

  /* emitAllocFunc method emits code for allocating the output memory of a kernel,
       and copying  it to CPU memory with allocation of new object in CPU */
  //TODO: Separate output and temporary allocations
  def emitAllocFunc(sym:Sym[Any], allocFunc:Exp[Any]) {
    helperFuncIdx += 1
    val tempString = new StringWriter
    val tempString2 = new StringWriter
    val tempStream = new PrintWriter(tempString,true)

    // Need to save idx before calling emitBlock, which might recursively call this method
    val currHelperFuncIdx = helperFuncIdx

    // Get free variables
    val inputs = getFreeVarBlock(allocFunc,Nil)
    //val paramStr = inputs.map(ele=>
	//		if(isObjectType(ele.Type)) remap(ele.Type) + " *_" + quote(ele)
	//		else remap(ele.Type) + " " + quote(ele)
	//  ).mkString(",")

    /* Object type inputs of helper functions are pointers, but CUDA generators assume the actual objects,
           therefore need to dereference the objects before emitting the actual block contents. */
    //val derefParams = inputs.map(ele=>
    //  if(isObjectType(ele.Type)) "\t%s %s = *_%s;\n".format(remap(ele.Type),quote(ele),quote(ele))
    //  else ""
    //).mkString("")

    // Generate allocation helper function
    //tempString.append("%s *allocFunc_%s(%s) {\n".format(remap(allocFunc.Type),currHelperFuncIdx,paramStr))
    //tempString.append(derefParams)
    //emitBlock(allocFunc)(tempStream)
    //tempString.append("\treturn %s;\n".format(quote(getBlockResult(allocFunc))))
    //tempString.append("}\n")
    
    // Generate allocation helper function
	//tempString.append(derefParams)
    emitBlock(allocFunc)(tempStream)
    tempString.append("\treturn %s_ptr;\n".format(quote(getBlockResult(allocFunc))))
    val allocOutputStr = emitAllocOutput(sym, null, tempString.toString, inputs)

    // Generate copy (D->H) helper function
    //tempString.append("jobject copyOutputDtoH_%s(JNIEnv *env,%s) {\n".format(helperFuncIdx,remap(sym.Type)+" *"+quote(sym)))
    //tempString.append(copyOutputDtoH(sym))
    //tempString.append("}\n")
    
    // Generate copy (D->H) helper function
    tempString2.append(copyOutputDtoH(sym))
	val copyOutputStr = emitCopyOutputDtoH(sym, null, tempString2.toString)

    // Register Metadata
    //MetaData.gpuOutput = "{\"%s\":[\"%s\",\"allocFunc_%s\",[%s],\"copyOutputDtoH_%s\",[\"env\",\"%s\"]]}".format(quote(sym),remap(sym.Type),currHelperFuncIdx,inputs.map("\""+quote(_)+"\"").mkString(","),currHelperFuncIdx,quote(sym))
    gpuOutputs = gpuOutputs :+ sym

    // Write to helper function string
    //helperFuncString.append(tempString)
	helperFuncString.append(allocOutputStr)
	helperFuncString.append(copyOutputStr)
  }


  /**********************************************************
   * Calculation and Emission of GPU kernel size functions
   *********************************************************/

  //TODO: Get this information from the environment (Cuda device version)
  val MAX_THREADS_PER_BLOCK = 512

  def emitCheckSize(varName: String, lst: ListBuffer[String]):String = {
    val out = new StringBuilder
    out.append("int %s = 1;\n".format(varName))
    if(lst.size > 0) {
      out.append("%s = %s;\n".format(varName,lst(0)))
      for(size <- lst) {
        out.append("if(%s != %s) printf(\"ERROR: GPU kernel sizes for %s are not the same\\n\");\n".format(varName,size,varName))
        out.append("%s = %s;\n".format(varName,size))
      }
    }
    out.toString
  }

  // Prints out the helper functions for getting the threadBlcok size and grid size
  def emitSizeFuncs(sym: Sym[Any], external: Boolean): String = {
    helperFuncIdx += 1

    val out = new StringBuilder

    if(xDimList.size == 0 && !external)
      throw new GenerationFailedException("CudaGen: No dimension specified for this kernel.")

    val inputs = (gpuOutputs ::: gpuInputs ::: gpuTemps)
    val paramStr = inputs.map(ele=>
			if(isObjectType(ele.Type)) remap(ele.Type) + " *" + quote(ele)
			else remap(ele.Type) + " " + quote(ele)
	  ).mkString(",")
    val argStr = inputs.map("\""+quote(_)+"\"").mkString(",")
    val argInputStr = inputs.map(quote(_)).mkString(",")

    //TODO: Restore safety check for the dimension sizes
    out.append("int gpuBlockSizeX_%s_%s(%s) {\n".format(quote(sym),helperFuncIdx,paramStr))
	if(xDimList.length==0)
      out.append("\tint X = 1;\n")
	else
	  out.append("\tint X = %s;\n".format(xDimList(xDimList.length-1)))
    out.append("\tif(X < %s) return X;\n".format(MAX_THREADS_PER_BLOCK))
    out.append("\telse return %s;\n".format(MAX_THREADS_PER_BLOCK))
    out.append("}\n")
    MetaData.gpuBlockSizeX = "[\"gpuBlockSizeX_%s_%s\",[%s]]".format(quote(sym),helperFuncIdx,argStr)

    out.append("int gpuBlockSizeY_%s_%s(%s) {\n".format(quote(sym),helperFuncIdx,paramStr))
    out.append("\treturn 1;\n")
    out.append("}\n")
    MetaData.gpuBlockSizeY = "[\"gpuBlockSizeY_%s_%s\",[%s]]".format(quote(sym),helperFuncIdx,argStr)

    out.append("int gpuBlockSizeZ_%s_%s(%s) {\n".format(quote(sym),helperFuncIdx,paramStr))
    out.append("\treturn 1;\n")
    out.append("}\n")
    MetaData.gpuBlockSizeZ = "[\"gpuBlockSizeZ_%s_%s\",[%s]]".format(quote(sym),helperFuncIdx,argStr)

    out.append("int gpuDimSizeX_%s_%s(%s) {\n".format(quote(sym),helperFuncIdx,paramStr))
	  if(xDimList.length==0)
    	out.append("\tint X = 1;\n")
	  else
    	out.append("\tint X = %s;\n".format(xDimList(xDimList.length-1)))
    out.append("\treturn 1+((X-1)/%s);\n".format(MAX_THREADS_PER_BLOCK))
    out.append("}\n")
    MetaData.gpuDimSizeX = "[\"gpuDimSizeX_%s_%s\",[%s]]".format(quote(sym),helperFuncIdx,argStr)

    out.append("int gpuDimSizeY_%s_%s(%s) {\n".format(quote(sym),helperFuncIdx,paramStr))
	  out.append("\treturn 1;\n")
    out.append("}\n")
    MetaData.gpuDimSizeY = "[\"gpuDimSizeY_%s_%s\",[%s]]".format(quote(sym),helperFuncIdx,argStr)

    /*
    out.append("int gpuBlockSizeX_%s_%s(%s) {\n".format(quote(sym),helperFuncIdx,paramStr))
    out.append(emitCheckSize("X",xDimList))
    out.append("\tif(X < %s) return X;\n".format(MAX_THREADS_PER_BLOCK))
    out.append("\telse return %s;\n".format(MAX_THREADS_PER_BLOCK))
    out.append("}\n")
    MetaData.gpuBlockSizeX = "[\"gpuBlockSizeX_%s_%s\",[%s]]".format(quote(sym),helperFuncIdx,argStr)

    out.append("int gpuBlockSizeY_%s_%s(%s) {\n".format(quote(sym),helperFuncIdx,paramStr))
    out.append("\tint X = gpuBlockSizeX_%s_%s(%s);\n".format(quote(sym),helperFuncIdx,argInputStr))
    out.append(emitCheckSize("Y",yDimList))
	  out.append("\tif(Y == 1) return 1;\n")
    out.append("\telse if(X == %s) return 1;\n".format(MAX_THREADS_PER_BLOCK))
    out.append("\telse return (%s / X);\n".format(MAX_THREADS_PER_BLOCK))
    out.append("}\n")
    MetaData.gpuBlockSizeY = "[\"gpuBlockSizeY_%s_%s\",[%s]]".format(quote(sym),helperFuncIdx,argStr)

    out.append("int gpuBlockSizeZ_%s_%s(%s) {\n".format(quote(sym),helperFuncIdx,paramStr))
    out.append("\treturn 1;\n")
    out.append("}\n")
    MetaData.gpuBlockSizeZ = "[\"gpuBlockSizeZ_%s_%s\",[%s]]".format(quote(sym),helperFuncIdx,argStr)

    out.append("int gpuDimSizeX_%s_%s(%s) {\n".format(quote(sym),helperFuncIdx,paramStr))
	  if(xDimList.length==0)
    	out.append("\tint X = 1;\n")
	  else
    	out.append("\tint X = %s;\n".format(xDimList(0)))
    out.append("\treturn 1+((X-1)/%s);\n".format(MAX_THREADS_PER_BLOCK))
    out.append("}\n")
    MetaData.gpuDimSizeX = "[\"gpuDimSizeX_%s_%s\",[%s]]".format(quote(sym),helperFuncIdx,argStr)
    
    out.append("int gpuDimSizeY_%s_%s(%s) {\n".format(quote(sym),helperFuncIdx,paramStr))
	  if(yDimList.length==0)
    	out.append("\tint Y = 1;")
	  else
    	out.append("\tint Y = %s;".format(yDimList(0)))
    out.append("\treturn 1+((Y-1)/%s);\n".format(MAX_THREADS_PER_BLOCK))
    out.append("}\n")
    MetaData.gpuDimSizeY = "[\"gpuDimSizeY_%s_%s\",[%s]]".format(quote(sym),helperFuncIdx,argStr)
    */
    out.toString
  }
}

// TODO: do we need this for each target?
trait CudaNestedCodegen extends GenericNestedCodegen with CudaCodegen {
  val IR: Expressions with Effects
  import IR._
  
  override def emitSource[A,B](f: Exp[A] => Exp[B], className: String, stream: PrintWriter)
      (implicit mA: Manifest[A], mB: Manifest[B]): List[(Sym[Any], Any)] = {
    super.emitSource[A,B](x => reifyEffects(f(x)), className, stream)
  }


  def CudaConsts(x:Exp[Any], s:String): String = {
    s match {
      case "Infinity" => "std::numeric_limits<%s>::max()".format(remap(x.Type))
      case _ => s
    }
  }
  
  override def quote(x: Exp[Any]) = x match { // TODO: quirk!
    case Const(s: String) => "\""+s+"\""
    case Const(null) => "NULL"
    case Const(z) => CudaConsts(x, z.toString)
    case Sym(-1) => "_"
    case _ => super.quote(x)
  }
  
}

trait CudaFatCodegen extends GenericFatCodegen with CudaCodegen {
  val IR: Expressions with Effects with FatExpressions
}
=======
package scala.virtualization.lms
package internal

import java.io.{FileWriter, StringWriter, PrintWriter, File}
import java.util.ArrayList
import collection.mutable.{ListBuffer, ArrayBuffer, LinkedList, HashMap, ListMap, HashSet}
import collection.immutable.List._


trait CudaCodegen extends GPUCodegen {
  val IR: Expressions
  import IR._

  override def kernelFileExt = "cu"
  override def toString = "cuda"

  override def initializeGenerator(buildDir:String): Unit = {

    val outDir = new File(buildDir)
    outDir.mkdirs
    helperFuncIdx = 0
    helperFuncString = new StringBuilder
    hstream = new PrintWriter(new FileWriter(buildDir + "helperFuncs.cu"))
    devStream = new PrintWriter(new FileWriter(buildDir+"devFuncs.cu"))
    headerStream = new PrintWriter(new FileWriter(buildDir + "dsl.h"))
    headerStream.println("#include \"CudaArrayList.h\"")
    headerStream.println("#include \"helperFuncs.cu\"")
    headerStream.println("#include \"devFuncs.cu\"")

    //TODO: Put all the DELITE APIs declarations somewhere
    hstream.print(getDSLHeaders)
    hstream.print("#include <iostream>\n")
    hstream.print("#include <limits>\n")
    hstream.print("#include <jni.h>\n\n")
    hstream.print("//Delite Runtime APIs\n")
    hstream.print("extern void DeliteCudaMallocHost(void **ptr, size_t size);\n")
    hstream.print("extern void DeliteCudaMalloc(void **ptr, size_t size);\n")
    hstream.print("extern void DeliteCudaMemcpyHtoDAsync(void *dptr, void *sptr, size_t size);\n")
    hstream.print("extern void DeliteCudaMemcpyDtoHAsync(void *dptr, void *sptr, size_t size);\n")
    hstream.print("typedef jboolean jbool;\n")              // TODO: Fix this
    hstream.print("typedef jbooleanArray jboolArray;\n\n")  // TODO: Fix this
  }

  /*
  override def kernelInit(syms: List[Sym[Any]], vals: List[Sym[Any]], vars: List[Sym[Any]], resultIsVar: Boolean): Unit = {
    // Set kernel input and output symbols
    setKernelInputs(vals)
    setKernelOutputs(syms)

    // Conditions for not generating CUDA kernels (may be relaxed later)
    for (sym <- syms) {
      if((!isObjectType(sym.Type)) && (remap(sym.Type)!="void")) throw new GenerationFailedException("CudaGen: Not GPUable output type : %s".format(remap(sym.Type)))
    }
    if((vars.length > 0)  || (resultIsVar)) throw new GenerationFailedException("CudaGen: Not GPUable input/output types: Variable")

    // Initialize global variables
    //useLocalVar = false
    //cudaVarMap.clear
    optimizer = new CudaOptimizer

    currDim = 0
    xDimList.clear
    yDimList.clear
    multDimInputs.clear

    helperFuncString.clear
    metaData = new CudaMetaData
    //MetaData.init
    tabWidth = 1
    devFuncString = new StringBuilder

    forceParallel = false
  }
  */

  /****************************************
   *  Methods for managing GPUable Types
   *  **************************************/
  /*
  // Map a scala primitive type to JNI type descriptor
  def JNITypeDescriptor[A](m: Manifest[A]) : String = m.toString match {
    case "Int" => "I"
    case "Long" => "J"
    case "Float" => "F"
    case "Double" => "D"
    case "Boolean" => "Z"
    case _ => throw new GenerationFailedException("Undefined CUDA type")
  }

  def isObjectType[A](m: Manifest[A]) : Boolean = {
    m.toString match {
      case "scala.collection.immutable.List[Int]" => true
      case _ => false
    }
  }

  def isPrimitiveType[A](m: Manifest[A]) : Boolean = {
    m.toString match {
      case "Int" | "Long" | "Float" | "Double" | "Boolean"  => true
      case _ => false
    }
  }

  def isVoidType[A](m: Manifest[A]) : Boolean = {
    m.toString match {
      case "Unit" => true
      case _ => false
    }
  }

  def isVariableType[A](m: Manifest[A]) : Boolean = {
    if(m.erasure == classOf[Variable[AnyVal]]) true
    else false
  }

  // Check the type and generate Exception if the type is not GPUable
  def checkGPUableType[A](m: Manifest[A]) : Unit = {
    if(!isGPUableType(m))
      throw new GenerationFailedException("CudaGen: Type %s is not a GPUable Type.".format(m.toString))
  }

  // All the types supported by CUDA Generation
  def isGPUableType[A](m : Manifest[A]) : Boolean = {
    if(!isObjectType(m) && !isPrimitiveType(m) && !isVoidType(m) && !isVariableType(m))
      false
    else
      true
  }
  */

  override def remap[A](m: Manifest[A]) : String = {
    checkGPUableType(m)
    if (m.erasure == classOf[Variable[AnyVal]])
      remap(m.typeArguments.head)
    else {
      m.toString match {
          case "Int" => "int"
          case "Long" => "long"
          case "Float" => "float"
          case "Double" => "double"
          case "Boolean" => "bool"
          case "Unit" => "void"
          case "scala.collection.immutable.List[Int]" => "CudaArrayList<int>"  //TODO: Use C++ list
          case _ => throw new Exception("CudaGen: remap(m) : GPUable Type %s does not have mapping table.".format(m.toString))
      }
    }
  }

  // TODO: Handle general C datastructure
  def copyInputHtoD(sym: Sym[Any]) : String = {
    checkGPUableType(sym.Type)
    remap(sym.Type) match {
      case "CudaArrayList<int>" => {
        val out = new StringBuilder
        out.append("\t%s *%s = new %s();\n".format(remap(sym.Type),quote(sym),remap(sym.Type)))
        out.append("\treturn %s;\n".format(quote(sym)))
        out.toString
      }
      case _ => throw new Exception("CudaGen: copyInputHtoD(sym) : Cannot copy to GPU device (%s)".format(remap(sym.Type)))
    }
  }

  def copyOutputDtoH(sym: Sym[Any]) : String = {
    checkGPUableType(sym.Type)
    remap(sym.Type) match {
      case "CudaArrayList<int>" => "\t//TODO: Implement this!\n"
      case _ => throw new Exception("CudaGen: copyOutputDtoH(sym) : Cannot copy from GPU device (%s)".format(remap(sym.Type)))
    }
  }

  def copyMutableInputDtoH(sym: Sym[Any]) : String = {
    checkGPUableType(sym.Type)
    remap(sym.Type) match {
      case "CudaArrayList<int>" => "\t//TODO: Implement this!\n"
      case _ => throw new Exception("CudaGen: copyMutableInputDtoH(sym) : Cannot copy from GPU device (%s)".format(remap(sym.Type)))
    }
  }

  //TODO: Remove below methods
  def allocOutput(newSym: Sym[_], sym: Sym[_], reset: Boolean = false) : Unit = {
    throw new GenerationFailedException("CudaGen: allocOutput(newSym, sym) : Cannot allocate GPU memory (%s)".format(remap(sym.Type)))
  }
  def allocReference(newSym: Sym[Any], sym: Sym[Any]) : Unit = {
    throw new GenerationFailedException("CudaGen: allocReference(newSym, sym) : Cannot allocate GPU memory (%s)".format(remap(sym.Type)))
  }

  def positionMultDimInputs(sym: Sym[Any]) : String = {
    throw new GenerationFailedException("CudaGen: positionMultDimInputs(sym) : Cannot reposition GPU memory (%s)".format(remap(sym.Type)))
  }

  def cloneObject(sym: Sym[Any], src: Sym[Any]) : String = {
    throw new GenerationFailedException("CudaGen: cloneObject(sym)")
  }

  def emitSource[A,B](f: Exp[A] => Exp[B], className: String, stream: PrintWriter)(implicit mA: Manifest[A], mB: Manifest[B]): List[(Sym[Any], Any)] = {
    val x = fresh[A]
    val y = f(x)

    val sA = mA.toString
    val sB = mB.toString

    stream.println("/*****************************************\n"+
                   "  Emitting Cuda Generated Code                  \n"+
                   "*******************************************/\n" +
                   "#include <stdio.h>\n" +
                   "#include <stdlib.h>"
    )

    stream.println("int main(int argc, char** argv) {")

    emitBlock(y)(stream)
    //stream.println(quote(getBlockResult(y)))

    stream.println("}")
    stream.println("/*****************************************\n"+
                   "  End of Cuda Generated Code                  \n"+
                   "*******************************************/")

    stream.flush
    Nil
  }  

/*
  //TODO: is sym of type Any or Variable[Any] ?
  def emitConstDef(sym: Sym[Any], rhs: emitK)(implicit stream: PrintWriter): Unit = {
    stream.print("const ")
    emitVarDef(sym, rhs)
  }
*/

  def emitValDef(sym: Sym[Any], rhs: String)(implicit stream: PrintWriter): Unit = {
    stream.println(addTab() + remap(sym.Type) + " " + quote(sym) + " = " + rhs + ";")
  }

  def emitVarDef(sym: Sym[Variable[Any]], rhs: String)(implicit stream: PrintWriter): Unit = {
    stream.println(addTab()+ remap(sym.Type) + " " + quote(sym) + " = " + rhs + ";")
  }

  def emitAssignment(lhs:String, rhs: String)(implicit stream: PrintWriter): Unit = {
    stream.println(addTab() + " " + lhs + " = " + rhs + ";")
  }
  
  override def emitKernelHeader(syms: List[Sym[Any]], vals: List[Sym[Any]], vars: List[Sym[Any]], resultType: String, resultIsVar: Boolean, external: Boolean)(implicit stream: PrintWriter): Unit = {
    if (external) {
      // CUDA library ops use a C wrapper, so should be generated as a C kernel
      stream.println(getDSLHeaders)
      super.emitKernelHeader(syms, getKernelOutputs ::: vals, vars, resultType, resultIsVar, external)
      return
    }

    val out = new StringBuilder

    out.append("#include <cuda.h>\n\n")
    out.append(getDSLHeaders)

    val paramStr = (getKernelOutputs++getKernelInputs++getKernelTemps).filterNot(e=>isVoidType(e.Type)).map(e=>remap(e.Type) + " " + quote(e)).mkString(", ")

    out.append("__global__ void kernel_%s(%s) {\n".format(syms.map(quote(_)).mkString(""), paramStr))
    out.append(addTab()+"int idxX = blockIdx.x*blockDim.x + threadIdx.x;\n")
    out.append(addTab()+"int idxY = blockIdx.y*blockDim.y + threadIdx.y;\n")
    for(in <- multDimInputs) {
      out.append(addTab()+positionMultDimInputs(in))
    }
    stream.print(out.toString)
  }

  override def emitKernelFooter(syms: List[Sym[Any]], vals: List[Sym[Any]], vars: List[Sym[Any]], resultType: String, resultIsVar: Boolean, external: Boolean)(implicit stream: PrintWriter): Unit = {
    if (external) {
      super.emitKernelFooter(syms, vals, vars, resultType, resultIsVar, external)
      //return
    }
    else {
      stream.println("}")
    }

    // aks TODO: the rest of this stuff adds to metadata and seems necessary even if we are external.
    // should probably be refactored...
    tabWidth -= 1

    // Emit input copy helper functions for object type inputs
    for(v <- vals if isObjectType(v.Type)) {
      helperFuncString.append(emitCopyInputHtoD(v, syms, copyInputHtoD(v)))
      helperFuncString.append(emitCopyMutableInputDtoH(v, syms, copyMutableInputDtoH(v)))
    }

    // Emit kernel size calculation helper functions
    if (!external) {
      helperFuncString.append(emitSizeFuncs(syms,external))
    }

    // Print helper functions to file stream
    hstream.print(helperFuncString)
    hstream.flush

    // Print out dsl.h file
    if(kernelsList.intersect(syms).isEmpty) {
      headerStream.println("#include \"%s.cu\"".format(syms.map(quote).mkString("")))
      kernelsList ++= syms
    }
    headerStream.flush

    // Print out device function
    devStream.println(devFuncString)
    devStream.flush
  }

}

// TODO: do we need this for each target?
trait CudaNestedCodegen extends GenericNestedCodegen with CudaCodegen {
  val IR: Expressions with Effects
  import IR._
  
  override def emitSource[A,B](f: Exp[A] => Exp[B], className: String, stream: PrintWriter)
      (implicit mA: Manifest[A], mB: Manifest[B]): List[(Sym[Any], Any)] = {
    super.emitSource[A,B](x => reifyEffects(f(x)), className, stream)
  }


  def CudaConsts(x:Exp[Any], s:String): String = {
    s match {
      case "Infinity" => "std::numeric_limits<%s>::max()".format(remap(x.Type))
      case _ => s
    }
  }
  
  override def quote(x: Exp[Any]) = x match { // TODO: quirk!
    case Const(s: String) => "\""+s+"\""
    case Const(null) => "NULL"
    case Const(z) => CudaConsts(x, z.toString)
    case Sym(-1) => "_"
    case _ => super.quote(x)
  }
  
}

trait CudaFatCodegen extends GenericFatCodegen with CudaCodegen {
  val IR: Expressions with Effects with FatExpressions
}
>>>>>>> c047b54a
<|MERGE_RESOLUTION|>--- conflicted
+++ resolved
@@ -1,171 +1,18 @@
-<<<<<<< HEAD
-  
 package scala.virtualization.lms
 package internal
 
 import java.io.{FileWriter, StringWriter, PrintWriter, File}
 import java.util.ArrayList
-import collection.mutable.{ListBuffer, ArrayBuffer, LinkedList, HashMap, Map => MMap}
+import collection.mutable.{ListBuffer, ArrayBuffer, LinkedList, HashMap, ListMap, HashSet, Map => MMap}
 import collection.immutable.List._
 
-trait CudaCodegen extends CLikeCodegen {
+
+trait CudaCodegen extends GPUCodegen {
   val IR: Expressions
   import IR._
 
   override def kernelFileExt = "cu"
   override def toString = "cuda"
-
-  /* For using GPU local variables */
-  var useLocalVar:Boolean = false
-  val indexMap = HashMap[Exp[Any],String]()
-  private val cudaVarMap = HashMap[Tuple2[Exp[Any],String],String]()
-  private var localVarIdx = 0
-  def getNewLocalVar():String = {
-    localVarIdx +=1
-    "local_"+localVarIdx
-  }
-  def hasLocalVar(sym:Exp[Any],idx:String):Boolean = {
-    cudaVarMap.contains(sym,idx)
-  }
-  def getLocalVar(sym:Exp[Any],idx:String):String = {
-    cudaVarMap.get(sym,idx) match {
-      case None => null
-      case Some(varName) => varName
-    }
-  }
-  def saveLocalVar(sym:Exp[Any],idx:String,varName:String) {
-    cudaVarMap.put(Tuple2(sym,idx),varName)
-  }
-
-  /* Indicates current dimension of work threads */
-  var currDim = 0
-  val xDimList =  ListBuffer[String]()
-  val yDimList =  ListBuffer[String]()
-  def getCurrDimStr():String = currDim match {
-    case 0 => throw new RuntimeException("CudaGen: Cannot get current dimension string when the dimension is 0.")
-    case 1 => "idxX"
-    //case 2 => "idxY"
-    case _ => throw new GenerationFailedException("CudaGen: Maximum 2 dimensions for GPU kernels.")
-  }
-  def getPrevDimStr():String = currDim match {
-    case 0 => throw new RuntimeException("CudaGen: Cannot get previous dimension string when the dimension is 0.")
-    case 1 => throw new RuntimeException("CudaGen: Cannot get previous dimension string when the dimension is 1.")
-    case 2 => "idxX"
-    //case 3 => "idxY"
-    case _ => throw new GenerationFailedException("CudaGen: Maximum 1 dimensions for GPU kernels.")
-  }
-  def getNextDimStr():String = currDim match {
-    case 0 => "idxX"
-    //case 1 => throw new RuntimeException("CudaGen: Cannot get next dimension string when the dimension is 1.")
-    case _ => throw new GenerationFailedException("CudaGen: Maximum 1 dimensions for GPU kernels.")
-  }
-  def setCurrDimLength(length: String) {
-    currDim match {
-      case 0 => throw new RuntimeException("CudaGen: Cannot set dimension length when the dimension is 0.")
-      case 1 => xDimList += length
-      //case 2 => yDimList += length
-      case _ => throw new GenerationFailedException("CudaGen: Maximum 1 dimensions for GPU kernels.")
-    }
-  }
-  val multDimInputs = ListBuffer[Sym[Any]]()
-
-  var helperFuncIdx = 0
-  var kernelsList = ListBuffer[Exp[Any]]()
-
-  var kernelSymbol:Sym[Any] = null
-  var tabWidth:Int = 0
-  def addTab():String = "\t"*tabWidth
-  
-  var gpuInputs:List[Sym[Any]] = Nil
-  var gpuOutputs:List[Sym[Any]] = Nil
-  var gpuTemps:List[Sym[Any]] = Nil
-  var gpuInputsStr = ""
-  var gpuOutputStr = ""
-  var gpuTempsStr = ""
-
-  var helperFuncString:StringBuilder = null
-  var hstream: PrintWriter = null
-  var devFuncString:StringBuilder = null
-  var devFuncIdx = 0
-  var devStream: PrintWriter = null
-  var headerStream: PrintWriter = null
-
-  // MetaData structure
-  override def hasMetaData: Boolean = true
-  override def getMetaData: String = MetaData.toString
-
-  def emitDevFunc(func:Exp[Any], locals:List[Exp[Any]]):(String,List[Exp[Any]]) = {
-    devFuncIdx += 1
-    val currIdx = devFuncIdx
-    val tempString = new StringWriter
-    val tempStream = new PrintWriter(tempString, true)
-    val header = new StringWriter
-    val footer = new StringWriter
-
-    val currentTab = tabWidth
-    tabWidth = 1
-    emitBlock(func)(tempStream)
-    tabWidth = currentTab
-
-    val inputs = (getFreeVarBlock(func,Nil).filterNot(ele => locals.contains(ele))++gpuTemps).distinct
-    val paramStr = (locals++inputs).map(ele=>remap(ele.Type)+" "+quote(ele)).mkString(",")
-    header.append("__device__ %s dev_%s(%s) {\n".format(remap(func.Type),currIdx,paramStr))
-    header.append("\tint idxX = blockIdx.x*blockDim.x + threadIdx.x;\n")
-    header.append("\tint idxY = blockIdx.y*blockDim.y + threadIdx.y;\n")
-    if(remap(func.Type) != "void")
-      footer.append("\treturn %s;\n".format(quote(getBlockResult(func))))
-    footer.append("}\n")
-    devFuncString.append(header)
-    devFuncString.append(tempString)
-    devFuncString.append(footer)
-
-    ("dev_"+currIdx,inputs)
-  }
-
-  object MetaData {
-    var gpuBlockSizeX: String = ""
-    var gpuBlockSizeY: String = ""
-    var gpuBlockSizeZ: String = ""
-    var gpuDimSizeX: String = ""
-    var gpuDimSizeY: String = ""
-    var gpuInputs: ArrayList[String] = new ArrayList[String]
-    var gpuOutput: String = ""
-    var gpuTemps: ArrayList[String] = new ArrayList[String]
-
-    def init = {
-      gpuBlockSizeX = "[]"
-      gpuBlockSizeY = "[]"
-      gpuBlockSizeZ = "[]"
-      gpuDimSizeX = "[]"
-      gpuDimSizeY = "[]"
-      gpuInputs = new ArrayList[String]
-      gpuOutput = ""
-      gpuTemps = new ArrayList[String]
-    }
-    
-    override def toString: String = {
-      val out = new StringBuilder
-      out.append("{")
-      out.append("\"gpuBlockSizeX\":"+gpuBlockSizeX+",")
-      out.append("\"gpuBlockSizeY\":"+gpuBlockSizeY+",")
-      out.append("\"gpuBlockSizeZ\":"+gpuBlockSizeZ+",")
-      out.append("\"gpuDimSizeX\":"+gpuDimSizeX+",")
-      out.append("\"gpuDimSizeY\":"+gpuDimSizeY+",")
-      out.append("\"gpuInputs\":"+gpuInputs.toString+",")
-      //if(gpuOutput == "") { println("ERROR:No Output for GPU?"); throw new Exception()}
-      if(gpuOutput != "")
-        out.append("\"gpuOutput\":"+gpuOutput+",")
-      out.append("\"gpuTemps\":"+gpuTemps.toString)
-      out.append("}")
-      out.toString
-    }
-  }
-
-  // Exception Handler function
-  override def exceptionHandler(e: Exception, outFile:File, kstream:PrintWriter): Unit = {
-     super.exceptionHandler(e, outFile, kstream)
-     // TODO: Need to cleanup some data structures
-  }
 
   override def initializeGenerator(buildDir:String, args: Array[String], _analysisResults: MMap[String,Any]): Unit = {
     val outDir = new File(buildDir)
@@ -195,47 +42,42 @@
     super.initializeGenerator(buildDir, args, _analysisResults)
   }
 
+  /*
   override def kernelInit(syms: List[Sym[Any]], vals: List[Sym[Any]], vars: List[Sym[Any]], resultIsVar: Boolean): Unit = {
-    if(syms.length != 1) {
-      println("TODO: implement cuda gen for fat exps!")
-      throw new GenerationFailedException("TODO: implement cuda gen for fat exps!")
-    }
-    
-    val List(sym) = syms
+    // Set kernel input and output symbols
+    setKernelInputs(vals)
+    setKernelOutputs(syms)
 
     // Conditions for not generating CUDA kernels (may be relaxed later)
-    if((!isObjectType(sym.Type)) && (remap(sym.Type)!="void")) throw new GenerationFailedException("CudaGen: Not GPUable")
-    if((vars.length > 0)  || (resultIsVar)) throw new GenerationFailedException("CudaGen: Not GPUable")
+    for (sym <- syms) {
+      if((!isObjectType(sym.Type)) && (remap(sym.Type)!="void")) throw new GenerationFailedException("CudaGen: Not GPUable output type : %s".format(remap(sym.Type)))
+    }
+    if((vars.length > 0)  || (resultIsVar)) throw new GenerationFailedException("CudaGen: Not GPUable input/output types: Variable")
 
     // Initialize global variables
-    useLocalVar = false
-    cudaVarMap.clear
-    indexMap.clear
+    //useLocalVar = false
+    //cudaVarMap.clear
+    optimizer = new CudaOptimizer
 
     currDim = 0
     xDimList.clear
     yDimList.clear
-	  multDimInputs.clear
+    multDimInputs.clear
 
     helperFuncString.clear
-    kernelSymbol = sym
-    MetaData.init
+    metaData = new CudaMetaData
+    //MetaData.init
     tabWidth = 1
     devFuncString = new StringBuilder
 
-    gpuInputs = vals
-    //gpuInputsStr = vals.map(ele=>remap(ele.Type) + " " + quote(ele)).mkString(", ")
-    gpuOutputs = Nil
-    //gpuOutputs = if(remap(sym.Type)!= "void") List(sym) else Nil
-    //gpuOutputStr = vals.map(ele=>remap(ele.Type) + " " + quote(ele)).mkString(", ")
-    gpuTemps = Nil
-    //gpuTempsStr = ""
-  }
+    forceParallel = false
+  }
+  */
 
   /****************************************
    *  Methods for managing GPUable Types
    *  **************************************/
-
+  /*
   // Map a scala primitive type to JNI type descriptor
   def JNITypeDescriptor[A](m: Manifest[A]) : String = m.toString match {
     case "Int" => "I"
@@ -285,6 +127,7 @@
     else
       true
   }
+  */
 
   override def remap[A](m: Manifest[A]) : String = {
     checkGPUableType(m)
@@ -344,7 +187,10 @@
 
   def positionMultDimInputs(sym: Sym[Any]) : String = {
     throw new GenerationFailedException("CudaGen: positionMultDimInputs(sym) : Cannot reposition GPU memory (%s)".format(remap(sym.Type)))
-
+  }
+
+  def cloneObject(sym: Sym[Any], src: Sym[Any]) : String = {
+    throw new GenerationFailedException("CudaGen: cloneObject(sym)")
   }
 
   def emitSource[A,B](f: Exp[A] => Exp[B], className: String, stream: PrintWriter)(implicit mA: Manifest[A], mB: Manifest[B]): List[(Sym[Any], Any)] = {
@@ -399,24 +245,18 @@
     if (external) {
       // CUDA library ops use a C wrapper, so should be generated as a C kernel
       stream.println(getDSLHeaders)
-      super.emitKernelHeader(syms, gpuOutputs ::: vals, vars, resultType, resultIsVar, external)
+      super.emitKernelHeader(syms, getKernelOutputs ::: vals, vars, resultType, resultIsVar, external)
       return
     }
-    
-    val List(sym) = syms // TODO
 
     val out = new StringBuilder
 
     out.append("#include <cuda.h>\n\n")
     out.append(getDSLHeaders)
 
-    val paramStr = (gpuOutputs:::gpuInputs:::gpuTemps).map(ele=>remap(ele.Type) + " " + quote(ele)).mkString(", ")
-    //paramStr.append( (gpuOutputs:::gpuInputs:::gpuTemps).map(ele=>remap(ele.Type) + " " + quote(ele)).mkString(", ") )
-    //if(gpuOutputs.length>0) paramStr.append(gpuOutputStr)
-    //if(gpuInputs.length>0) paramStr.append(","+gpuInputsStr)
-    //if(gpuTemps.length>0) paramStr.append(","+gpuTemps.map(ele=>remap(ele.Type) + " " + quote(ele)).mkString(", "))
-
-    out.append("__global__ void kernel_%s(%s) {\n".format(quote(sym), paramStr))
+    val paramStr = (getKernelOutputs++getKernelInputs++getKernelTemps).filterNot(e=>isVoidType(e.Type)).map(e=>remap(e.Type) + " " + quote(e)).mkString(", ")
+
+    out.append("__global__ void kernel_%s(%s) {\n".format(syms.map(quote(_)).mkString(""), paramStr))
     out.append(addTab()+"int idxX = blockIdx.x*blockDim.x + threadIdx.x;\n")
     out.append(addTab()+"int idxY = blockIdx.y*blockDim.y + threadIdx.y;\n")
     for(in <- multDimInputs) {
@@ -428,41 +268,36 @@
   override def emitKernelFooter(syms: List[Sym[Any]], vals: List[Sym[Any]], vars: List[Sym[Any]], resultType: String, resultIsVar: Boolean, external: Boolean)(implicit stream: PrintWriter): Unit = {
     if (external) {
       super.emitKernelFooter(syms, vals, vars, resultType, resultIsVar, external)
-      //return 
+      //return
     }
     else {
       stream.println("}")
     }
 
-    // aks TODO: the rest of this stuff adds to metadata and seems necessary even if we are external. 
+    // aks TODO: the rest of this stuff adds to metadata and seems necessary even if we are external.
     // should probably be refactored...
-
-    val List(sym) = syms // TODO
-    
     tabWidth -= 1
-      
-	  //if(MetaData.gpuOutput == "") { throw new GenerationFailedException("CudaGen:No output for GPU")}
 
     // Emit input copy helper functions for object type inputs
     for(v <- vals if isObjectType(v.Type)) {
-      helperFuncString.append(emitCopyInputHtoD(v, sym, copyInputHtoD(v)))
-      helperFuncString.append(emitCopyMutableInputDtoH(v, sym, copyMutableInputDtoH(v)))
-    }
-
-    // Emit kerenl size calculation helper functions
+      helperFuncString.append(emitCopyInputHtoD(v, syms, copyInputHtoD(v)))
+      helperFuncString.append(emitCopyMutableInputDtoH(v, syms, copyMutableInputDtoH(v)))
+    }
+
+    // Emit kernel size calculation helper functions
     if (!external) {
-      helperFuncString.append(emitSizeFuncs(sym, external))
-    }
-
-    // Print out to file stream
+      helperFuncString.append(emitSizeFuncs(syms,external))
+    }
+
+    // Print helper functions to file stream
     hstream.print(helperFuncString)
     hstream.flush
 
     // Print out dsl.h file
-	  if(!kernelsList.contains(sym)) {
-    	headerStream.println("#include \"%s.cu\"".format(quote(sym)))
-		  kernelsList += sym
-	  }
+    if(kernelsList.intersect(syms).isEmpty) {
+      headerStream.println("#include \"%s.cu\"".format(syms.map(quote).mkString("")))
+      kernelsList ++= syms
+    }
     headerStream.flush
 
     // Print out device function
@@ -470,255 +305,6 @@
     devStream.flush
   }
 
-  /*******************************************************
-   * Methods below are for emitting helper functions
-   *******************************************************/
-  // TODO: Change the metadata function names
-
-  // For object type inputs, allocate GPU memory and copy from CPU to GPU.
-  def emitCopyInputHtoD(sym: Sym[Any], ksym: Sym[Any], contents: String) : String = {
-    val out = new StringBuilder
-    if(isObjectType(sym.Type)) {
-	    helperFuncIdx += 1
-      out.append("%s *copyInputHtoD_%s_%s_%s(%s) {\n".format(remap(sym.Type), quote(ksym), quote(sym),helperFuncIdx, "JNIEnv *env , jobject obj"))
-      //out.append(copyInputHtoD(sym))
-      out.append(contents)
-      out.append("}\n")
-      MetaData.gpuInputs.add("{\"%s\":[\"%s\",\"copyInputHtoD_%s_%s_%s\"".format(quote(sym),remap(sym.Type),quote(ksym),quote(sym),helperFuncIdx))
-      out.toString
-    }
-    else ""
-  }
-
-  // For mutable inputs, copy the mutated datastructure from GPU to CPU after the kernel is terminated
-  def emitCopyMutableInputDtoH(sym: Sym[Any], ksym: Sym[Any], contents: String): String = {
-    val out = new StringBuilder
-    if(isObjectType(sym.Type)) {
-	  helperFuncIdx += 1
-      out.append("void copyMutableInputDtoH_%s_%s_%s(%s) {\n".format(quote(ksym), quote(sym), helperFuncIdx, "JNIEnv *env , jobject obj, "+remap(sym.Type)+" *"+quote(sym)+"_ptr"))
-	  out.append("%s %s = *(%s_ptr);\n".format(remap(sym.Type),quote(sym),quote(sym)))
-      //out.append(copyMutableInputDtoH(sym))
-      out.append(contents)
-      out.append("}\n")
-      MetaData.gpuInputs.add("\"copyMutableInputDtoH_%s_%s_%s\"]}".format(quote(ksym),quote(sym),helperFuncIdx))
-      out.toString
-    }
-    else ""    
-  }
-
-  def emitAllocOutput(sym: Sym[Any], ksym: Sym[Any], contents: String, args: List[Sym[Any]]): String = {
-	  val out = new StringBuilder
-	  if(isObjectType(sym.Type)) {
-	  	helperFuncIdx += 1
-		val argStr = args.map("\""+quote(_)+"\"").mkString(",")
-		val paramStr = args.map(ele =>
-				if(isObjectType(ele.Type)) remap(ele.Type) + " *" + quote(ele) + "_ptr"
-				else remap(ele.Type) + " " + quote(ele)
-		).mkString(",")
-    	val derefParams = args.map(ele=>
-      		if(isObjectType(ele.Type)) "\t%s %s = *(%s_ptr);\n".format(remap(ele.Type),quote(ele),quote(ele))
-      		else ""
-    	).mkString("")
-    	
-		MetaData.gpuOutput = "{\"%s\":[\"%s\",\"allocFunc_%s\",[%s],".format(quote(sym),remap(sym.Type),helperFuncIdx,argStr)
-      	//out.append("%s *allocFunc_%s(%s) {\n".format(remap(sym.Type), helperFuncIdx, "JNIEnv *env , jobject obj, "+remap(sym.Type)+" *"+quote(sym)))
-      	out.append("%s *allocFunc_%s(%s) {\n".format(remap(sym.Type), helperFuncIdx, paramStr))
-		out.append(derefParams+"\n")
-      	//out.append(copyOutputDtoH(sym))
-      	out.append(contents)
-      	out.append("}\n")
-      	out.toString
-	  }
-	  else ""
-  }
-
-  def emitCopyOutputDtoH(sym: Sym[Any], ksym: Sym[Any], contents: String): String = {
-	  val out = new StringBuilder
-	  if(isObjectType(sym.Type)) {
-	  	helperFuncIdx += 1
-      	MetaData.gpuOutput = MetaData.gpuOutput + "\"copyOutputDtoH_%s\",[\"env\",\"%s\"]]}".format(helperFuncIdx,quote(sym))
-    	out.append("jobject copyOutputDtoH_%s(JNIEnv *env,%s) {\n".format(helperFuncIdx,remap(sym.Type)+" *"+quote(sym)+"_ptr"))
-		out.append("\t%s %s = *(%s_ptr);\n".format(remap(sym.Type),quote(sym),quote(sym)))
-      	out.append(contents)
-      	out.append("}\n")
-      	out.toString
-	  }
-	  else ""
-  }
-
-  /* emitAllocFunc method emits code for allocating the output memory of a kernel,
-       and copying  it to CPU memory with allocation of new object in CPU */
-  //TODO: Separate output and temporary allocations
-  def emitAllocFunc(sym:Sym[Any], allocFunc:Exp[Any]) {
-    helperFuncIdx += 1
-    val tempString = new StringWriter
-    val tempString2 = new StringWriter
-    val tempStream = new PrintWriter(tempString,true)
-
-    // Need to save idx before calling emitBlock, which might recursively call this method
-    val currHelperFuncIdx = helperFuncIdx
-
-    // Get free variables
-    val inputs = getFreeVarBlock(allocFunc,Nil)
-    //val paramStr = inputs.map(ele=>
-	//		if(isObjectType(ele.Type)) remap(ele.Type) + " *_" + quote(ele)
-	//		else remap(ele.Type) + " " + quote(ele)
-	//  ).mkString(",")
-
-    /* Object type inputs of helper functions are pointers, but CUDA generators assume the actual objects,
-           therefore need to dereference the objects before emitting the actual block contents. */
-    //val derefParams = inputs.map(ele=>
-    //  if(isObjectType(ele.Type)) "\t%s %s = *_%s;\n".format(remap(ele.Type),quote(ele),quote(ele))
-    //  else ""
-    //).mkString("")
-
-    // Generate allocation helper function
-    //tempString.append("%s *allocFunc_%s(%s) {\n".format(remap(allocFunc.Type),currHelperFuncIdx,paramStr))
-    //tempString.append(derefParams)
-    //emitBlock(allocFunc)(tempStream)
-    //tempString.append("\treturn %s;\n".format(quote(getBlockResult(allocFunc))))
-    //tempString.append("}\n")
-    
-    // Generate allocation helper function
-	//tempString.append(derefParams)
-    emitBlock(allocFunc)(tempStream)
-    tempString.append("\treturn %s_ptr;\n".format(quote(getBlockResult(allocFunc))))
-    val allocOutputStr = emitAllocOutput(sym, null, tempString.toString, inputs)
-
-    // Generate copy (D->H) helper function
-    //tempString.append("jobject copyOutputDtoH_%s(JNIEnv *env,%s) {\n".format(helperFuncIdx,remap(sym.Type)+" *"+quote(sym)))
-    //tempString.append(copyOutputDtoH(sym))
-    //tempString.append("}\n")
-    
-    // Generate copy (D->H) helper function
-    tempString2.append(copyOutputDtoH(sym))
-	val copyOutputStr = emitCopyOutputDtoH(sym, null, tempString2.toString)
-
-    // Register Metadata
-    //MetaData.gpuOutput = "{\"%s\":[\"%s\",\"allocFunc_%s\",[%s],\"copyOutputDtoH_%s\",[\"env\",\"%s\"]]}".format(quote(sym),remap(sym.Type),currHelperFuncIdx,inputs.map("\""+quote(_)+"\"").mkString(","),currHelperFuncIdx,quote(sym))
-    gpuOutputs = gpuOutputs :+ sym
-
-    // Write to helper function string
-    //helperFuncString.append(tempString)
-	helperFuncString.append(allocOutputStr)
-	helperFuncString.append(copyOutputStr)
-  }
-
-
-  /**********************************************************
-   * Calculation and Emission of GPU kernel size functions
-   *********************************************************/
-
-  //TODO: Get this information from the environment (Cuda device version)
-  val MAX_THREADS_PER_BLOCK = 512
-
-  def emitCheckSize(varName: String, lst: ListBuffer[String]):String = {
-    val out = new StringBuilder
-    out.append("int %s = 1;\n".format(varName))
-    if(lst.size > 0) {
-      out.append("%s = %s;\n".format(varName,lst(0)))
-      for(size <- lst) {
-        out.append("if(%s != %s) printf(\"ERROR: GPU kernel sizes for %s are not the same\\n\");\n".format(varName,size,varName))
-        out.append("%s = %s;\n".format(varName,size))
-      }
-    }
-    out.toString
-  }
-
-  // Prints out the helper functions for getting the threadBlcok size and grid size
-  def emitSizeFuncs(sym: Sym[Any], external: Boolean): String = {
-    helperFuncIdx += 1
-
-    val out = new StringBuilder
-
-    if(xDimList.size == 0 && !external)
-      throw new GenerationFailedException("CudaGen: No dimension specified for this kernel.")
-
-    val inputs = (gpuOutputs ::: gpuInputs ::: gpuTemps)
-    val paramStr = inputs.map(ele=>
-			if(isObjectType(ele.Type)) remap(ele.Type) + " *" + quote(ele)
-			else remap(ele.Type) + " " + quote(ele)
-	  ).mkString(",")
-    val argStr = inputs.map("\""+quote(_)+"\"").mkString(",")
-    val argInputStr = inputs.map(quote(_)).mkString(",")
-
-    //TODO: Restore safety check for the dimension sizes
-    out.append("int gpuBlockSizeX_%s_%s(%s) {\n".format(quote(sym),helperFuncIdx,paramStr))
-	if(xDimList.length==0)
-      out.append("\tint X = 1;\n")
-	else
-	  out.append("\tint X = %s;\n".format(xDimList(xDimList.length-1)))
-    out.append("\tif(X < %s) return X;\n".format(MAX_THREADS_PER_BLOCK))
-    out.append("\telse return %s;\n".format(MAX_THREADS_PER_BLOCK))
-    out.append("}\n")
-    MetaData.gpuBlockSizeX = "[\"gpuBlockSizeX_%s_%s\",[%s]]".format(quote(sym),helperFuncIdx,argStr)
-
-    out.append("int gpuBlockSizeY_%s_%s(%s) {\n".format(quote(sym),helperFuncIdx,paramStr))
-    out.append("\treturn 1;\n")
-    out.append("}\n")
-    MetaData.gpuBlockSizeY = "[\"gpuBlockSizeY_%s_%s\",[%s]]".format(quote(sym),helperFuncIdx,argStr)
-
-    out.append("int gpuBlockSizeZ_%s_%s(%s) {\n".format(quote(sym),helperFuncIdx,paramStr))
-    out.append("\treturn 1;\n")
-    out.append("}\n")
-    MetaData.gpuBlockSizeZ = "[\"gpuBlockSizeZ_%s_%s\",[%s]]".format(quote(sym),helperFuncIdx,argStr)
-
-    out.append("int gpuDimSizeX_%s_%s(%s) {\n".format(quote(sym),helperFuncIdx,paramStr))
-	  if(xDimList.length==0)
-    	out.append("\tint X = 1;\n")
-	  else
-    	out.append("\tint X = %s;\n".format(xDimList(xDimList.length-1)))
-    out.append("\treturn 1+((X-1)/%s);\n".format(MAX_THREADS_PER_BLOCK))
-    out.append("}\n")
-    MetaData.gpuDimSizeX = "[\"gpuDimSizeX_%s_%s\",[%s]]".format(quote(sym),helperFuncIdx,argStr)
-
-    out.append("int gpuDimSizeY_%s_%s(%s) {\n".format(quote(sym),helperFuncIdx,paramStr))
-	  out.append("\treturn 1;\n")
-    out.append("}\n")
-    MetaData.gpuDimSizeY = "[\"gpuDimSizeY_%s_%s\",[%s]]".format(quote(sym),helperFuncIdx,argStr)
-
-    /*
-    out.append("int gpuBlockSizeX_%s_%s(%s) {\n".format(quote(sym),helperFuncIdx,paramStr))
-    out.append(emitCheckSize("X",xDimList))
-    out.append("\tif(X < %s) return X;\n".format(MAX_THREADS_PER_BLOCK))
-    out.append("\telse return %s;\n".format(MAX_THREADS_PER_BLOCK))
-    out.append("}\n")
-    MetaData.gpuBlockSizeX = "[\"gpuBlockSizeX_%s_%s\",[%s]]".format(quote(sym),helperFuncIdx,argStr)
-
-    out.append("int gpuBlockSizeY_%s_%s(%s) {\n".format(quote(sym),helperFuncIdx,paramStr))
-    out.append("\tint X = gpuBlockSizeX_%s_%s(%s);\n".format(quote(sym),helperFuncIdx,argInputStr))
-    out.append(emitCheckSize("Y",yDimList))
-	  out.append("\tif(Y == 1) return 1;\n")
-    out.append("\telse if(X == %s) return 1;\n".format(MAX_THREADS_PER_BLOCK))
-    out.append("\telse return (%s / X);\n".format(MAX_THREADS_PER_BLOCK))
-    out.append("}\n")
-    MetaData.gpuBlockSizeY = "[\"gpuBlockSizeY_%s_%s\",[%s]]".format(quote(sym),helperFuncIdx,argStr)
-
-    out.append("int gpuBlockSizeZ_%s_%s(%s) {\n".format(quote(sym),helperFuncIdx,paramStr))
-    out.append("\treturn 1;\n")
-    out.append("}\n")
-    MetaData.gpuBlockSizeZ = "[\"gpuBlockSizeZ_%s_%s\",[%s]]".format(quote(sym),helperFuncIdx,argStr)
-
-    out.append("int gpuDimSizeX_%s_%s(%s) {\n".format(quote(sym),helperFuncIdx,paramStr))
-	  if(xDimList.length==0)
-    	out.append("\tint X = 1;\n")
-	  else
-    	out.append("\tint X = %s;\n".format(xDimList(0)))
-    out.append("\treturn 1+((X-1)/%s);\n".format(MAX_THREADS_PER_BLOCK))
-    out.append("}\n")
-    MetaData.gpuDimSizeX = "[\"gpuDimSizeX_%s_%s\",[%s]]".format(quote(sym),helperFuncIdx,argStr)
-    
-    out.append("int gpuDimSizeY_%s_%s(%s) {\n".format(quote(sym),helperFuncIdx,paramStr))
-	  if(yDimList.length==0)
-    	out.append("\tint Y = 1;")
-	  else
-    	out.append("\tint Y = %s;".format(yDimList(0)))
-    out.append("\treturn 1+((Y-1)/%s);\n".format(MAX_THREADS_PER_BLOCK))
-    out.append("}\n")
-    MetaData.gpuDimSizeY = "[\"gpuDimSizeY_%s_%s\",[%s]]".format(quote(sym),helperFuncIdx,argStr)
-    */
-    out.toString
-  }
 }
 
 // TODO: do we need this for each target?
@@ -751,345 +337,4 @@
 
 trait CudaFatCodegen extends GenericFatCodegen with CudaCodegen {
   val IR: Expressions with Effects with FatExpressions
-}
-=======
-package scala.virtualization.lms
-package internal
-
-import java.io.{FileWriter, StringWriter, PrintWriter, File}
-import java.util.ArrayList
-import collection.mutable.{ListBuffer, ArrayBuffer, LinkedList, HashMap, ListMap, HashSet}
-import collection.immutable.List._
-
-
-trait CudaCodegen extends GPUCodegen {
-  val IR: Expressions
-  import IR._
-
-  override def kernelFileExt = "cu"
-  override def toString = "cuda"
-
-  override def initializeGenerator(buildDir:String): Unit = {
-
-    val outDir = new File(buildDir)
-    outDir.mkdirs
-    helperFuncIdx = 0
-    helperFuncString = new StringBuilder
-    hstream = new PrintWriter(new FileWriter(buildDir + "helperFuncs.cu"))
-    devStream = new PrintWriter(new FileWriter(buildDir+"devFuncs.cu"))
-    headerStream = new PrintWriter(new FileWriter(buildDir + "dsl.h"))
-    headerStream.println("#include \"CudaArrayList.h\"")
-    headerStream.println("#include \"helperFuncs.cu\"")
-    headerStream.println("#include \"devFuncs.cu\"")
-
-    //TODO: Put all the DELITE APIs declarations somewhere
-    hstream.print(getDSLHeaders)
-    hstream.print("#include <iostream>\n")
-    hstream.print("#include <limits>\n")
-    hstream.print("#include <jni.h>\n\n")
-    hstream.print("//Delite Runtime APIs\n")
-    hstream.print("extern void DeliteCudaMallocHost(void **ptr, size_t size);\n")
-    hstream.print("extern void DeliteCudaMalloc(void **ptr, size_t size);\n")
-    hstream.print("extern void DeliteCudaMemcpyHtoDAsync(void *dptr, void *sptr, size_t size);\n")
-    hstream.print("extern void DeliteCudaMemcpyDtoHAsync(void *dptr, void *sptr, size_t size);\n")
-    hstream.print("typedef jboolean jbool;\n")              // TODO: Fix this
-    hstream.print("typedef jbooleanArray jboolArray;\n\n")  // TODO: Fix this
-  }
-
-  /*
-  override def kernelInit(syms: List[Sym[Any]], vals: List[Sym[Any]], vars: List[Sym[Any]], resultIsVar: Boolean): Unit = {
-    // Set kernel input and output symbols
-    setKernelInputs(vals)
-    setKernelOutputs(syms)
-
-    // Conditions for not generating CUDA kernels (may be relaxed later)
-    for (sym <- syms) {
-      if((!isObjectType(sym.Type)) && (remap(sym.Type)!="void")) throw new GenerationFailedException("CudaGen: Not GPUable output type : %s".format(remap(sym.Type)))
-    }
-    if((vars.length > 0)  || (resultIsVar)) throw new GenerationFailedException("CudaGen: Not GPUable input/output types: Variable")
-
-    // Initialize global variables
-    //useLocalVar = false
-    //cudaVarMap.clear
-    optimizer = new CudaOptimizer
-
-    currDim = 0
-    xDimList.clear
-    yDimList.clear
-    multDimInputs.clear
-
-    helperFuncString.clear
-    metaData = new CudaMetaData
-    //MetaData.init
-    tabWidth = 1
-    devFuncString = new StringBuilder
-
-    forceParallel = false
-  }
-  */
-
-  /****************************************
-   *  Methods for managing GPUable Types
-   *  **************************************/
-  /*
-  // Map a scala primitive type to JNI type descriptor
-  def JNITypeDescriptor[A](m: Manifest[A]) : String = m.toString match {
-    case "Int" => "I"
-    case "Long" => "J"
-    case "Float" => "F"
-    case "Double" => "D"
-    case "Boolean" => "Z"
-    case _ => throw new GenerationFailedException("Undefined CUDA type")
-  }
-
-  def isObjectType[A](m: Manifest[A]) : Boolean = {
-    m.toString match {
-      case "scala.collection.immutable.List[Int]" => true
-      case _ => false
-    }
-  }
-
-  def isPrimitiveType[A](m: Manifest[A]) : Boolean = {
-    m.toString match {
-      case "Int" | "Long" | "Float" | "Double" | "Boolean"  => true
-      case _ => false
-    }
-  }
-
-  def isVoidType[A](m: Manifest[A]) : Boolean = {
-    m.toString match {
-      case "Unit" => true
-      case _ => false
-    }
-  }
-
-  def isVariableType[A](m: Manifest[A]) : Boolean = {
-    if(m.erasure == classOf[Variable[AnyVal]]) true
-    else false
-  }
-
-  // Check the type and generate Exception if the type is not GPUable
-  def checkGPUableType[A](m: Manifest[A]) : Unit = {
-    if(!isGPUableType(m))
-      throw new GenerationFailedException("CudaGen: Type %s is not a GPUable Type.".format(m.toString))
-  }
-
-  // All the types supported by CUDA Generation
-  def isGPUableType[A](m : Manifest[A]) : Boolean = {
-    if(!isObjectType(m) && !isPrimitiveType(m) && !isVoidType(m) && !isVariableType(m))
-      false
-    else
-      true
-  }
-  */
-
-  override def remap[A](m: Manifest[A]) : String = {
-    checkGPUableType(m)
-    if (m.erasure == classOf[Variable[AnyVal]])
-      remap(m.typeArguments.head)
-    else {
-      m.toString match {
-          case "Int" => "int"
-          case "Long" => "long"
-          case "Float" => "float"
-          case "Double" => "double"
-          case "Boolean" => "bool"
-          case "Unit" => "void"
-          case "scala.collection.immutable.List[Int]" => "CudaArrayList<int>"  //TODO: Use C++ list
-          case _ => throw new Exception("CudaGen: remap(m) : GPUable Type %s does not have mapping table.".format(m.toString))
-      }
-    }
-  }
-
-  // TODO: Handle general C datastructure
-  def copyInputHtoD(sym: Sym[Any]) : String = {
-    checkGPUableType(sym.Type)
-    remap(sym.Type) match {
-      case "CudaArrayList<int>" => {
-        val out = new StringBuilder
-        out.append("\t%s *%s = new %s();\n".format(remap(sym.Type),quote(sym),remap(sym.Type)))
-        out.append("\treturn %s;\n".format(quote(sym)))
-        out.toString
-      }
-      case _ => throw new Exception("CudaGen: copyInputHtoD(sym) : Cannot copy to GPU device (%s)".format(remap(sym.Type)))
-    }
-  }
-
-  def copyOutputDtoH(sym: Sym[Any]) : String = {
-    checkGPUableType(sym.Type)
-    remap(sym.Type) match {
-      case "CudaArrayList<int>" => "\t//TODO: Implement this!\n"
-      case _ => throw new Exception("CudaGen: copyOutputDtoH(sym) : Cannot copy from GPU device (%s)".format(remap(sym.Type)))
-    }
-  }
-
-  def copyMutableInputDtoH(sym: Sym[Any]) : String = {
-    checkGPUableType(sym.Type)
-    remap(sym.Type) match {
-      case "CudaArrayList<int>" => "\t//TODO: Implement this!\n"
-      case _ => throw new Exception("CudaGen: copyMutableInputDtoH(sym) : Cannot copy from GPU device (%s)".format(remap(sym.Type)))
-    }
-  }
-
-  //TODO: Remove below methods
-  def allocOutput(newSym: Sym[_], sym: Sym[_], reset: Boolean = false) : Unit = {
-    throw new GenerationFailedException("CudaGen: allocOutput(newSym, sym) : Cannot allocate GPU memory (%s)".format(remap(sym.Type)))
-  }
-  def allocReference(newSym: Sym[Any], sym: Sym[Any]) : Unit = {
-    throw new GenerationFailedException("CudaGen: allocReference(newSym, sym) : Cannot allocate GPU memory (%s)".format(remap(sym.Type)))
-  }
-
-  def positionMultDimInputs(sym: Sym[Any]) : String = {
-    throw new GenerationFailedException("CudaGen: positionMultDimInputs(sym) : Cannot reposition GPU memory (%s)".format(remap(sym.Type)))
-  }
-
-  def cloneObject(sym: Sym[Any], src: Sym[Any]) : String = {
-    throw new GenerationFailedException("CudaGen: cloneObject(sym)")
-  }
-
-  def emitSource[A,B](f: Exp[A] => Exp[B], className: String, stream: PrintWriter)(implicit mA: Manifest[A], mB: Manifest[B]): List[(Sym[Any], Any)] = {
-    val x = fresh[A]
-    val y = f(x)
-
-    val sA = mA.toString
-    val sB = mB.toString
-
-    stream.println("/*****************************************\n"+
-                   "  Emitting Cuda Generated Code                  \n"+
-                   "*******************************************/\n" +
-                   "#include <stdio.h>\n" +
-                   "#include <stdlib.h>"
-    )
-
-    stream.println("int main(int argc, char** argv) {")
-
-    emitBlock(y)(stream)
-    //stream.println(quote(getBlockResult(y)))
-
-    stream.println("}")
-    stream.println("/*****************************************\n"+
-                   "  End of Cuda Generated Code                  \n"+
-                   "*******************************************/")
-
-    stream.flush
-    Nil
-  }  
-
-/*
-  //TODO: is sym of type Any or Variable[Any] ?
-  def emitConstDef(sym: Sym[Any], rhs: emitK)(implicit stream: PrintWriter): Unit = {
-    stream.print("const ")
-    emitVarDef(sym, rhs)
-  }
-*/
-
-  def emitValDef(sym: Sym[Any], rhs: String)(implicit stream: PrintWriter): Unit = {
-    stream.println(addTab() + remap(sym.Type) + " " + quote(sym) + " = " + rhs + ";")
-  }
-
-  def emitVarDef(sym: Sym[Variable[Any]], rhs: String)(implicit stream: PrintWriter): Unit = {
-    stream.println(addTab()+ remap(sym.Type) + " " + quote(sym) + " = " + rhs + ";")
-  }
-
-  def emitAssignment(lhs:String, rhs: String)(implicit stream: PrintWriter): Unit = {
-    stream.println(addTab() + " " + lhs + " = " + rhs + ";")
-  }
-  
-  override def emitKernelHeader(syms: List[Sym[Any]], vals: List[Sym[Any]], vars: List[Sym[Any]], resultType: String, resultIsVar: Boolean, external: Boolean)(implicit stream: PrintWriter): Unit = {
-    if (external) {
-      // CUDA library ops use a C wrapper, so should be generated as a C kernel
-      stream.println(getDSLHeaders)
-      super.emitKernelHeader(syms, getKernelOutputs ::: vals, vars, resultType, resultIsVar, external)
-      return
-    }
-
-    val out = new StringBuilder
-
-    out.append("#include <cuda.h>\n\n")
-    out.append(getDSLHeaders)
-
-    val paramStr = (getKernelOutputs++getKernelInputs++getKernelTemps).filterNot(e=>isVoidType(e.Type)).map(e=>remap(e.Type) + " " + quote(e)).mkString(", ")
-
-    out.append("__global__ void kernel_%s(%s) {\n".format(syms.map(quote(_)).mkString(""), paramStr))
-    out.append(addTab()+"int idxX = blockIdx.x*blockDim.x + threadIdx.x;\n")
-    out.append(addTab()+"int idxY = blockIdx.y*blockDim.y + threadIdx.y;\n")
-    for(in <- multDimInputs) {
-      out.append(addTab()+positionMultDimInputs(in))
-    }
-    stream.print(out.toString)
-  }
-
-  override def emitKernelFooter(syms: List[Sym[Any]], vals: List[Sym[Any]], vars: List[Sym[Any]], resultType: String, resultIsVar: Boolean, external: Boolean)(implicit stream: PrintWriter): Unit = {
-    if (external) {
-      super.emitKernelFooter(syms, vals, vars, resultType, resultIsVar, external)
-      //return
-    }
-    else {
-      stream.println("}")
-    }
-
-    // aks TODO: the rest of this stuff adds to metadata and seems necessary even if we are external.
-    // should probably be refactored...
-    tabWidth -= 1
-
-    // Emit input copy helper functions for object type inputs
-    for(v <- vals if isObjectType(v.Type)) {
-      helperFuncString.append(emitCopyInputHtoD(v, syms, copyInputHtoD(v)))
-      helperFuncString.append(emitCopyMutableInputDtoH(v, syms, copyMutableInputDtoH(v)))
-    }
-
-    // Emit kernel size calculation helper functions
-    if (!external) {
-      helperFuncString.append(emitSizeFuncs(syms,external))
-    }
-
-    // Print helper functions to file stream
-    hstream.print(helperFuncString)
-    hstream.flush
-
-    // Print out dsl.h file
-    if(kernelsList.intersect(syms).isEmpty) {
-      headerStream.println("#include \"%s.cu\"".format(syms.map(quote).mkString("")))
-      kernelsList ++= syms
-    }
-    headerStream.flush
-
-    // Print out device function
-    devStream.println(devFuncString)
-    devStream.flush
-  }
-
-}
-
-// TODO: do we need this for each target?
-trait CudaNestedCodegen extends GenericNestedCodegen with CudaCodegen {
-  val IR: Expressions with Effects
-  import IR._
-  
-  override def emitSource[A,B](f: Exp[A] => Exp[B], className: String, stream: PrintWriter)
-      (implicit mA: Manifest[A], mB: Manifest[B]): List[(Sym[Any], Any)] = {
-    super.emitSource[A,B](x => reifyEffects(f(x)), className, stream)
-  }
-
-
-  def CudaConsts(x:Exp[Any], s:String): String = {
-    s match {
-      case "Infinity" => "std::numeric_limits<%s>::max()".format(remap(x.Type))
-      case _ => s
-    }
-  }
-  
-  override def quote(x: Exp[Any]) = x match { // TODO: quirk!
-    case Const(s: String) => "\""+s+"\""
-    case Const(null) => "NULL"
-    case Const(z) => CudaConsts(x, z.toString)
-    case Sym(-1) => "_"
-    case _ => super.quote(x)
-  }
-  
-}
-
-trait CudaFatCodegen extends GenericFatCodegen with CudaCodegen {
-  val IR: Expressions with Effects with FatExpressions
-}
->>>>>>> c047b54a
+}
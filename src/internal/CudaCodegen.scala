--- conflicted
+++ resolved
@@ -42,12 +42,7 @@
   }
 
   def emitSource[A : Manifest](args: List[Sym[_]], body: Block[A], className: String, out: PrintWriter) = {
-<<<<<<< HEAD
-    val sB = manifest[A].toString
-=======
-
     val sB = remap(manifest[A])
->>>>>>> 45af066b
 
     withStream(out) {
       stream.println("/*****************************************\n"+
@@ -68,29 +63,6 @@
                      "*******************************************/")
     }
     Nil
-<<<<<<< HEAD
-=======
-  }
-
-/*
-  //TODO: is sym of type Any or Variable[Any] ?
-  def emitConstDef(sym: Sym[Any], rhs: emitK): Unit = {
-    stream.print("const ")
-    emitVarDef(sym, rhs)
-  }
-*/
-
-  def emitValDef(sym: Sym[Any], rhs: String): Unit = {
-    stream.println(addTab() + remap(sym.tp) + " " + quote(sym) + " = " + rhs + ";")
-  }
-
-  def emitVarDef(sym: Sym[Variable[Any]], rhs: String): Unit = {
-    stream.println(addTab()+ remap(sym.tp) + " " + quote(sym) + " = " + rhs + ";")
-  }
-
-  def emitAssignment(lhs:String, rhs: String): Unit = {
-    stream.println(addTab() + " " + lhs + " = " + rhs + ";")
->>>>>>> 45af066b
   }
 
 }
@@ -99,27 +71,6 @@
 trait CudaNestedCodegen extends CLikeNestedCodegen with CudaCodegen {
   val IR: Expressions with Effects
   import IR._
-<<<<<<< HEAD
-  
-=======
-
-  def CudaConsts(x:Exp[Any], s:String): String = {
-    s match {
-      case "Infinity" => "std::numeric_limits<%s>::max()".format(remap(x.tp))
-      case _ => s
-    }
-  }
-
-  override def quote(x: Exp[Any]) = x match { // TODO: quirk!
-    case Const(s: String) => "\""+s+"\""
-    case Const(s: Char) => "'"+s+"'"
-    case Const(null) => "NULL"
-    case Const(z) => CudaConsts(x, z.toString)
-    case Sym(-1) => "_"
-    case _ => super.quote(x)
-  }
-
->>>>>>> 45af066b
 }
 
 trait CudaFatCodegen extends CLikeFatCodegen with CudaCodegen {

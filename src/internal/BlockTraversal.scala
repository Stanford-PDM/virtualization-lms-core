package scala.virtualization.lms
package internal

import util.GraphUtil
import java.io.{File, PrintWriter}


trait BlockTraversal extends GraphTraversal {
  val IR: Blocks
  import IR._

  //type Block[+T]

  def reifyBlock[T: Manifest](x: => Exp[T]): Block[T]

  def compactize(start: Block[Any], local: List[Sym[Any]]): List[Sym[Any]] = { throw new Exception("Method compactize should be overriden.") }

  def getFreeVarBlock(start: Block[Any], local: List[Sym[Any]]): List[Sym[Any]] = Nil

  def getFreeDataBlock[A](start: Block[A]): List[(Sym[Any],Any)] = Nil // TODO: Nil or Exception??

  def traverseBlock[A](block: Block[A]): Unit
  def traverseStm(stm: Stm): Unit

  def reset: Unit = ()
}




trait NestedBlockTraversal extends BlockTraversal with NestedGraphTraversal {
  val IR: Effects
  import IR._

  // ----- block definition

  //type Block[+T] = IR.Block[T]

  /**
   * Reify a given code block into a block of IR nodes
   * Updates innerScope to reflect changes/additions while reifying block
   * This enables creation and traversal of a block in one traversal pass
   */
  def reifyBlock[T: Manifest](x: => Exp[T]): Block[T] = {
    val prevDefs = globalDefs
    val block = IR.reifyEffects(x)
    val newDefs = globalDefs filterNot ( prevDefs contains _ )
    if (innerScope ne null)
      innerScope = innerScope ::: newDefs
    (block)
  }

  def focusBlock[A](result: Block[Any])(body: => A): A =
    focusFatBlock(List(result))(body)

  def focusFatBlock[A](result: List[Block[Any]])(body: => A): A =
    focusSubGraph[A](result.map(getBlockResultFull))(body)


<<<<<<< HEAD
  def focusExactScope[A](resultB: Block[Any])(body: Seq[Stm] => A): A = 
    focusExactScopeFat(List(resultB))(body)
  
  def focusExactScopeFat[A](resultB: List[Block[Any]])(body: Seq[Stm] => A): A = 
=======
  def focusExactScope[A](resultB: Block[Any])(body: List[Stm] => A): A =
    focusExactScopeFat(List(resultB))(body)

  def focusExactScopeFat[A](resultB: List[Block[Any]])(body: List[Stm] => A): A =
>>>>>>> 89feb637
    focusExactScopeSubGraph[A](resultB.map(getBlockResultFull))(body)

  // ---- bound and free vars

  def boundInScope(x: List[Exp[Any]]): List[Sym[Any]] = {
    (x.flatMap(syms)++innerScope.flatMap(t => t.lhs:::boundSyms(t.rhs))).distinct
  }

  def usedInScope(y: List[Exp[Any]]): List[Sym[Any]] = {
    (y.flatMap(syms)++innerScope.flatMap(t => syms(t.rhs))).distinct
  }

  def readInScope(y: List[Exp[Any]]): List[Sym[Any]] = {
    (y.flatMap(syms)++innerScope.flatMap(t => readSyms(t.rhs))).distinct
  }

  // bound/used/free variables in current scope, with input vars x (bound!) and result y (used!)
  def boundAndUsedInScope(x: List[Exp[Any]], y: List[Exp[Any]]): (List[Sym[Any]], List[Sym[Any]]) = {
    (boundInScope(x), usedInScope(y))
  }

  def freeInScope(x: List[Exp[Any]], y: List[Exp[Any]]): List[Sym[Any]] = {
    val (bound, used) = boundAndUsedInScope(x,y)
    // aks: freeInScope used to collect effects that are not true input dependencies. TR, any better solution?
    // i would expect read to be a subset of used, but there are cases where read has symbols not in used (TODO: investigate)
    val read = readInScope(y)
    (used intersect read) diff bound
  }

  // TODO: remove
  override def getFreeVarBlock(start: Block[Any], local: List[Sym[Any]]): List[Sym[Any]] = {
    focusBlock(start) {
      freeInScope(local, List(getBlockResultFull(start)))
    }
  }

  override def getFreeDataBlock[A](start: Block[A]): List[(Sym[Any],Any)] = Nil // FIXME: should have generic impl



  // ----- high level api

  def traverseBlock[A](block: Block[A]): Unit = {
    focusBlock(block) {
      traverseBlockFocused(block)
    }
  }

  def traverseBlockFocused[A](block: Block[A]): Unit = {
    focusExactScope(block) { levelScope =>
      traverseStmsInBlock(levelScope)
    }
  }

<<<<<<< HEAD
  def traverseStmsInBlock[A](stms: Seq[Stm]): Unit = {
=======
  // Bit of a hack here - use scheduling to return list of statements
  def getStmsInBlock[A](block: Block[A]): List[Stm] = {
    var stms: List[Stm] = Nil
    focusBlock(block) {
      focusExactScope(block){ levelScope =>
        stms = levelScope
      }
    }
    stms
  }

  def traverseStmsInBlock[A](stms: List[Stm]): Unit = {
>>>>>>> 89feb637
    stms foreach traverseStm
  }

  def traverseStm(stm: Stm): Unit = { // override this to implement custom traversal
    blocks(stm.rhs) foreach traverseBlock
  }

  // ----- reset

  override def reset { // used anywhere?
    innerScope = null
    //shallow = false
    IR.reset
    super.reset
  }
}
<|MERGE_RESOLUTION|>--- conflicted
+++ resolved
@@ -57,17 +57,10 @@
     focusSubGraph[A](result.map(getBlockResultFull))(body)
 
 
-<<<<<<< HEAD
-  def focusExactScope[A](resultB: Block[Any])(body: Seq[Stm] => A): A = 
-    focusExactScopeFat(List(resultB))(body)
-  
-  def focusExactScopeFat[A](resultB: List[Block[Any]])(body: Seq[Stm] => A): A = 
-=======
-  def focusExactScope[A](resultB: Block[Any])(body: List[Stm] => A): A =
+  def focusExactScope[A](resultB: Block[Any])(body: Seq[Stm] => A): A =
     focusExactScopeFat(List(resultB))(body)
 
-  def focusExactScopeFat[A](resultB: List[Block[Any]])(body: List[Stm] => A): A =
->>>>>>> 89feb637
+  def focusExactScopeFat[A](resultB: List[Block[Any]])(body: Seq[Stm] => A): A =
     focusExactScopeSubGraph[A](resultB.map(getBlockResultFull))(body)
 
   // ---- bound and free vars
@@ -122,12 +115,9 @@
     }
   }
 
-<<<<<<< HEAD
-  def traverseStmsInBlock[A](stms: Seq[Stm]): Unit = {
-=======
   // Bit of a hack here - use scheduling to return list of statements
-  def getStmsInBlock[A](block: Block[A]): List[Stm] = {
-    var stms: List[Stm] = Nil
+  def getStmsInBlock[A](block: Block[A]): Seq[Stm] = {
+    var stms: Seq[Stm] = Nil
     focusBlock(block) {
       focusExactScope(block){ levelScope =>
         stms = levelScope
@@ -136,8 +126,7 @@
     stms
   }
 
-  def traverseStmsInBlock[A](stms: List[Stm]): Unit = {
->>>>>>> 89feb637
+  def traverseStmsInBlock[A](stms: Seq[Stm]): Unit = {
     stms foreach traverseStm
   }
 

package scala.virtualization.lms
package internal

import java.io._

import scala.tools.nsc._
import scala.tools.nsc.util._
import scala.tools.nsc.reporters._
import scala.tools.nsc.io._

import scala.tools.nsc.interpreter.AbstractFileClassLoader


trait ScalaCompile extends Expressions {

  val codegen: ScalaCodegen { val IR: ScalaCompile.this.type }

  var compiler: Global = _
  var reporter: ConsoleReporter = _
  //var output: ByteArrayOutputStream = _ 

  def setupCompiler() = {
    /*
      output = new ByteArrayOutputStream()
      val writer = new PrintWriter(new OutputStreamWriter(output))
    */
    val settings = new Settings()
	val pathSeparator = System.getProperty("path.separator")

    settings.classpath.value = this.getClass.getClassLoader match {
      case ctx: java.net.URLClassLoader => ctx.getURLs.map(_.getPath).mkString(pathSeparator)
      case _ => System.getProperty("java.class.path")
    }
    settings.bootclasspath.value = Predef.getClass.getClassLoader match {
      case ctx: java.net.URLClassLoader => ctx.getURLs.map(_.getPath).mkString(pathSeparator)
      case _ => System.getProperty("sun.boot.class.path")
    }
    settings.encoding.value = "UTF-8"
    settings.outdir.value = "."
    settings.extdirs.value = ""
    //settings.verbose.value = true
    // -usejavacp needed on windows?

    reporter = new ConsoleReporter(settings, null, new PrintWriter(System.out))//writer
    compiler = new Global(settings, reporter)
  }

  var compileCount = 0
  
  var dumpGeneratedCode = false

  def compile[A,B](f: Exp[A] => Exp[B])(implicit mA: Manifest[A], mB: Manifest[B]): A=>B = {
    if (this.compiler eq null)
      setupCompiler()
    
    val className = "staged$" + compileCount
    compileCount += 1
    
    val source = new StringWriter()
<<<<<<< HEAD
    val staticData = codegen.emitSource(f, className, new PrintWriter(source))
    codegen.emitDataStructures(new PrintWriter(source))
=======
    val writer = new PrintWriter(source)
    val staticData = codegen.emitSource(f, className, writer)

    codegen.emitDataStructures(writer)
>>>>>>> 45af066b

    if (dumpGeneratedCode) println(source)

    val compiler = this.compiler
    val run = new compiler.Run

    val fileSystem = new VirtualDirectory("<vfs>", None)
    compiler.settings.outputDirs.setSingleOutput(fileSystem)
  //      compiler.genJVM.outputDir = fileSystem

    run.compileSources(List(new util.BatchSourceFile("<stdin>", source.toString)))
    reporter.printSummary()

    if (!reporter.hasErrors)
      println("compilation: ok")
    else
      println("compilation: had errors")

    reporter.reset
    //output.reset

    val parent = this.getClass.getClassLoader
    val loader = new AbstractFileClassLoader(fileSystem, this.getClass.getClassLoader)

    val cls: Class[_] = loader.loadClass(className)
    val cons = cls.getConstructor(staticData.map(_._1.tp.erasure):_*)
    
    val obj: A=>B = cons.newInstance(staticData.map(_._2.asInstanceOf[AnyRef]):_*).asInstanceOf[A=>B]
    obj
  }
}<|MERGE_RESOLUTION|>--- conflicted
+++ resolved
@@ -57,15 +57,10 @@
     compileCount += 1
     
     val source = new StringWriter()
-<<<<<<< HEAD
-    val staticData = codegen.emitSource(f, className, new PrintWriter(source))
-    codegen.emitDataStructures(new PrintWriter(source))
-=======
     val writer = new PrintWriter(source)
     val staticData = codegen.emitSource(f, className, writer)
 
     codegen.emitDataStructures(writer)
->>>>>>> 45af066b
 
     if (dumpGeneratedCode) println(source)
 

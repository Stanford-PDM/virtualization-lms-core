--- conflicted
+++ resolved
@@ -162,44 +162,27 @@
   val IR: MathOpsExp
   import IR._
 
-  override def emitNode(sym: Sym[Any], rhs: Def[Any]) = rhs match { // TODO: use java.lang.Math etc...
-<<<<<<< HEAD
-    case MathCeil(x) => emitValDef(sym, "java.lang.Math.ceil(" + quote(x) + ")")
-    case MathFloor(x) => emitValDef(sym, "java.lang.Math.floor(" + quote(x) + ")")
-    case MathExp(x) => emitValDef(sym, "java.lang.Math.exp(" + quote(x) + ")")
-    case MathLog(x) => emitValDef(sym, "java.lang.Math.log(" + quote(x) + ")")
-    case MathLog10(x) => emitValDef(sym, "java.lang.Math.log10(" + quote(x) + ")")
-    case MathSqrt(x) => emitValDef(sym, "java.lang.Math.sqrt(" + quote(x) + ")")
-    case MathSin(x) => emitValDef(sym, "java.lang.Math.sin(" + quote(x) + ")")
-    case MathSinh(x) => emitValDef(sym, "java.lang.Math.sinh(" + quote(x) + ")")
-    case MathAsin(x) => emitValDef(sym, "java.lang.Math.asin(" + quote(x) + ")")
-    case MathCos(x) => emitValDef(sym, "java.lang.Math.cos(" + quote(x) + ")")
-    case MathCosh(x) => emitValDef(sym, "java.lang.Math.cosh(" + quote(x) + ")")
-    case MathAcos(x) => emitValDef(sym, "java.lang.Math.acos(" + quote(x) + ")")
-    case MathTan(x) => emitValDef(sym, "java.lang.Math.tan(" + quote(x) + ")")
-    case MathTanh(x) => emitValDef(sym, "java.lang.Math.tanh(" + quote(x) + ")")        
-    case MathAtan(x) => emitValDef(sym, "java.lang.Math.atan(" + quote(x) + ")")
-    case MathAtan2(x,y) => emitValDef(sym, "java.lang.Math.atan2(" + quote(x) + ", " + quote(y) + ")")
-    case MathPow(x,y) => emitValDef(sym, "java.lang.Math.pow(" + quote(x) + "," + quote(y) + ")")
-    case MathAbs(x) => emitValDef(sym, "java.lang.Math.abs(" + quote(x) + ")")
-    case MathMax(x,y) => emitValDef(sym, "java.lang.Math.max(" + quote(x) + ", " + quote(y) + ")")
-    case MathMin(x,y) => emitValDef(sym, "java.lang.Math.min(" + quote(x) + ", " + quote(y) + ")")
-=======
+  override def emitNode(sym: Sym[Any], rhs: Def[Any]) = rhs match {
     case MathCeil(x) => emitValDef(sym, src"java.lang.Math.ceil($x)")
     case MathFloor(x) => emitValDef(sym, src"java.lang.Math.floor($x)")
     case MathExp(x) => emitValDef(sym, src"java.lang.Math.exp($x)")
     case MathLog(x) => emitValDef(sym, src"java.lang.Math.log($x)")
+    case MathLog10(x) => emitValDef(sym, src"java.lang.Math.log10($x)")
     case MathSqrt(x) => emitValDef(sym, src"java.lang.Math.sqrt($x)")
     case MathSin(x) => emitValDef(sym, src"java.lang.Math.sin($x)")
+    case MathSinh(x) => emitValDef(sym, "java.lang.Math.sinh($x)")
+    case MathAsin(x) => emitValDef(sym, "java.lang.Math.asin($x)")
     case MathCos(x) => emitValDef(sym, src"java.lang.Math.cos($x)")
+    case MathCosh(x) => emitValDef(sym, "java.lang.Math.cosh($x)")
     case MathAcos(x) => emitValDef(sym, src"java.lang.Math.acos($x)")
+    case MathTan(x) => emitValDef(sym, "java.lang.Math.tan($x)")
+    case MathTanh(x) => emitValDef(sym, "java.lang.Math.tanh($x)")
     case MathAtan(x) => emitValDef(sym, src"java.lang.Math.atan($x)")
     case MathAtan2(x,y) => emitValDef(sym, src"java.lang.Math.atan2($x, $y)")
     case MathPow(x,y) => emitValDef(sym, src"java.lang.Math.pow($x,$y)")
     case MathAbs(x) => emitValDef(sym, src"java.lang.Math.abs($x)")
     case MathMax(x,y) => emitValDef(sym, src"java.lang.Math.max($x, $y)")
     case MathMin(x,y) => emitValDef(sym, src"java.lang.Math.min($x, $y)")
->>>>>>> 45af066b
     case MathPi() => emitValDef(sym, "java.lang.Math.PI")
     case MathE() => emitValDef(sym, "java.lang.Math.E")    
     case _ => super.emitNode(sym, rhs)
@@ -237,34 +220,6 @@
   import IR._
 
   override def emitNode(sym: Sym[Any], rhs: Def[Any]) = rhs match {
-<<<<<<< HEAD
-    case MathCeil(x) => emitValDef(sym, "ceil(" + quote(x) + ")")
-    case MathFloor(x) => emitValDef(sym, "floor(" + quote(x) + ")")
-    case MathExp(x) => emitValDef(sym, "exp(" + quote(x) + ")")
-    case MathLog(x) => emitValDef(sym, "log(" + quote(x) + ")")
-    case MathSqrt(x) => emitValDef(sym, "sqrt(" + quote(x) + ")")
-    case MathSin(x) => emitValDef(sym, "sin(" + quote(x) + ")")
-    case MathCos(x) => emitValDef(sym, "cos(" + quote(x) + ")")
-    case MathAcos(x) => emitValDef(sym, "acos(" + quote(x) + ")")
-    case MathAtan(x) => emitValDef(sym, "atan(" + quote(x) + ")")
-    case MathAtan2(x,y) => emitValDef(sym, "atan2(" + quote(x) + ", " + quote(y) + ")")
-    case MathPow(x,y) => emitValDef(sym, "pow(" + quote(x) + "," + quote(y) + ")")
-    case MathAbs(x) => emitValDef(sym, "abs(" + quote(x) + ")")
-    case MathMax(x,y) if(remap(sym.tp)=="float" || remap(sym.tp)=="double") => emitValDef(sym, "fmax(" + quote(x) + ", " + quote(y) + ")")
-    case MathMax(x,y) => emitValDef(sym, "(" + quote(x) + ">" + quote(y) + ") ? " + quote(x) + " : " + quote(y))
-    case MathMin(x,y) if(remap(sym.tp)=="float" || remap(sym.tp)=="double")  => emitValDef(sym, "fmin(" + quote(x) + ", " + quote(y) + ")")
-    case MathMin(x,y) => emitValDef(sym, "(" + quote(x) + "<" + quote(y) + ") ? " + quote(x) + " : " + quote(y))
-    case _ => super.emitNode(sym, rhs)
-  }
-}
-
-
-trait CudaGenMathOps extends CLikeGenMathOps with CudaGenEffect {
-  val IR: MathOpsExp
-  import IR._
-
-  override def emitNode(sym: Sym[Any], rhs: Def[Any]) = rhs match {
-=======
     case MathCeil(x) => emitValDef(sym, src"ceil($x)")
     case MathFloor(x) => emitValDef(sym, src"floor($x)")
     case MathExp(x) => emitValDef(sym, src"exp($x)")
@@ -283,7 +238,16 @@
     case MathMin(x,y) if(remap(sym.tp))=="float" => emitValDef(sym, src"fmin($x, $y)")
     case MathMin(x,y) if(remap(sym.tp))=="double" => emitValDef(sym, src"fmin($x, $y)")
     case MathMin(x,y) if(remap(sym.tp))=="int" => emitValDef(sym, src"min($x, $y)")
->>>>>>> 45af066b
+    case _ => super.emitNode(sym, rhs)
+  }
+}
+
+
+trait CudaGenMathOps extends CLikeGenMathOps with CudaGenEffect {
+  val IR: MathOpsExp
+  import IR._
+
+  override def emitNode(sym: Sym[Any], rhs: Def[Any]) = rhs match {
     case MathPi() => emitValDef(sym, "CUDART_PI_F")
     case MathE() => emitValDef(sym, "2.7182818284f")
     case _ => super.emitNode(sym, rhs)
@@ -295,19 +259,10 @@
   import IR._
 
   override def emitNode(sym: Sym[Any], rhs: Def[Any]) = rhs match {
-<<<<<<< HEAD
     case MathPi() => emitValDef(sym, "M_PI")
     case MathE() => emitValDef(sym, "M_E")
-=======
-    case MathCeil(x) => emitValDef(sym, src"ceil($x)")
-    case MathFloor(x) => emitValDef(sym, src"floor($x)")
-    case MathExp(x) => emitValDef(sym, src"exp($x)")
-    case MathLog(x) => emitValDef(sym, src"log($x)")
-    case MathSqrt(x) => emitValDef(sym, src"sqrt($x)")
-    case MathAbs(x) => emitValDef(sym, src"abs($x)")
     case MathMax(x,y) => emitValDef(sym, src"max($x, $y)")
     case MathMin(x,y) => emitValDef(sym, src"min($x, $y)")
->>>>>>> 45af066b
     case _ => super.emitNode(sym, rhs)
   }
 }
@@ -317,13 +272,8 @@
   import IR._
   
   override def emitNode(sym: Sym[Any], rhs: Def[Any]) = rhs match {
-<<<<<<< HEAD
     case MathPi() => emitValDef(sym, "M_PI")
     case MathE() => emitValDef(sym, "M_E")
-=======
-    case MathSin(x) if(remap(sym.tp)=="double") => emitValDef(sym, src"sin($x)")
-    case MathPi() if(remap(sym.tp)=="double") => emitValDef(sym, "M_PI")
->>>>>>> 45af066b
     case _ => super.emitNode(sym, rhs)
   }
 

package scala.virtualization.lms
package common

import java.io.PrintWriter
import internal.{GenericNestedCodegen}

trait MathOps extends Base {

  object Math {
    def ceil(x: Rep[Double]) = math_ceil(x)
    def floor(x: Rep[Double]) = math_floor(x)
    def exp(x: Rep[Double]) = math_exp(x)
    def log(x: Rep[Double]) = math_log(x)
    def sqrt(x: Rep[Double]) = math_sqrt(x)
    def atan(x: Rep[Double]) = math_atan(x)
    def atan2(x: Rep[Double], y: Rep[Double]) = math_atan2(x,y)
    def pow(x: Rep[Double], y: Rep[Double]) = math_pow(x,y)
    def abs[A:Manifest:Numeric](x: Rep[A]) = math_abs(x)
    def max[A:Manifest:Numeric](x: Rep[A], y: Rep[A]) = math_max(x,y)
    def min[A:Manifest:Numeric](x: Rep[A], y: Rep[A]) = math_min(x,y)
    def Pi = math_pi
  }

  def math_ceil(x: Rep[Double]) : Rep[Double]
  def math_floor(x: Rep[Double]) : Rep[Double]
  def math_exp(x: Rep[Double]) : Rep[Double]
  def math_log(x: Rep[Double]) : Rep[Double]
  def math_sqrt(x: Rep[Double]) : Rep[Double]
  def math_atan(x: Rep[Double]) : Rep[Double]
  def math_atan2(x: Rep[Double], y: Rep[Double]) : Rep[Double]
  def math_pow(x: Rep[Double], y: Rep[Double]): Rep[Double]
  def math_abs[A:Manifest:Numeric](x: Rep[A]) : Rep[A]
  def math_max[A:Manifest:Numeric](x: Rep[A], y: Rep[A]): Rep[A]
  def math_min[A:Manifest:Numeric](x: Rep[A], y: Rep[A]): Rep[A]
  def math_pi: Rep[Double]
}

trait MathOpsExp extends MathOps with EffectExp {
  case class MathCeil(x: Exp[Double]) extends Def[Double]
  case class MathFloor(x: Exp[Double]) extends Def[Double]
  case class MathExp(x: Exp[Double]) extends Def[Double]
  case class MathLog(x: Exp[Double]) extends Def[Double]
  case class MathSqrt(x: Exp[Double]) extends Def[Double]
  case class MathAtan(x: Exp[Double]) extends Def[Double]
  case class MathAtan2(x: Exp[Double], y: Exp[Double]) extends Def[Double]
  case class MathPow(x: Exp[Double], y: Exp[Double]) extends Def[Double]
  case class MathAbs[A:Manifest:Numeric](x: Exp[A]) extends Def[A]
  case class MathMax[A:Manifest:Numeric](x: Exp[A], y: Exp[A]) extends Def[A]
  case class MathMin[A:Manifest:Numeric](x: Exp[A], y: Exp[A]) extends Def[A]
  case class MathPi() extends Def[Double]

  def math_ceil(x: Exp[Double]) = MathCeil(x)
  def math_floor(x: Exp[Double]) = MathFloor(x)
  def math_exp(x: Exp[Double]) = reflectEffect(MathExp(x))
  def math_log(x: Exp[Double]) = reflectEffect(MathLog(x))
  def math_sqrt(x: Exp[Double]) = MathSqrt(x)
<<<<<<< HEAD
  def math_atan(x: Exp[Double]) = MathAtan(x)
  def math_atan2(x: Exp[Double], y: Exp[Double]) = MathAtan2(x,y)
  def math_pow(x: Exp[Double], y: Exp[Double]) = MathPow(x,y)
  def math_abs[A:Manifest:Numeric](x: Exp[A]) = MathAbs(x)
  def math_max[A:Manifest:Numeric](x: Exp[A], y: Exp[A]) = MathMax(x, y)
  def math_min[A:Manifest:Numeric](x: Exp[A], y: Exp[A]) = MathMin(x, y)
  def math_pi = MathPi()
=======
  def math_abs[A:Manifest:Numeric](x: Exp[A]) = reflectEffect(MathAbs(x))
  def math_max[A:Manifest:Numeric](x: Exp[A], y: Exp[A]) = MathMax(x, y)
  def math_min[A:Manifest:Numeric](x: Exp[A], y: Exp[A]) = MathMin(x, y)

  override def mirror[A:Manifest](e: Def[A], f: Transformer): Exp[A] = {
    implicit var a: Numeric[A] = null // hack!! need to store it in Def instances??
    e match {
      case MathAbs(x) => math_abs(f(x))
      case _ => super.mirror(e,f)
    }
  }

>>>>>>> d87ad404
}

trait BaseGenMathOps extends GenericNestedCodegen {
  val IR: MathOpsExp
  import IR._

  //override def syms(e: Any): Math[Sym[Any]] = e match {
  //  case _ => super.syms(e)
  //}

}

trait ScalaGenMathOps extends BaseGenMathOps with ScalaGenEffect {
  val IR: MathOpsExp
  import IR._

  override def emitNode(sym: Sym[Any], rhs: Def[Any])(implicit stream: PrintWriter) = rhs match {
    case MathCeil(x) => emitValDef(sym, "Math.ceil(" + quote(x) + ")")
    case MathFloor(x) => emitValDef(sym, "Math.floor(" + quote(x) + ")")
    case MathExp(x) => emitValDef(sym, "Math.exp(" + quote(x) + ")")
    case MathLog(x) => emitValDef(sym, "Math.log(" + quote(x) + ")")
    case MathSqrt(x) => emitValDef(sym, "Math.sqrt(" + quote(x) + ")")
    case MathAtan(x) => emitValDef(sym, "Math.atan(" + quote(x) + ")")
    case MathAtan2(x,y) => emitValDef(sym, "Math.atan2(" + quote(x) + ", " + quote(y) + ")")
    case MathPow(x,y) => emitValDef(sym, "Math.pow(" + quote(x) + "," + quote(y) + ")")
    case MathAbs(x) => emitValDef(sym, "Math.abs(" + quote(x) + ")")
    case MathMax(x,y) => emitValDef(sym, "Math.max(" + quote(x) + ", " + quote(y) + ")")
    case MathMin(x,y) => emitValDef(sym, "Math.min(" + quote(x) + ", " + quote(y) + ")")
    case MathPi() => emitValDef(sym, "Math.Pi")
    case _ => super.emitNode(sym, rhs)
  }
}

trait CudaGenMathOps extends BaseGenMathOps with CudaGenEffect {
  val IR: MathOpsExp
  import IR._

  override def emitNode(sym: Sym[Any], rhs: Def[Any])(implicit stream: PrintWriter) = rhs match {
    case MathCeil(x) => emitValDef(sym, "ceil(" + quote(x) + ")")
    case MathFloor(x) => emitValDef(sym, "floor(" + quote(x) + ")")
    case MathExp(x) => emitValDef(sym, "exp(" + quote(x) + ")")
    case MathLog(x) => emitValDef(sym, "log(" + quote(x) + ")")
    case MathSqrt(x) => emitValDef(sym, "sqrt(" + quote(x) + ")")
    case MathAbs(x) => emitValDef(sym, "abs(" + quote(x) + ")")
    case MathMax(x,y) => emitValDef(sym, "max(" + quote(x) + ", " + quote(y) + ")")
    case MathMin(x,y) => emitValDef(sym, "min(" + quote(x) + ", " + quote(y) + ")")
    case _ => super.emitNode(sym, rhs)
  }        
}<|MERGE_RESOLUTION|>--- conflicted
+++ resolved
@@ -54,18 +54,14 @@
   def math_exp(x: Exp[Double]) = reflectEffect(MathExp(x))
   def math_log(x: Exp[Double]) = reflectEffect(MathLog(x))
   def math_sqrt(x: Exp[Double]) = MathSqrt(x)
-<<<<<<< HEAD
   def math_atan(x: Exp[Double]) = MathAtan(x)
   def math_atan2(x: Exp[Double], y: Exp[Double]) = MathAtan2(x,y)
   def math_pow(x: Exp[Double], y: Exp[Double]) = MathPow(x,y)
-  def math_abs[A:Manifest:Numeric](x: Exp[A]) = MathAbs(x)
+  // TODO: do we still need this? it shouldn't be an effect
+  def math_abs[A:Manifest:Numeric](x: Exp[A]) = reflectEffect(MathAbs(x))
   def math_max[A:Manifest:Numeric](x: Exp[A], y: Exp[A]) = MathMax(x, y)
   def math_min[A:Manifest:Numeric](x: Exp[A], y: Exp[A]) = MathMin(x, y)
   def math_pi = MathPi()
-=======
-  def math_abs[A:Manifest:Numeric](x: Exp[A]) = reflectEffect(MathAbs(x))
-  def math_max[A:Manifest:Numeric](x: Exp[A], y: Exp[A]) = MathMax(x, y)
-  def math_min[A:Manifest:Numeric](x: Exp[A], y: Exp[A]) = MathMin(x, y)
 
   override def mirror[A:Manifest](e: Def[A], f: Transformer): Exp[A] = {
     implicit var a: Numeric[A] = null // hack!! need to store it in Def instances??
@@ -75,7 +71,6 @@
     }
   }
 
->>>>>>> d87ad404
 }
 
 trait BaseGenMathOps extends GenericNestedCodegen {

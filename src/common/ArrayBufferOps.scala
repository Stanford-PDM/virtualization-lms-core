--- conflicted
+++ resolved
@@ -56,14 +56,7 @@
   //////////////
   // mirroring
 
-<<<<<<< HEAD
-  //////////////
-  // mirroring
-
-  override def mirror[A:Manifest](e: Def[A], f: Transformer): Exp[A] = (e match {
-=======
   override def mirror[A:Manifest](e: Def[A], f: Transformer)(implicit ctx: SourceContext): Exp[A] = (e match {
->>>>>>> 805e1fd9
     case Reflect(ArrayBufferMkString(l,r), u, es) => reflectMirrored(Reflect(ArrayBufferMkString(f(l),f(r)), mapOver(f,u), f(es)))(mtype(manifest[A]))
     case Reflect(ArrayBufferAppend(l,r), u, es) => reflectMirrored(Reflect(ArrayBufferAppend(f(l),f(r)), mapOver(f,u), f(es)))(mtype(manifest[A]))
     case _ => super.mirror(e,f)

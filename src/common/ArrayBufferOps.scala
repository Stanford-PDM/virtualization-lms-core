package scala.virtualization.lms
package common

import java.io.PrintWriter
import scala.reflect.SourceContext
import scala.collection.mutable.ArrayBuffer
import scala.virtualization.lms.internal.GenericNestedCodegen
import collection.mutable.ArrayBuffer
import scala.reflect.SourceContext

trait ArrayBufferOps extends Base {

  object ArrayBuffer {
    def apply[A:Manifest](xs: Rep[A]*) = arraybuffer_new(xs)
  }

  implicit def repToArrayBufferOps[A:Manifest](l: Rep[ArrayBuffer[A]]) = new ArrayBufferOpsCls(l)
  
  class ArrayBufferOpsCls[A:Manifest](l: Rep[ArrayBuffer[A]]) {
    def +=(e: Rep[A])(implicit pos: SourceContext) = arraybuffer_append(l,e)
    def mkString(sep: Rep[String] = unit(""))(implicit pos: SourceContext) = arraybuffer_mkstring(l,sep)
    def append(l: Rep[ArrayBuffer[A]], e: Rep[A])(implicit pos: SourceContext) = arraybuffer_append(l,e)
    def clear() = arraybuffer_clear(l)
    def toArray(implicit pos: SourceContext) = arraybuffer_toarray(l)
    def toSeq(implicit pos: SourceContext) = arraybuffer_toseq(l)
  }
  
  def infix_+=[A:Manifest](l: Rep[ArrayBuffer[A]], e: Rep[A])(implicit pos: SourceContext) = arraybuffer_append(l, e)

  /* when mixed in with OptiML, one of these infix operations causes an NPE in the scala-virtualized compiler */ //TR: still the case?
  /*
  def infix_mkString[A:Manifest](l: Rep[ArrayBuffer[A]], sep: Rep[String] = unit(""))(implicit pos: SourceContext) = arraybuffer_mkstring(l, sep)
  def infix_+=[A:Manifest](l: Rep[ArrayBuffer[A]], e: Rep[A])(implicit pos: SourceContext) = arraybuffer_append(l, e)
  def infix_append[A:Manifest](l: Rep[ArrayBuffer[A]], e: Rep[A])(implicit pos: SourceContext) = arraybuffer_append(l, e)
  def infix_toArray[A:Manifest](l: Rep[ArrayBuffer[A]])(implicit pos: SourceContext) = arraybuffer_toarray(l)
  def infix_toSeq[A:Manifest](l: Rep[ArrayBuffer[A]])(implicit pos: SourceContext) = arraybuffer_toseq(l)
  */
  
  def arraybuffer_mkstring[A:Manifest](l: Rep[ArrayBuffer[A]], sep: Rep[String])(implicit pos: SourceContext): Rep[String]
  def arraybuffer_append[A:Manifest](l: Rep[ArrayBuffer[A]], e: Rep[A])(implicit pos: SourceContext): Rep[Unit]
  def arraybuffer_new[A:Manifest](xs: Seq[Rep[A]])(implicit pos: SourceContext): Rep[ArrayBuffer[A]]
  def arraybuffer_clear[A:Manifest](l: Rep[ArrayBuffer[A]]): Rep[Unit]
  def arraybuffer_toarray[A:Manifest](x: Rep[ArrayBuffer[A]])(implicit pos: SourceContext): Rep[Array[A]]
  def arraybuffer_toseq[A:Manifest](x: Rep[ArrayBuffer[A]])(implicit pos: SourceContext): Rep[Seq[A]]
}

trait ArrayBufferOpsExp extends ArrayBufferOps with EffectExp {
  case class ArrayBufferNew[A:Manifest](xs: Seq[Exp[A]]) extends Def[ArrayBuffer[A]]  {
    val mA = manifest[A]
  }
  case class ArrayBufferMkString[A:Manifest](l: Exp[ArrayBuffer[A]], sep: Exp[String]) extends Def[String]
  case class ArrayBufferAppend[A:Manifest](l: Exp[ArrayBuffer[A]], e: Exp[A]) extends Def[Unit]
  case class ArrayBufferClear[A:Manifest](l: Exp[ArrayBuffer[A]]) extends Def[Unit]
  case class ArrayBufferToArray[A:Manifest](x: Exp[ArrayBuffer[A]]) extends Def[Array[A]]
  case class ArrayBufferToSeq[A:Manifest](x: Exp[ArrayBuffer[A]]) extends Def[Seq[A]]

  def arraybuffer_new[A:Manifest](xs: Seq[Exp[A]])(implicit pos: SourceContext) = reflectMutable(ArrayBufferNew(xs))
  def arraybuffer_mkstring[A:Manifest](l: Exp[ArrayBuffer[A]], sep: Exp[String])(implicit pos: SourceContext) = ArrayBufferMkString(l, sep)
  def arraybuffer_append[A:Manifest](l: Exp[ArrayBuffer[A]], e: Exp[A])(implicit pos: SourceContext) = reflectWrite(l)(ArrayBufferAppend(l, e))
  def arraybuffer_clear[A:Manifest](l: Exp[ArrayBuffer[A]]) = reflectWrite(l)(ArrayBufferClear(l))
  def arraybuffer_toarray[A:Manifest](x: Exp[ArrayBuffer[A]])(implicit pos: SourceContext) = ArrayBufferToArray(x)
  def arraybuffer_toseq[A:Manifest](x: Exp[ArrayBuffer[A]])(implicit pos: SourceContext) = ArrayBufferToSeq(x)

  //////////////
  // mirroring

  override def mirrorDef[A:Manifest](e: Def[A], f: Transformer)(implicit pos: SourceContext): Def[A] = (e match {
    case ArrayBufferMkString(l,r) => ArrayBufferMkString(f(l),f(r))
    case ArrayBufferAppend(l,r) => ArrayBufferAppend(f(l),f(r))
    case _ => super.mirrorDef(e,f)
  }).asInstanceOf[Def[A]] // why??
  
/*
  override def mirror[A:Manifest](e: Def[A], f: Transformer)(implicit pos: SourceContext): Exp[A] = (e match {
    case Reflect(ArrayBufferMkString(l,r), u, es) => reflectMirrored(Reflect(ArrayBufferMkString(f(l),f(r)), mapOver(f,u), f(es)))(mtype(manifest[A]))
    case Reflect(ArrayBufferAppend(l,r), u, es) => reflectMirrored(Reflect(ArrayBufferAppend(f(l),f(r)), mapOver(f,u), f(es)))(mtype(manifest[A]))
    case _ => super.mirror(e,f)
  }).asInstanceOf[Exp[A]] // why??
*/
}

trait BaseGenArrayBufferOps extends GenericNestedCodegen {
  val IR: ArrayBufferOpsExp
  import IR._
}

trait ScalaGenArrayBufferOps extends BaseGenArrayBufferOps with ScalaGenEffect {
  val IR: ArrayBufferOpsExp
  import IR._

  override def emitNode(sym: Sym[Any], rhs: Def[Any]) = rhs match {
<<<<<<< HEAD
    case a@ArrayBufferNew(xs) => emitValDef(sym, "scala.collection.mutable.ArrayBuffer[" + remap(a.mA) + "](" + (xs map {quote}).mkString(",") + ")")
    case ArrayBufferMkString(l, sep) => emitValDef(sym, quote(l) + ".mkString(" + quote(sep) + ")")
    case ArrayBufferAppend(l, e) => emitValDef(sym, quote(l) + " += " + quote(e))
    case ArrayBufferClear(l) => emitValDef(sym, quote(l) + ".clear()")
    case ArrayBufferToArray(x) => emitValDef(sym, quote(x) + ".toArray")
    case ArrayBufferToSeq(x) => emitValDef(sym, quote(x) + ".toSeq")
=======
    case a@ArrayBufferNew(xs) => emitValDef(sym, src"scala.collection.mutable.ArrayBuffer[${a.mA}](${(xs map {quote}).mkString(",")})")
    case ArrayBufferMkString(l, sep) => emitValDef(sym, src"$l.mkString($sep)")
    case ArrayBufferAppend(l, e) => emitValDef(sym, src"$l += $e")
    case ArrayBufferToArray(x) => emitValDef(sym, src"$x.toArray")
    case ArrayBufferToSeq(x) => emitValDef(sym, src"$x.toSeq")
>>>>>>> 45af066b
    case _ => super.emitNode(sym, rhs)
  }
}

trait CLikeGenArrayBufferOps extends BaseGenArrayBufferOps with CLikeGenBase {
  val IR: ArrayBufferOpsExp
  import IR._

  override def emitNode(sym: Sym[Any], rhs: Def[Any]) = {
      rhs match {
        case _ => super.emitNode(sym, rhs)
      }
    }
}

trait CudaGenArrayBufferOps extends CudaGenEffect with CLikeGenArrayBufferOps
trait OpenCLGenArrayBufferOps extends OpenCLGenEffect with CLikeGenArrayBufferOps
trait CGenArrayBufferOps extends CGenEffect with CLikeGenArrayBufferOps
<|MERGE_RESOLUTION|>--- conflicted
+++ resolved
@@ -89,20 +89,12 @@
   import IR._
 
   override def emitNode(sym: Sym[Any], rhs: Def[Any]) = rhs match {
-<<<<<<< HEAD
-    case a@ArrayBufferNew(xs) => emitValDef(sym, "scala.collection.mutable.ArrayBuffer[" + remap(a.mA) + "](" + (xs map {quote}).mkString(",") + ")")
-    case ArrayBufferMkString(l, sep) => emitValDef(sym, quote(l) + ".mkString(" + quote(sep) + ")")
-    case ArrayBufferAppend(l, e) => emitValDef(sym, quote(l) + " += " + quote(e))
-    case ArrayBufferClear(l) => emitValDef(sym, quote(l) + ".clear()")
-    case ArrayBufferToArray(x) => emitValDef(sym, quote(x) + ".toArray")
-    case ArrayBufferToSeq(x) => emitValDef(sym, quote(x) + ".toSeq")
-=======
     case a@ArrayBufferNew(xs) => emitValDef(sym, src"scala.collection.mutable.ArrayBuffer[${a.mA}](${(xs map {quote}).mkString(",")})")
     case ArrayBufferMkString(l, sep) => emitValDef(sym, src"$l.mkString($sep)")
     case ArrayBufferAppend(l, e) => emitValDef(sym, src"$l += $e")
+    case ArrayBufferClear(l) => emitValDef(sym, src"$l.clear()")
     case ArrayBufferToArray(x) => emitValDef(sym, src"$x.toArray")
     case ArrayBufferToSeq(x) => emitValDef(sym, src"$x.toSeq")
->>>>>>> 45af066b
     case _ => super.emitNode(sym, rhs)
   }
 }

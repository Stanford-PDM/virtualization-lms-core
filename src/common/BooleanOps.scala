--- conflicted
+++ resolved
@@ -64,21 +64,11 @@
   val IR: BooleanOpsExp
   import IR._
 
-<<<<<<< HEAD
-  override def emitNode(sym: Sym[Any], rhs: Def[Any]) = {
-    rhs match {
-      case BooleanNegate(b) => emitValDef(sym, "!" + quote(b))
-      case BooleanAnd(lhs,rhs) => emitValDef(sym, quote(lhs) + " && " + quote(rhs))
-      case BooleanOr(lhs,rhs) => emitValDef(sym, quote(lhs) + " || " + quote(rhs))
-      case _ => super.emitNode(sym,rhs)
-    }
-=======
   override def emitNode(sym: Sym[Any], rhs: Def[Any]) = rhs match {
     case BooleanNegate(b) => emitValDef(sym, src"!$b")
     case BooleanAnd(lhs,rhs) => emitValDef(sym, src"$lhs && $rhs")
     case BooleanOr(lhs,rhs) => emitValDef(sym, src"$lhs || $rhs")
     case _ => super.emitNode(sym,rhs)
->>>>>>> 45af066b
   }
 }
 

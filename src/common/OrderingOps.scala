package scala.virtualization.lms
package common

import java.io.PrintWriter
import scala.virtualization.lms.util.OverloadHack
import scala.reflect.SourceContext

trait OrderingOps extends Base with Variables with OverloadHack {
  // workaround for infix not working with implicits in PrimitiveOps
  implicit def orderingToOrderingOps[T:Ordering:Manifest](n: T) = new OrderingOpsCls(unit(n))
  implicit def repOrderingToOrderingOps[T:Ordering:Manifest](n: Rep[T]) = new OrderingOpsCls(n)
  implicit def varOrderingToOrderingOps[T:Ordering:Manifest](n: Var[T]) = new OrderingOpsCls(readVar(n))

  class OrderingOpsCls[T:Ordering:Manifest](lhs: Rep[T]){
    def <(rhs: Rep[T])(implicit pos: SourceContext) = ordering_lt(lhs, rhs)
    def <=(rhs: Rep[T])(implicit pos: SourceContext) = ordering_lteq(lhs, rhs)
    def >(rhs: Rep[T])(implicit pos: SourceContext) = ordering_gt(lhs, rhs)
    def >=(rhs: Rep[T])(implicit pos: SourceContext) = ordering_gteq(lhs, rhs)
    def equiv(rhs: Rep[T])(implicit pos: SourceContext) = ordering_equiv(lhs, rhs)
    def max(rhs: Rep[T])(implicit pos: SourceContext) = ordering_max(lhs, rhs)
    def min(rhs: Rep[T])(implicit pos: SourceContext) = ordering_min(lhs, rhs)
    def compare(rhs: Rep[T])(implicit pos: SourceContext) = ordering_compare(lhs, rhs)

    def <[B](rhs: B)(implicit c: B => Rep[T], pos: SourceContext) = ordering_lt(lhs, c(rhs))
    def <=[B](rhs: B)(implicit c: B => Rep[T], pos: SourceContext) = ordering_lteq(lhs, c(rhs))
    def >[B](rhs: B)(implicit c: B => Rep[T], pos: SourceContext) = ordering_gt(lhs, c(rhs))
    def >=[B](rhs: B)(implicit c: B => Rep[T], pos: SourceContext) = ordering_gteq(lhs, c(rhs))
    def equiv[B](rhs: B)(implicit c: B => Rep[T], pos: SourceContext) = ordering_equiv(lhs, c(rhs))
    def max[B](rhs: B)(implicit c: B => Rep[T], pos: SourceContext) = ordering_max(lhs, c(rhs))
    def min[B](rhs: B)(implicit c: B => Rep[T], pos: SourceContext) = ordering_min(lhs, c(rhs))
    def compare[B](rhs: B)(implicit c: B => Rep[T], pos: SourceContext) = ordering_compare(lhs, c(rhs))
  }

//  def infix_<[T,B](lhs: Rep[T], rhs: B)(implicit o: Ordering[T], c: B => Rep[T], mT: Manifest[T]) = ordering_lt(lhs,c(rhs))
//  def infix_<=[T,B](lhs: Rep[T], rhs: B)(implicit o: Ordering[T], c: B => Rep[T], mT: Manifest[T]) = ordering_lteq(lhs,c(rhs))
//  def infix_>[T,B](lhs: Rep[T], rhs: B)(implicit o: Ordering[T], c: B => Rep[T], mT: Manifest[T]) = ordering_gt(lhs,c(rhs))
//  def infix_>=[T,B](lhs: Rep[T], rhs: B)(implicit o: Ordering[T], c: B => Rep[T], mT: Manifest[T]) = ordering_gteq(lhs,c(rhs))
//  def infix_equiv[T,B](lhs: Rep[T], rhs: B)(implicit o: Ordering[T], c: B => Rep[T], mT: Manifest[T]) = ordering_equiv(lhs,c(rhs))
//  def infix_max[T,B](lhs: Rep[T], rhs: B)(implicit o: Ordering[T], c: B => Rep[T], mT: Manifest[T]) = ordering_max(lhs,c(rhs))
//  def infix_min[T,B](lhs: Rep[T], rhs: B)(implicit o: Ordering[T], c: B => Rep[T], mT: Manifest[T]) = ordering_min(lhs,c(rhs))

  def ordering_lt[T:Ordering:Manifest](lhs: Rep[T], rhs: Rep[T])(implicit pos: SourceContext): Rep[Boolean]
  def ordering_lteq[T:Ordering:Manifest](lhs: Rep[T], rhs: Rep[T])(implicit pos: SourceContext): Rep[Boolean]
  def ordering_gt[T:Ordering:Manifest](lhs: Rep[T], rhs: Rep[T])(implicit pos: SourceContext): Rep[Boolean]
  def ordering_gteq[T:Ordering:Manifest](lhs: Rep[T], rhs: Rep[T])(implicit pos: SourceContext): Rep[Boolean]
  def ordering_equiv[T:Ordering:Manifest](lhs: Rep[T], rhs: Rep[T])(implicit pos: SourceContext): Rep[Boolean]
  def ordering_max[T:Ordering:Manifest](lhs: Rep[T], rhs: Rep[T])(implicit pos: SourceContext): Rep[T]
  def ordering_min[T:Ordering:Manifest](lhs: Rep[T], rhs: Rep[T])(implicit pos: SourceContext): Rep[T]
  def ordering_compare[T:Ordering:Manifest](lhs: Rep[T], rhs: Rep[T])(implicit pos: SourceContext): Rep[Int]
}


trait OrderingOpsExp extends OrderingOps with VariablesExp {
  abstract class DefMN[T:Ordering:Manifest,A] extends Def[A] {
    def mev = manifest[T]
    def aev = implicitly[Ordering[T]]
  }
  case class OrderingLT[T:Ordering:Manifest](lhs: Exp[T], rhs: Exp[T]) extends DefMN[T,Boolean]
  case class OrderingLTEQ[T:Ordering:Manifest](lhs: Exp[T], rhs: Exp[T]) extends DefMN[T,Boolean]
  case class OrderingGT[T:Ordering:Manifest](lhs: Exp[T], rhs: Exp[T]) extends DefMN[T,Boolean]
  case class OrderingGTEQ[T:Ordering:Manifest](lhs: Exp[T], rhs: Exp[T]) extends DefMN[T,Boolean]
  case class OrderingEquiv[T:Ordering:Manifest](lhs: Exp[T], rhs: Exp[T]) extends DefMN[T,Boolean]
  case class OrderingMax[T:Ordering:Manifest](lhs: Exp[T], rhs: Exp[T]) extends DefMN[T,T]
  case class OrderingMin[T:Ordering:Manifest](lhs: Exp[T], rhs: Exp[T]) extends DefMN[T,T]
  case class OrderingCompare[T:Ordering:Manifest](lhs: Exp[T], rhs: Exp[T]) extends DefMN[T,Int]

  def ordering_lt[T:Ordering:Manifest](lhs: Exp[T], rhs: Exp[T])(implicit pos: SourceContext): Rep[Boolean] = OrderingLT(lhs,rhs)
  def ordering_lteq[T:Ordering:Manifest](lhs: Exp[T], rhs: Exp[T])(implicit pos: SourceContext): Rep[Boolean] = OrderingLTEQ(lhs,rhs)
  def ordering_gt[T:Ordering:Manifest](lhs: Exp[T], rhs: Exp[T])(implicit pos: SourceContext): Rep[Boolean] = OrderingGT(lhs,rhs)
  def ordering_gteq[T:Ordering:Manifest](lhs: Exp[T], rhs: Exp[T])(implicit pos: SourceContext): Rep[Boolean] = OrderingGTEQ(lhs,rhs)
  def ordering_equiv[T:Ordering:Manifest](lhs: Exp[T], rhs: Exp[T])(implicit pos: SourceContext): Rep[Boolean] = OrderingEquiv(lhs,rhs)
  def ordering_max[T:Ordering:Manifest](lhs: Exp[T], rhs: Exp[T])(implicit pos: SourceContext): Rep[T] = OrderingMax(lhs,rhs)
  def ordering_min[T:Ordering:Manifest](lhs: Exp[T], rhs: Exp[T])(implicit pos: SourceContext): Rep[T] = OrderingMin(lhs,rhs)
  def ordering_compare[T:Ordering:Manifest](lhs: Exp[T], rhs: Exp[T])(implicit pos: SourceContext): Rep[Int] = OrderingCompare(lhs,rhs)

  override def mirror[A:Manifest](e: Def[A], f: Transformer)(implicit pos: SourceContext): Exp[A] = {
    (e match {
    case e@OrderingLT(a,b) => ordering_lt(f(a),f(b))(e.aev,e.mev,pos)
    case e@OrderingLTEQ(a,b) => ordering_lteq(f(a),f(b))(e.aev,e.mev,pos)
    case e@OrderingGT(a,b) => ordering_gt(f(a),f(b))(e.aev,e.mev,pos)
    case e@OrderingGTEQ(a,b) => ordering_gteq(f(a),f(b))(e.aev,e.mev,pos)
    case e@OrderingEquiv(a,b) => ordering_equiv(f(a),f(b))(e.aev,e.mev,pos)
    case e@OrderingMax(a,b) => ordering_max(f(a),f(b))(e.aev.asInstanceOf[Ordering[A]],mtype(e.mev),pos)
    case e@OrderingMin(a,b) => ordering_min(f(a),f(b))(e.aev.asInstanceOf[Ordering[A]],mtype(e.mev),pos)
    case e@OrderingCompare(a,b) => ordering_compare(f(a),f(b))(e.aev,e.mev,pos)
    case Reflect(e@OrderingLT(a,b), u, es) => reflectMirrored(Reflect(OrderingLT(f(a),f(b))(e.aev,e.mev), mapOver(f,u), f(es)))(mtype(manifest[A]), pos)
    case Reflect(e@OrderingLTEQ(a,b), u, es) => reflectMirrored(Reflect(OrderingLTEQ(f(a),f(b))(e.aev,e.mev), mapOver(f,u), f(es)))(mtype(manifest[A]), pos)
    case Reflect(e@OrderingGT(a,b), u, es) => reflectMirrored(Reflect(OrderingGT(f(a),f(b))(e.aev,e.mev), mapOver(f,u), f(es)))(mtype(manifest[A]), pos)
    case Reflect(e@OrderingGTEQ(a,b), u, es) => reflectMirrored(Reflect(OrderingGTEQ(f(a),f(b))(e.aev,e.mev), mapOver(f,u), f(es)))(mtype(manifest[A]), pos)
    case Reflect(e@OrderingEquiv(a,b), u, es) => reflectMirrored(Reflect(OrderingEquiv(f(a),f(b))(e.aev,e.mev), mapOver(f,u), f(es)))(mtype(manifest[A]), pos)
    case Reflect(e@OrderingMax(a,b), u, es) => reflectMirrored(Reflect(OrderingMax(f(a),f(b))(e.aev.asInstanceOf[Ordering[A]],mtype(e.mev)), mapOver(f,u), f(es)))(mtype(manifest[A]), pos)
    case Reflect(e@OrderingMin(a,b), u, es) => reflectMirrored(Reflect(OrderingMin(f(a),f(b))(e.aev.asInstanceOf[Ordering[A]],mtype(e.mev)), mapOver(f,u), f(es)))(mtype(manifest[A]), pos)
    case Reflect(e@OrderingCompare(a,b), u, es) => reflectMirrored(Reflect(OrderingCompare(f(a),f(b))(e.aev,e.mev), mapOver(f,u), f(es)))(mtype(manifest[A]), pos)
    case _ => super.mirror(e, f)
    }).asInstanceOf[Exp[A]]
  }
}

trait ScalaGenOrderingOps extends ScalaGenBase {
  val IR: OrderingOpsExp
  import IR._

  override def emitNode(sym: Sym[Any], rhs: Def[Any]) = rhs match {
<<<<<<< HEAD
    case OrderingLT(a,b) => emitValDef(sym, quote(a) + " < " + quote(b))
    case OrderingLTEQ(a,b) => emitValDef(sym, quote(a) + " <= " + quote(b))
    case OrderingGT(a,b) => emitValDef(sym, quote(a) + " > " + quote(b))
    case OrderingGTEQ(a,b) => emitValDef(sym, quote(a) + " >= " + quote(b))
    case OrderingEquiv(a,b) => emitValDef(sym, quote(a) + " equiv " + quote(b))
    case OrderingMax(a,b) => emitValDef(sym, quote(a) + " max " + quote(b))
    case OrderingMin(a,b) => emitValDef(sym, quote(a) + " min " + quote(b))
    case c@OrderingCompare(a,b) => c.mev match {
      case m if m == Manifest.Int => emitValDef(sym, "java.lang.Integer.compare("+quote(a)+","+quote(b)+")")
      case m if m == Manifest.Long => emitValDef(sym, "java.lang.Long.compare("+quote(a)+","+quote(b)+")")
      case m if m == Manifest.Double => emitValDef(sym, "java.lang.Double.compare("+quote(a)+","+quote(b)+")")
      case m if m == Manifest.Float => emitValDef(sym, "java.lang.Float.compare("+quote(a)+","+quote(b)+")")
      case m if m == Manifest.Boolean => emitValDef(sym, "java.lang.Boolean.compare("+quote(a)+","+quote(b)+")")
      case m if m == Manifest.Byte => emitValDef(sym, "java.lang.Byte.compare("+quote(a)+","+quote(b)+")")
      case m if m == Manifest.Char => emitValDef(sym, "java.lang.Character.compare("+quote(a)+","+quote(b)+")")
      case m if m == Manifest.Short => emitValDef(sym, "java.lang.Short.compare("+quote(a)+","+quote(b)+")")
      case _ => emitValDef(sym, quote(a) + " compare " + quote(b))
    }
=======
    case OrderingLT(a,b) => emitValDef(sym, src"$a < $b")
    case OrderingLTEQ(a,b) => emitValDef(sym, src"$a <= $b")
    case OrderingGT(a,b) => emitValDef(sym, src"$a > $b")
    case OrderingGTEQ(a,b) => emitValDef(sym, src"$a >= $b")
    case OrderingEquiv(a,b) => emitValDef(sym, src"$a equiv $b")
    case OrderingMax(a,b) => emitValDef(sym, src"$a max $b")
    case OrderingMin(a,b) => emitValDef(sym, src"$a min $b")
>>>>>>> 45af066b
    case _ => super.emitNode(sym, rhs)
  }
}

trait CLikeGenOrderingOps extends CLikeGenBase {
  val IR: OrderingOpsExp
  import IR._
  
  // TODO: Add MIN/MAX macro needs to C-like header file
  override def emitNode(sym: Sym[Any], rhs: Def[Any]) = {
      rhs match {
        case OrderingLT(a,b) =>
          emitValDef(sym, src"$a < $b")
        case OrderingLTEQ(a,b) =>
          emitValDef(sym, src"$a <= $b")
        case OrderingGT(a,b) =>
          emitValDef(sym, src"$a > $b")
        case OrderingGTEQ(a,b) =>
          emitValDef(sym, src"$a >= $b")
        case OrderingEquiv(a,b) =>
          emitValDef(sym, src"$a == $b")
        case OrderingMax(a,b) =>
<<<<<<< HEAD
          emitValDef(sym, quote(a) + ">" + quote(b) + "?" + quote(a) + ":" + quote(b))
        case OrderingMin(a,b) =>
          emitValDef(sym, quote(a) + "<" + quote(b) + "?" + quote(a) + ":" + quote(b))
=======
          emitValDef(sym, src"MAX($a, $b)")
        case OrderingMin(a,b) =>
          emitValDef(sym, src"MIN($a, $b)")
>>>>>>> 45af066b
        case _ => super.emitNode(sym, rhs)
      }
    }
}

trait CudaGenOrderingOps extends CudaGenBase with CLikeGenOrderingOps
trait OpenCLGenOrderingOps extends OpenCLGenBase with CLikeGenOrderingOps
trait CGenOrderingOps extends CGenBase with CLikeGenOrderingOps
<|MERGE_RESOLUTION|>--- conflicted
+++ resolved
@@ -101,14 +101,13 @@
   import IR._
 
   override def emitNode(sym: Sym[Any], rhs: Def[Any]) = rhs match {
-<<<<<<< HEAD
-    case OrderingLT(a,b) => emitValDef(sym, quote(a) + " < " + quote(b))
-    case OrderingLTEQ(a,b) => emitValDef(sym, quote(a) + " <= " + quote(b))
-    case OrderingGT(a,b) => emitValDef(sym, quote(a) + " > " + quote(b))
-    case OrderingGTEQ(a,b) => emitValDef(sym, quote(a) + " >= " + quote(b))
-    case OrderingEquiv(a,b) => emitValDef(sym, quote(a) + " equiv " + quote(b))
-    case OrderingMax(a,b) => emitValDef(sym, quote(a) + " max " + quote(b))
-    case OrderingMin(a,b) => emitValDef(sym, quote(a) + " min " + quote(b))
+    case OrderingLT(a,b) => emitValDef(sym, src"$a < $b")
+    case OrderingLTEQ(a,b) => emitValDef(sym, src"$a <= $b")
+    case OrderingGT(a,b) => emitValDef(sym, src"$a > $b")
+    case OrderingGTEQ(a,b) => emitValDef(sym, src"$a >= $b")
+    case OrderingEquiv(a,b) => emitValDef(sym, src"$a equiv $b")
+    case OrderingMax(a,b) => emitValDef(sym, src"$a max $b")
+    case OrderingMin(a,b) => emitValDef(sym, src"$a min $b")
     case c@OrderingCompare(a,b) => c.mev match {
       case m if m == Manifest.Int => emitValDef(sym, "java.lang.Integer.compare("+quote(a)+","+quote(b)+")")
       case m if m == Manifest.Long => emitValDef(sym, "java.lang.Long.compare("+quote(a)+","+quote(b)+")")
@@ -120,15 +119,6 @@
       case m if m == Manifest.Short => emitValDef(sym, "java.lang.Short.compare("+quote(a)+","+quote(b)+")")
       case _ => emitValDef(sym, quote(a) + " compare " + quote(b))
     }
-=======
-    case OrderingLT(a,b) => emitValDef(sym, src"$a < $b")
-    case OrderingLTEQ(a,b) => emitValDef(sym, src"$a <= $b")
-    case OrderingGT(a,b) => emitValDef(sym, src"$a > $b")
-    case OrderingGTEQ(a,b) => emitValDef(sym, src"$a >= $b")
-    case OrderingEquiv(a,b) => emitValDef(sym, src"$a equiv $b")
-    case OrderingMax(a,b) => emitValDef(sym, src"$a max $b")
-    case OrderingMin(a,b) => emitValDef(sym, src"$a min $b")
->>>>>>> 45af066b
     case _ => super.emitNode(sym, rhs)
   }
 }
@@ -151,15 +141,11 @@
         case OrderingEquiv(a,b) =>
           emitValDef(sym, src"$a == $b")
         case OrderingMax(a,b) =>
-<<<<<<< HEAD
-          emitValDef(sym, quote(a) + ">" + quote(b) + "?" + quote(a) + ":" + quote(b))
-        case OrderingMin(a,b) =>
-          emitValDef(sym, quote(a) + "<" + quote(b) + "?" + quote(a) + ":" + quote(b))
-=======
+          //emitValDef(sym, quote(a) + ">" + quote(b) + "?" + quote(a) + ":" + quote(b))
           emitValDef(sym, src"MAX($a, $b)")
         case OrderingMin(a,b) =>
+          //emitValDef(sym, quote(a) + "<" + quote(b) + "?" + quote(a) + ":" + quote(b))
           emitValDef(sym, src"MIN($a, $b)")
->>>>>>> 45af066b
         case _ => super.emitNode(sym, rhs)
       }
     }

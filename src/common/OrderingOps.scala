--- conflicted
+++ resolved
@@ -2,12 +2,7 @@
 package common
 
 import java.io.PrintWriter
-<<<<<<< HEAD
-
-=======
->>>>>>> 062e261e
 import scala.virtualization.lms.util.OverloadHack
-import scala.virtualization.lms.internal.{CGenBase, CLikeCodegen, CudaGenBase, ScalaGenBase}
 
 trait OrderingOps extends Base with Variables with OverloadHack {
   // workaround for infix not working with manifests
@@ -80,7 +75,7 @@
   }
 }
 
-trait CLikeGenOrderingOps extends CLikeCodegen {
+trait CLikeGenOrderingOps extends CLikeGenBase {
   val IR: OrderingOpsExp
   import IR._
   

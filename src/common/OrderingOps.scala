--- conflicted
+++ resolved
@@ -5,15 +5,7 @@
 import scala.virtualization.lms.internal.ScalaGenBase
 
 trait OrderingOps extends Base {
-<<<<<<< HEAD
-  def infix_<[T,B](lhs: Rep[T], rhs: B)(implicit o: Ordering[T], c: B => T, mT: Manifest[T], mB: Manifest[B]) = ordering_lt(lhs,c(rhs))
-  def infix_<=[T,B](lhs: Rep[T], rhs: B)(implicit o: Ordering[T], c: B => T, mT: Manifest[T], mB: Manifest[B]) = ordering_lteq(lhs,c(rhs))
-  def infix_>[T,B](lhs: Rep[T], rhs: B)(implicit o: Ordering[T], c: B => T, mT: Manifest[T], mB: Manifest[B]) = ordering_gt(lhs,c(rhs))
-  def infix_>=[T,B](lhs: Rep[T], rhs: B)(implicit o: Ordering[T], c: B => T, mT: Manifest[T], mB: Manifest[B]) = ordering_gteq(lhs,c(rhs))
-  def infix_equiv[T,B](lhs: Rep[T], rhs: B)(implicit o: Ordering[T], c: B => T, mT: Manifest[T], mB: Manifest[B]) = ordering_equiv(lhs,c(rhs))
-  def infix_max[T,B](lhs: Rep[T], rhs: B)(implicit o: Ordering[T], c: B => T, mT: Manifest[T], mB: Manifest[B]) = ordering_max(lhs,c(rhs))
-  def infix_min[T,B](lhs: Rep[T], rhs: B)(implicit o: Ordering[T], c: B => T, mT: Manifest[T], mB: Manifest[B]) = ordering_min(lhs,c(rhs))
-=======
+
   def infix_<[T,B](lhs: Rep[T], rhs: B)(implicit o: Ordering[T], c: B => T, mT: Manifest[T]) = ordering_lt(lhs,c(rhs))
   def infix_<=[T,B](lhs: Rep[T], rhs: B)(implicit o: Ordering[T], c: B => T, mT: Manifest[T]) = ordering_lteq(lhs,c(rhs))
   def infix_>[T,B](lhs: Rep[T], rhs: B)(implicit o: Ordering[T], c: B => T, mT: Manifest[T]) = ordering_gt(lhs,c(rhs))
@@ -21,7 +13,6 @@
   def infix_equiv[T,B](lhs: Rep[T], rhs: B)(implicit o: Ordering[T], c: B => T, mT: Manifest[T]) = ordering_equiv(lhs,c(rhs))
   def infix_max[T,B](lhs: Rep[T], rhs: B)(implicit o: Ordering[T], c: B => T, mT: Manifest[T]) = ordering_max(lhs,c(rhs))
   def infix_min[T,B](lhs: Rep[T], rhs: B)(implicit o: Ordering[T], c: B => T, mT: Manifest[T]) = ordering_min(lhs,c(rhs))
->>>>>>> a7879789
 
   def ordering_lt[T:Ordering:Manifest](lhs: Rep[T], rhs: Rep[T]): Rep[Boolean]
   def ordering_lteq[T:Ordering:Manifest](lhs: Rep[T], rhs: Rep[T]): Rep[Boolean]
@@ -34,15 +25,7 @@
 
 
 trait OrderingOpsExp extends OrderingOps with BaseExp {
-<<<<<<< HEAD
-  case class OrderingLT[T](lhs: Exp[T], rhs: Exp[T])(implicit val o:Ordering[T], val mT: Manifest[T]) extends Def[Boolean]
-  case class OrderingLTEQ[T](lhs: Exp[T], rhs: Exp[T])(implicit val o:Ordering[T], val mT: Manifest[T]) extends Def[Boolean]
-  case class OrderingGT[T](lhs: Exp[T], rhs: Exp[T])(implicit val o:Ordering[T], val mT: Manifest[T]) extends Def[Boolean]
-  case class OrderingGTEQ[T](lhs: Exp[T], rhs: Exp[T])(implicit val o:Ordering[T], val mT: Manifest[T]) extends Def[Boolean]
-  case class OrderingEquiv[T](lhs: Exp[T], rhs: Exp[T])(implicit val o:Ordering[T], val mT: Manifest[T]) extends Def[Boolean]
-  case class OrderingMax[T](lhs: Exp[T], rhs: Exp[T])(implicit val o:Ordering[T], val mT: Manifest[T]) extends Def[T]
-  case class OrderingMin[T](lhs: Exp[T], rhs: Exp[T])(implicit val o:Ordering[T], val mT: Manifest[T]) extends Def[T]
-=======
+
   case class OrderingLT[T:Ordering:Manifest](lhs: Exp[T], rhs: Exp[T]) extends Def[Boolean]
   case class OrderingLTEQ[T:Ordering:Manifest](lhs: Exp[T], rhs: Exp[T]) extends Def[Boolean]
   case class OrderingGT[T:Ordering:Manifest](lhs: Exp[T], rhs: Exp[T]) extends Def[Boolean]
@@ -50,7 +33,6 @@
   case class OrderingEquiv[T:Ordering:Manifest](lhs: Exp[T], rhs: Exp[T]) extends Def[Boolean]
   case class OrderingMax[T:Ordering:Manifest](lhs: Exp[T], rhs: Exp[T]) extends Def[T]
   case class OrderingMin[T:Ordering:Manifest](lhs: Exp[T], rhs: Exp[T]) extends Def[T]
->>>>>>> a7879789
 
   def ordering_lt[T:Ordering:Manifest](lhs: Exp[T], rhs: Exp[T]): Rep[Boolean] = OrderingLT(lhs,rhs)
   def ordering_lteq[T:Ordering:Manifest](lhs: Exp[T], rhs: Exp[T]): Rep[Boolean] = OrderingLTEQ(lhs,rhs)

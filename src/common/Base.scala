package scala.virtualization.lms
package common

<<<<<<< HEAD
import internal.{Expressions, Effects, Blocks, Transforming, FatExpressions, FatTransforming}
import internal.{ScalaCodegen, ScalaNestedCodegen, ScalaFatCodegen, 
  CudaCodegen, CudaNestedCodegen, CudaFatCodegen, 
  CCodegen, CNestedCodegen, CFatCodegen,
  CLikeCodegen}

=======
import internal._
>>>>>>> b1364758

/**
 * This trait automatically lifts any concrete instance to a representation.
 */
trait LiftAll extends Base {
  protected implicit def __unit[T:Manifest](x: T) = unit(x)
}

/**
 * The Base trait defines the type constructor Rep, which is the higher-kinded type that allows for other DSL types to be
 * polymorphically embedded.
 *
 * @since 0.1 
 */
trait Base extends EmbeddedControls {

  type Rep[+T]

  protected def unit[T:Manifest](x: T): Rep[T]

  // always lift Unit and Null (for now)
  implicit def unitToRepUnit(x: Unit) = unit(x)
  implicit def nullToRepNull(x: Null) = unit(x)
}

/**
 * This trait sets the representation to be based on AST Expression nodes.
 *
 * @since 0.1
 */
trait BaseExp extends Base with Expressions with Transforming {
  type Rep[+T] = Exp[T]

  protected def unit[T:Manifest](x: T) = Const(x)
}

trait BlockExp extends BaseExp with Blocks {
  
  implicit object CanTransformBlock extends CanTransform[Block] {
    def transform[A](x: Block[A], t: Transformer): Block[A] = Block(t(x.res))
  }
  
}

trait EffectExp extends BlockExp with Effects {

  def mapOver(t: Transformer, u: Summary) = { // TODO: move to effects class?
    u.copy(mayRead = t.onlySyms(u.mayRead), mstRead = t.onlySyms(u.mstRead),
      mayWrite = t.onlySyms(u.mayWrite), mstWrite = t.onlySyms(u.mstWrite))
  }

  override def mirror[A:Manifest](e: Def[A], f: Transformer): Exp[A] = e match {
/*
    case Reflect(x, u, es) =>
      reifyEffects {
        context = f(es)
        mirror(x)
      }
    
*/    
//    case Reflect(Print(x), u, es) => Reflect(Print(f(x)), es map (e => f(e)))
    case Reify(x, u, es) => Reify(f(x), mapOver(f,u), f(es)) //TODO: u
    case _ => super.mirror(e,f)
  }
    
}

trait BaseFatExp extends BaseExp with FatExpressions with FatTransforming


// TODO: what is the point of these, I suggest to remove them 
// Answer: provide an interface to codegen without depending on internal._

trait ScalaGenBase extends ScalaCodegen

trait ScalaGenEffect extends ScalaNestedCodegen with ScalaGenBase

trait ScalaGenFat extends ScalaFatCodegen with ScalaGenBase


trait CLikeGenBase extends CLikeCodegen

trait GPUGenBase extends GPUCodegen

trait CudaGenBase extends CudaCodegen
trait CudaGenEffect extends CudaNestedCodegen with CudaGenBase
trait CudaGenFat extends CudaFatCodegen with CudaGenBase

trait OpenCLGenBase extends OpenCLCodegen
trait OpenCLGenEffect extends OpenCLNestedCodegen with OpenCLGenBase
trait OpenCLGenFat extends OpenCLFatCodegen with OpenCLGenBase

trait CGenBase extends CCodegen
trait CGenEffect extends CNestedCodegen with CGenBase
trait CGenFat extends CFatCodegen with CGenBase<|MERGE_RESOLUTION|>--- conflicted
+++ resolved
@@ -1,16 +1,7 @@
 package scala.virtualization.lms
 package common
 
-<<<<<<< HEAD
-import internal.{Expressions, Effects, Blocks, Transforming, FatExpressions, FatTransforming}
-import internal.{ScalaCodegen, ScalaNestedCodegen, ScalaFatCodegen, 
-  CudaCodegen, CudaNestedCodegen, CudaFatCodegen, 
-  CCodegen, CNestedCodegen, CFatCodegen,
-  CLikeCodegen}
-
-=======
 import internal._
->>>>>>> b1364758
 
 /**
  * This trait automatically lifts any concrete instance to a representation.

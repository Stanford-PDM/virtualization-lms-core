--- conflicted
+++ resolved
@@ -1,16 +1,8 @@
 package scala.virtualization.lms
 package common
 
-<<<<<<< HEAD
-import internal.{Expressions, Effects, Transforming, FatExpressions, FatTransforming}
-import internal.{ScalaCodegen, ScalaNestedCodegen, ScalaFatCodegen, 
-  CudaCodegen, CudaNestedCodegen, CudaFatCodegen, 
-  CCodegen, CNestedCodegen, CFatCodegen,
-  CLikeCodegen}
+import internal._
 import scala.reflect.SourceContext
-=======
-import internal._
->>>>>>> c047b54a
 
 /**
  * This trait automatically lifts any concrete instance to a representation.

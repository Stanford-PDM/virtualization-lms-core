--- conflicted
+++ resolved
@@ -72,7 +72,6 @@
       mayWrite = t.onlySyms(u.mayWrite), mstWrite = t.onlySyms(u.mstWrite))
   }
 
-<<<<<<< HEAD
   override def mirrorDef[A:Manifest](e: Def[A], f: Transformer)(implicit pos: SourceContext): Def[A] = e match {
     case Reflect(x, u, es) => Reflect(mirrorDef(x,f), mapOver(f,u), f(es))
     case Reify(x, u, es) => Reify(f(x), mapOver(f,u), f(es))
@@ -80,9 +79,6 @@
   }
 
   override def mirror[A:Manifest](e: Def[A], f: Transformer)(implicit pos: SourceContext): Exp[A] = e match {
-=======
-  override def mirror[A:Manifest](e: Def[A], f: Transformer)(implicit ctx: SourceContext): Exp[A] = e match {
->>>>>>> c4b8e91d
 /*
     case Reflect(x, u, es) =>
       reifyEffects {

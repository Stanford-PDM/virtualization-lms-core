package scala.virtualization.lms
package common

import internal._
import scala.reflect.SourceContext

/**
 * This trait automatically lifts any concrete instance to a representation.
 */
trait LiftAll extends Base {
  protected implicit def __unit[T:Manifest](x: T) = unit(x)
}

/**
 * The Base trait defines the type constructor Rep, which is the higher-kinded type that allows for other DSL types to be
 * polymorphically embedded.
 *
 * @since 0.1 
 */
trait Base extends EmbeddedControls {
  type API <: Base

  type Rep[+T]

  protected def unit[T:Manifest](x: T): Rep[T]

  // always lift Unit and Null (for now)
  implicit def unitToRepUnit(x: Unit) = unit(x)
  implicit def nullToRepNull(x: Null) = unit(x)
}

/**
 * This trait sets the representation to be based on AST Expression nodes.
 *
 * @since 0.1
 */
trait BaseExp extends Base with Expressions with Blocks with Transforming {
  type Rep[+T] = Exp[T]

  protected def unit[T:Manifest](x: T) = Const(x)
}

<<<<<<< HEAD
=======
trait BlockExp extends BaseExp

/*
>>>>>>> 0c659beb
trait BlockExp extends BaseExp with Blocks {
  
  implicit object CanTransformBlock extends CanTransform[Block] {
    def transform[A](x: Block[A], t: Transformer): Block[A] = Block(t(x.res))
  }
  
}
<<<<<<< HEAD

trait EffectExp extends BlockExp with Effects {
=======
*/

trait EffectExp extends BaseExp with Effects {
>>>>>>> 0c659beb

  def mapOver(t: Transformer, u: Summary) = { // TODO: move to effects class?
    u.copy(mayRead = t.onlySyms(u.mayRead), mstRead = t.onlySyms(u.mstRead),
      mayWrite = t.onlySyms(u.mayWrite), mstWrite = t.onlySyms(u.mstWrite))
  }

  override def mirrorDef[A:Manifest](e: Def[A], f: Transformer)(implicit pos: SourceContext): Def[A] = e match {
    case Reflect(x, u, es) => Reflect(mirrorDef(x,f), mapOver(f,u), f(es))
    case Reify(x, u, es) => Reify(f(x), mapOver(f,u), f(es))
    case _ => super.mirrorDef(e,f)
  }

  override def mirror[A:Manifest](e: Def[A], f: Transformer)(implicit pos: SourceContext): Exp[A] = e match {
/*
    case Reflect(x, u, es) =>
      reifyEffects {
        context = f(es)
        mirror(x)
      }
    
*/    
//    case Reflect(Print(x), u, es) => Reflect(Print(f(x)), es map (e => f(e)))
    case Reflect(x, u, es) => reflectMirrored(mirrorDef(e,f).asInstanceOf[Reflect[A]])
    case Reify(x, u, es) => Reify(f(x), mapOver(f,u), f(es)) //TODO: u
    case _ => super.mirror(e,f)
  }
    
}

trait BaseFatExp extends BaseExp with FatExpressions with FatTransforming


// The traits below provide an interface to codegen so that client do
// not need to depend on internal._

trait ScalaGenBase extends ScalaCodegen

trait ScalaGenEffect extends ScalaNestedCodegen with ScalaGenBase

trait ScalaGenFat extends ScalaFatCodegen with ScalaGenBase


trait CLikeGenBase extends CLikeCodegen
trait CLikeGenEffect extends CLikeNestedCodegen with CLikeGenBase
trait CLikeGenFat extends CLikeFatCodegen with CLikeGenBase

trait GPUGenBase extends GPUCodegen
trait GPUGenEffect extends GPUGenBase with CLikeNestedCodegen
trait GPUGenFat extends GPUGenBase with CLikeFatCodegen

trait CudaGenBase extends CudaCodegen
trait CudaGenEffect extends CudaNestedCodegen with CudaGenBase
trait CudaGenFat extends CudaFatCodegen with CudaGenBase

trait OpenCLGenBase extends OpenCLCodegen
trait OpenCLGenEffect extends OpenCLNestedCodegen with OpenCLGenBase
trait OpenCLGenFat extends OpenCLFatCodegen with OpenCLGenBase

trait CGenBase extends CCodegen
trait CGenEffect extends CNestedCodegen with CGenBase
trait CGenFat extends CFatCodegen with CGenBase<|MERGE_RESOLUTION|>--- conflicted
+++ resolved
@@ -40,12 +40,9 @@
   protected def unit[T:Manifest](x: T) = Const(x)
 }
 
-<<<<<<< HEAD
-=======
 trait BlockExp extends BaseExp
 
 /*
->>>>>>> 0c659beb
 trait BlockExp extends BaseExp with Blocks {
   
   implicit object CanTransformBlock extends CanTransform[Block] {
@@ -53,14 +50,9 @@
   }
   
 }
-<<<<<<< HEAD
-
-trait EffectExp extends BlockExp with Effects {
-=======
 */
 
 trait EffectExp extends BaseExp with Effects {
->>>>>>> 0c659beb
 
   def mapOver(t: Transformer, u: Summary) = { // TODO: move to effects class?
     u.copy(mayRead = t.onlySyms(u.mayRead), mstRead = t.onlySyms(u.mstRead),

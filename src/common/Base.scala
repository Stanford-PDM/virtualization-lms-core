package scala.virtualization.lms
package common

import internal._
import scala.reflect.SourceContext

/**
 * This trait automatically lifts any concrete instance to a representation.
 */
trait LiftAll extends Base {
  protected implicit def __unit[T:Manifest](x: T) = unit(x)
}

/**
 * The Base trait defines the type constructor Rep, which is the higher-kinded type that allows for other DSL types to be
 * polymorphically embedded.
 *
 * @since 0.1 
 */
trait Base extends EmbeddedControls {
  type API <: Base

  type Rep[+T]
  
<<<<<<< HEAD
  trait InterfaceOps[+T] {
    type Self
    val elem: Rep[Self]   
    def wrap(x: Rep[Self]): Interface[T]
  }
  trait Interface[+T] { // Interface[Vector[T]]
    val ops: InterfaceOps[T]
  }

=======
>>>>>>> b2e8d566
  protected def unit[T:Manifest](x: T): Rep[T]

  // always lift Unit and Null (for now)
  implicit def unitToRepUnit(x: Unit) = unit(x)
  implicit def nullToRepNull(x: Null) = unit(x)
}

/**
 * This trait sets the representation to be based on AST Expression nodes.
 *
 * @since 0.1
 */
trait BaseExp extends Base with Expressions with Blocks with Transforming {
  type Rep[+T] = Exp[T]

  protected def unit[T:Manifest](x: T) = Const(x)
<<<<<<< HEAD

  object Interface {
    def unapply[T](intf: Interface[T]): Option[Exp[Any]] = Some(intf.ops.elem)
  }
=======
>>>>>>> b2e8d566
}

trait BlockExp extends BaseExp

/*
trait BlockExp extends BaseExp with Blocks {
  
  implicit object CanTransformBlock extends CanTransform[Block] {
    def transform[A](x: Block[A], t: Transformer): Block[A] = Block(t(x.res))
  }
  
}
*/

trait EffectExp extends BaseExp with Effects {

  def mapOver(t: Transformer, u: Summary) = { // TODO: move to effects class?
    u.copy(mayRead = t.onlySyms(u.mayRead), mstRead = t.onlySyms(u.mstRead),
      mayWrite = t.onlySyms(u.mayWrite), mstWrite = t.onlySyms(u.mstWrite))
  }

  override def mirrorDef[A:Manifest](e: Def[A], f: Transformer)(implicit pos: SourceContext): Def[A] = e match {
    case Reflect(x, u, es) => Reflect(mirrorDef(x,f), mapOver(f,u), f(es))
    case Reify(x, u, es) => Reify(f(x), mapOver(f,u), f(es))
    case _ => super.mirrorDef(e,f)
  }

  override def mirror[A:Manifest](e: Def[A], f: Transformer)(implicit pos: SourceContext): Exp[A] = e match {
/*
    case Reflect(x, u, es) =>
      reifyEffects {
        context = f(es)
        mirror(x)
      }
    
*/    
//    case Reflect(Print(x), u, es) => Reflect(Print(f(x)), es map (e => f(e)))
    case Reflect(x, u, es) => reflectMirrored(mirrorDef(e,f).asInstanceOf[Reflect[A]])
    case Reify(x, u, es) => Reify(f(x), mapOver(f,u), f(es)) //TODO: u
    case _ => super.mirror(e,f)
  }
    
}

trait BaseFatExp extends BaseExp with FatExpressions with FatTransforming


// The traits below provide an interface to codegen so that client do
// not need to depend on internal._

trait ScalaGenBase extends ScalaCodegen

trait ScalaGenEffect extends ScalaNestedCodegen with ScalaGenBase

trait ScalaGenFat extends ScalaFatCodegen with ScalaGenBase


trait CLikeGenBase extends CLikeCodegen
trait CLikeGenEffect extends CLikeNestedCodegen with CLikeGenBase
trait CLikeGenFat extends CLikeFatCodegen with CLikeGenBase

trait GPUGenBase extends GPUCodegen
trait GPUGenEffect extends GPUGenBase with CLikeNestedCodegen
trait GPUGenFat extends GPUGenBase with CLikeFatCodegen

trait CudaGenBase extends CudaCodegen
trait CudaGenEffect extends CudaNestedCodegen with CudaGenBase
trait CudaGenFat extends CudaFatCodegen with CudaGenBase

trait OpenCLGenBase extends OpenCLCodegen
trait OpenCLGenEffect extends OpenCLNestedCodegen with OpenCLGenBase
trait OpenCLGenFat extends OpenCLFatCodegen with OpenCLGenBase

trait CGenBase extends CCodegen
trait CGenEffect extends CNestedCodegen with CGenBase
trait CGenFat extends CFatCodegen with CGenBase<|MERGE_RESOLUTION|>--- conflicted
+++ resolved
@@ -21,19 +21,7 @@
   type API <: Base
 
   type Rep[+T]
-  
-<<<<<<< HEAD
-  trait InterfaceOps[+T] {
-    type Self
-    val elem: Rep[Self]   
-    def wrap(x: Rep[Self]): Interface[T]
-  }
-  trait Interface[+T] { // Interface[Vector[T]]
-    val ops: InterfaceOps[T]
-  }
 
-=======
->>>>>>> b2e8d566
   protected def unit[T:Manifest](x: T): Rep[T]
 
   // always lift Unit and Null (for now)
@@ -50,13 +38,6 @@
   type Rep[+T] = Exp[T]
 
   protected def unit[T:Manifest](x: T) = Const(x)
-<<<<<<< HEAD
-
-  object Interface {
-    def unapply[T](intf: Interface[T]): Option[Exp[Any]] = Some(intf.ops.elem)
-  }
-=======
->>>>>>> b2e8d566
 }
 
 trait BlockExp extends BaseExp

package scala.virtualization.lms
package common

import java.io.PrintWriter
import scala.virtualization.lms.util.OverloadHack
import scala.virtualization.lms.internal.{GenerationFailedException}
import scala.reflect.SourceContext

trait LiftString {
  this: Base =>

  implicit def strToRepStr(s: String) = unit(s)
}

trait StringOps extends Variables with OverloadHack {
  // NOTE: if something doesn't get lifted, this won't give you a compile time error,
  //       since string concat is defined on all objects
  
<<<<<<< HEAD
  def infix_+(s1: String, s2: Rep[Any])(implicit o: Overloaded1, ctx: SourceContext) = string_plus(unit(s1), s2)
  def infix_+[T:Manifest](s1: String, s2: Var[T])(implicit o: Overloaded2, ctx: SourceContext) = string_plus(unit(s1), readVar(s2))
  def infix_+(s1: Rep[String], s2: Rep[Any])(implicit o: Overloaded1, ctx: SourceContext) = string_plus(s1, s2)
  def infix_+[T:Manifest](s1: Rep[String], s2: Var[T])(implicit o: Overloaded2, ctx: SourceContext) = string_plus(s1, readVar(s2))
  def infix_+(s1: Rep[String], s2: Rep[String])(implicit o: Overloaded3, ctx: SourceContext) = string_plus(s1, s2)
  def infix_+(s1: Rep[String], s2: Var[String])(implicit o: Overloaded4, ctx: SourceContext) = string_plus(s1, readVar(s2))
  def infix_+(s1: Rep[Any], s2: Rep[String])(implicit o: Overloaded5, ctx: SourceContext) = string_plus(s1, s2)
  def infix_+(s1: Rep[Any], s2: Var[String])(implicit o: Overloaded6, ctx: SourceContext) = string_plus(s1, readVar(s2))
  def infix_+(s1: Rep[Any], s2: String)(implicit o: Overloaded7, ctx: SourceContext) = string_plus(s1, unit(s2))
  
  def infix_+(s1: Var[String], s2: Rep[Any])(implicit o: Overloaded8, ctx: SourceContext) = string_plus(readVar(s1), s2)  
  def infix_+[T:Manifest](s1: Var[String], s2: Var[T])(implicit o: Overloaded9, ctx: SourceContext) = string_plus(readVar(s1), readVar(s2))
  def infix_+(s1: Var[String], s2: Rep[String])(implicit o: Overloaded10, ctx: SourceContext) = string_plus(readVar(s1), s2)    
  def infix_+(s1: Var[String], s2: Var[String])(implicit o: Overloaded11, ctx: SourceContext) = string_plus(readVar(s1), readVar(s2))    
  def infix_+[T:Manifest](s1: Var[T], s2: Rep[String])(implicit o: Overloaded12, ctx: SourceContext) = string_plus(readVar(s1), s2)
  def infix_+[T:Manifest](s1: Var[T], s2: Var[String])(implicit o: Overloaded13, ctx: SourceContext) = string_plus(readVar(s1), readVar(s2))
  def infix_+[T:Manifest](s1: Var[T], s2: String)(implicit o: Overloaded14, ctx: SourceContext) = string_plus(readVar(s1), unit(s2))
  
  // these are necessary to be more specific than arithmetic/numeric +. is there a more generic form of this that will work?
  //def infix_+[R:Manifest](s1: Rep[String], s2: R)(implicit c: R => Rep[Any], o: Overloaded15, ctx: SourceContext) = string_plus(s1, c(s2))  
  def infix_+(s1: Rep[String], s2: Double)(implicit o: Overloaded15, ctx: SourceContext) = string_plus(s1, unit(s2))
  def infix_+(s1: Rep[String], s2: Float)(implicit o: Overloaded16, ctx: SourceContext) = string_plus(s1, unit(s2))
  def infix_+(s1: Rep[String], s2: Int)(implicit o: Overloaded17, ctx: SourceContext) = string_plus(s1, unit(s2))
  def infix_+(s1: Rep[String], s2: Long)(implicit o: Overloaded18, ctx: SourceContext) = string_plus(s1, unit(s2))
  def infix_+(s1: Rep[String], s2: Short)(implicit o: Overloaded19, ctx: SourceContext) = string_plus(s1, unit(s2))  
  
  def infix_startsWith(s1: Rep[String], s2: Rep[String])(implicit ctx: SourceContext) = string_startswith(s1,s2)
  def infix_trim(s: Rep[String])(implicit ctx: SourceContext) = string_trim(s)
  def infix_split(s: Rep[String], separators: Rep[String])(implicit ctx: SourceContext) = string_split(s, separators)
  def infix_toDouble(s: Rep[String])(implicit ctx: SourceContext) = string_todouble(s)
=======
  def infix_+(s1: Rep[String], s2: Rep[Any]) = string_plus(s1, s2)
  def infix_+(s1: Rep[String], s2: Var[Any])(implicit o: Overloaded1) = string_plus(s1, readVar(s2))
  def infix_+(s1: String, s2: Rep[Any])(implicit o: Overloaded4) = string_plus(unit(s1), s2)
  def infix_+(s1: String, s2: Var[Any])(implicit o: Overloaded5) = string_plus(unit(s1), readVar(s2))
  def infix_+(s1: Rep[Any], s2: Rep[String])(implicit o: Overloaded2) = string_plus(s1, s2)
  def infix_+(s1: Var[Any], s2: Rep[String])(implicit o: Overloaded3) = string_plus(readVar(s1), s2)
  def infix_+(s1: Rep[Any], s2: String)(implicit o: Overloaded6) = string_plus(s1, unit(s2))
  def infix_+(s1: Var[Any], s2: String)(implicit o: Overloaded7) = string_plus(readVar(s1), unit(s2))
  def infix_+(s1: Rep[String], s2: Var[Int])(implicit o: Overloaded8) = string_plus(s1, readVar(s2))
  def infix_+(s1: String, s2: Var[Int])(implicit o: Overloaded9) = string_plus(unit(s1), readVar(s2))

  def infix_trim(s: Rep[String]) = string_trim(s)
  def infix_split(s: Rep[String], separators: Rep[String]) = string_split(s, separators)
  def infix_endsWith(s: Rep[String], e: Rep[String]) = string_endsWith(s,e)
>>>>>>> 0435461a

  object String {
    def valueOf(a: Rep[Any])(implicit ctx: SourceContext) = string_valueof(a)
  }

<<<<<<< HEAD
  def string_plus(s: Rep[Any], o: Rep[Any])(implicit ctx: SourceContext): Rep[String]
  def string_startswith(s1: Rep[String], s2: Rep[String])(implicit ctx: SourceContext): Rep[Boolean]
  def string_trim(s: Rep[String])(implicit ctx: SourceContext): Rep[String]
  def string_split(s: Rep[String], separators: Rep[String])(implicit ctx: SourceContext): Rep[Array[String]]
  def string_valueof(d: Rep[Any])(implicit ctx: SourceContext): Rep[String]
  def string_todouble(s: Rep[String])(implicit ctx: SourceContext): Rep[Double]
=======
  def string_plus(s: Rep[Any], o: Rep[Any]): Rep[String]
  def string_trim(s: Rep[String]): Rep[String]
  def string_split(s: Rep[String], separators: Rep[String]): Rep[Array[String]]
  def string_valueof(d: Rep[Any]): Rep[String]
  def string_endsWith(s: Rep[String], e: Rep[String]): Rep[Boolean]
>>>>>>> 0435461a
}

trait StringOpsExp extends StringOps with VariablesExp {
  case class StringPlus(s: Exp[Any], o: Exp[Any]) extends Def[String]
  case class StringStartsWith(s1: Exp[String], s2: Exp[String]) extends Def[Boolean]
  case class StringTrim(s: Exp[String]) extends Def[String]
  case class StringSplit(s: Exp[String], separators: Exp[String]) extends Def[Array[String]]
  case class StringValueOf(a: Exp[Any]) extends Def[String]
<<<<<<< HEAD
  case class StringToDouble(s: Exp[String]) extends Def[Double]

  def string_plus(s: Exp[Any], o: Exp[Any])(implicit ctx: SourceContext): Rep[String] = StringPlus(s,o)
  def string_startswith(s1: Exp[String], s2: Exp[String])(implicit ctx: SourceContext) = StringStartsWith(s1,s2)
  def string_trim(s: Exp[String])(implicit ctx: SourceContext) : Rep[String] = StringTrim(s)
  def string_split(s: Exp[String], separators: Exp[String])(implicit ctx: SourceContext) : Rep[Array[String]] = StringSplit(s, separators)
  def string_valueof(a: Exp[Any])(implicit ctx: SourceContext) = StringValueOf(a)
  def string_todouble(s: Rep[String])(implicit ctx: SourceContext) = StringToDouble(s)
=======
  case class StringEndsWith(s: Exp[String], e: Exp[String]) extends Def[Boolean]

  def string_plus(s: Exp[Any], o: Exp[Any]): Rep[String] = StringPlus(s,o)
  def string_trim(s: Exp[String]) : Rep[String] = StringTrim(s)
  def string_split(s: Exp[String], separators: Exp[String]) : Rep[Array[String]] = StringSplit(s, separators)
  def string_valueof(a: Exp[Any]) = StringValueOf(a)
  def string_endsWith(s: Rep[String], e: Rep[String]) = StringEndsWith(s,e)
>>>>>>> 0435461a

  override def mirror[A:Manifest](e: Def[A], f: Transformer)(implicit ctx: SourceContext): Exp[A] = (e match {
    case StringPlus(a,b) => string_plus(f(a),f(b))
    case StringEndsWith(s, e) => string_endsWith(f(s),f(e))
    case _ => super.mirror(e,f)
  }).asInstanceOf[Exp[A]]
}

trait ScalaGenStringOps extends ScalaGenBase {
  val IR: StringOpsExp
  import IR._
  
  override def emitNode(sym: Sym[Any], rhs: Def[Any])(implicit stream: PrintWriter) = rhs match {
    case StringPlus(s1,s2) => emitValDef(sym, "%s+%s".format(quote(s1), quote(s2)))
    case StringStartsWith(s1,s2) => emitValDef(sym, "%s.startsWith(%s)".format(quote(s1),quote(s2)))
    case StringTrim(s) => emitValDef(sym, "%s.trim()".format(quote(s)))
    case StringSplit(s, sep) => emitValDef(sym, "%s.split(%s)".format(quote(s), quote(sep)))
    case StringValueOf(a) => emitValDef(sym, "java.lang.String.valueOf(%s)".format(quote(a)))
<<<<<<< HEAD
    case StringToDouble(s) => emitValDef(sym, "%s.toDouble".format(quote(s)))
=======
    case StringEndsWith(s, e) => emitValDef(sym, "%s.endsWith(%s)".format(quote(s), quote(e)))
>>>>>>> 0435461a
    case _ => super.emitNode(sym, rhs)
  }
}

trait CudaGenStringOps extends CudaGenBase {
  val IR: StringOpsExp
  import IR._

  override def emitNode(sym: Sym[Any], rhs: Def[Any])(implicit stream: PrintWriter) = rhs match {
    case StringPlus(s1,s2) => throw new GenerationFailedException("CudaGen: Not GPUable")
    case StringTrim(s) => throw new GenerationFailedException("CudaGen: Not GPUable")
    case StringSplit(s, sep) => throw new GenerationFailedException("CudaGen: Not GPUable")
    case _ => super.emitNode(sym, rhs)
  }
}

trait OpenCLGenStringOps extends OpenCLGenBase {
  val IR: StringOpsExp
  import IR._

  override def emitNode(sym: Sym[Any], rhs: Def[Any])(implicit stream: PrintWriter) = rhs match {
    case StringPlus(s1,s2) => throw new GenerationFailedException("OpenCLGen: Not GPUable")
    case StringTrim(s) => throw new GenerationFailedException("OpenCLGen: Not GPUable")
    case StringSplit(s, sep) => throw new GenerationFailedException("OpenCLGen: Not GPUable")
    case _ => super.emitNode(sym, rhs)
  }
}
trait CGenStringOps extends CGenBase {
  val IR: StringOpsExp
  import IR._

  override def emitNode(sym: Sym[Any], rhs: Def[Any])(implicit stream: PrintWriter) = rhs match {
    case StringPlus(s1,s2) => emitValDef(sym,"strcat(%s,%s);".format(quote(s1),quote(s2)))
    case StringTrim(s) => throw new GenerationFailedException("CGenStringOps: StringTrim not implemented yet")
    case StringSplit(s, sep) => throw new GenerationFailedException("CGenStringOps: StringSplit not implemented yet")
    case _ => super.emitNode(sym, rhs)
  }
}<|MERGE_RESOLUTION|>--- conflicted
+++ resolved
@@ -16,7 +16,6 @@
   // NOTE: if something doesn't get lifted, this won't give you a compile time error,
   //       since string concat is defined on all objects
   
-<<<<<<< HEAD
   def infix_+(s1: String, s2: Rep[Any])(implicit o: Overloaded1, ctx: SourceContext) = string_plus(unit(s1), s2)
   def infix_+[T:Manifest](s1: String, s2: Var[T])(implicit o: Overloaded2, ctx: SourceContext) = string_plus(unit(s1), readVar(s2))
   def infix_+(s1: Rep[String], s2: Rep[Any])(implicit o: Overloaded1, ctx: SourceContext) = string_plus(s1, s2)
@@ -46,42 +45,20 @@
   def infix_startsWith(s1: Rep[String], s2: Rep[String])(implicit ctx: SourceContext) = string_startswith(s1,s2)
   def infix_trim(s: Rep[String])(implicit ctx: SourceContext) = string_trim(s)
   def infix_split(s: Rep[String], separators: Rep[String])(implicit ctx: SourceContext) = string_split(s, separators)
+  def infix_endsWith(s: Rep[String], e: Rep[String])(implicit ctx: SourceContext) = string_endsWith(s,e)  
   def infix_toDouble(s: Rep[String])(implicit ctx: SourceContext) = string_todouble(s)
-=======
-  def infix_+(s1: Rep[String], s2: Rep[Any]) = string_plus(s1, s2)
-  def infix_+(s1: Rep[String], s2: Var[Any])(implicit o: Overloaded1) = string_plus(s1, readVar(s2))
-  def infix_+(s1: String, s2: Rep[Any])(implicit o: Overloaded4) = string_plus(unit(s1), s2)
-  def infix_+(s1: String, s2: Var[Any])(implicit o: Overloaded5) = string_plus(unit(s1), readVar(s2))
-  def infix_+(s1: Rep[Any], s2: Rep[String])(implicit o: Overloaded2) = string_plus(s1, s2)
-  def infix_+(s1: Var[Any], s2: Rep[String])(implicit o: Overloaded3) = string_plus(readVar(s1), s2)
-  def infix_+(s1: Rep[Any], s2: String)(implicit o: Overloaded6) = string_plus(s1, unit(s2))
-  def infix_+(s1: Var[Any], s2: String)(implicit o: Overloaded7) = string_plus(readVar(s1), unit(s2))
-  def infix_+(s1: Rep[String], s2: Var[Int])(implicit o: Overloaded8) = string_plus(s1, readVar(s2))
-  def infix_+(s1: String, s2: Var[Int])(implicit o: Overloaded9) = string_plus(unit(s1), readVar(s2))
-
-  def infix_trim(s: Rep[String]) = string_trim(s)
-  def infix_split(s: Rep[String], separators: Rep[String]) = string_split(s, separators)
-  def infix_endsWith(s: Rep[String], e: Rep[String]) = string_endsWith(s,e)
->>>>>>> 0435461a
 
   object String {
     def valueOf(a: Rep[Any])(implicit ctx: SourceContext) = string_valueof(a)
   }
 
-<<<<<<< HEAD
   def string_plus(s: Rep[Any], o: Rep[Any])(implicit ctx: SourceContext): Rep[String]
   def string_startswith(s1: Rep[String], s2: Rep[String])(implicit ctx: SourceContext): Rep[Boolean]
   def string_trim(s: Rep[String])(implicit ctx: SourceContext): Rep[String]
   def string_split(s: Rep[String], separators: Rep[String])(implicit ctx: SourceContext): Rep[Array[String]]
+  def string_endsWith(s: Rep[String], e: Rep[String])(implicit ctx: SourceContext): Rep[Boolean]  
   def string_valueof(d: Rep[Any])(implicit ctx: SourceContext): Rep[String]
   def string_todouble(s: Rep[String])(implicit ctx: SourceContext): Rep[Double]
-=======
-  def string_plus(s: Rep[Any], o: Rep[Any]): Rep[String]
-  def string_trim(s: Rep[String]): Rep[String]
-  def string_split(s: Rep[String], separators: Rep[String]): Rep[Array[String]]
-  def string_valueof(d: Rep[Any]): Rep[String]
-  def string_endsWith(s: Rep[String], e: Rep[String]): Rep[Boolean]
->>>>>>> 0435461a
 }
 
 trait StringOpsExp extends StringOps with VariablesExp {
@@ -89,25 +66,17 @@
   case class StringStartsWith(s1: Exp[String], s2: Exp[String]) extends Def[Boolean]
   case class StringTrim(s: Exp[String]) extends Def[String]
   case class StringSplit(s: Exp[String], separators: Exp[String]) extends Def[Array[String]]
+  case class StringEndsWith(s: Exp[String], e: Exp[String]) extends Def[Boolean]  
   case class StringValueOf(a: Exp[Any]) extends Def[String]
-<<<<<<< HEAD
   case class StringToDouble(s: Exp[String]) extends Def[Double]
 
   def string_plus(s: Exp[Any], o: Exp[Any])(implicit ctx: SourceContext): Rep[String] = StringPlus(s,o)
   def string_startswith(s1: Exp[String], s2: Exp[String])(implicit ctx: SourceContext) = StringStartsWith(s1,s2)
   def string_trim(s: Exp[String])(implicit ctx: SourceContext) : Rep[String] = StringTrim(s)
   def string_split(s: Exp[String], separators: Exp[String])(implicit ctx: SourceContext) : Rep[Array[String]] = StringSplit(s, separators)
+  def string_endsWith(s: Rep[String], e: Rep[String])(implicit ctx: SourceContext) = StringEndsWith(s,e)  
   def string_valueof(a: Exp[Any])(implicit ctx: SourceContext) = StringValueOf(a)
   def string_todouble(s: Rep[String])(implicit ctx: SourceContext) = StringToDouble(s)
-=======
-  case class StringEndsWith(s: Exp[String], e: Exp[String]) extends Def[Boolean]
-
-  def string_plus(s: Exp[Any], o: Exp[Any]): Rep[String] = StringPlus(s,o)
-  def string_trim(s: Exp[String]) : Rep[String] = StringTrim(s)
-  def string_split(s: Exp[String], separators: Exp[String]) : Rep[Array[String]] = StringSplit(s, separators)
-  def string_valueof(a: Exp[Any]) = StringValueOf(a)
-  def string_endsWith(s: Rep[String], e: Rep[String]) = StringEndsWith(s,e)
->>>>>>> 0435461a
 
   override def mirror[A:Manifest](e: Def[A], f: Transformer)(implicit ctx: SourceContext): Exp[A] = (e match {
     case StringPlus(a,b) => string_plus(f(a),f(b))
@@ -125,12 +94,9 @@
     case StringStartsWith(s1,s2) => emitValDef(sym, "%s.startsWith(%s)".format(quote(s1),quote(s2)))
     case StringTrim(s) => emitValDef(sym, "%s.trim()".format(quote(s)))
     case StringSplit(s, sep) => emitValDef(sym, "%s.split(%s)".format(quote(s), quote(sep)))
+    case StringEndsWith(s, e) => emitValDef(sym, "%s.endsWith(%s)".format(quote(s), quote(e)))    
     case StringValueOf(a) => emitValDef(sym, "java.lang.String.valueOf(%s)".format(quote(a)))
-<<<<<<< HEAD
     case StringToDouble(s) => emitValDef(sym, "%s.toDouble".format(quote(s)))
-=======
-    case StringEndsWith(s, e) => emitValDef(sym, "%s.endsWith(%s)".format(quote(s), quote(e)))
->>>>>>> 0435461a
     case _ => super.emitNode(sym, rhs)
   }
 }

package scala.virtualization.lms
package common

import java.io.PrintWriter
import scala.virtualization.lms.util.OverloadHack
import scala.virtualization.lms.internal.{GenerationFailedException}
import scala.reflect.SourceContext

trait LiftString {
  this: Base =>

  implicit def strToRepStr(s: String) = unit(s)
}

trait StringOps extends Variables with OverloadHack {
  // NOTE: if something doesn't get lifted, this won't give you a compile time error,
  //       since string concat is defined on all objects
  
  def infix_+(s1: String, s2: Rep[Any])(implicit o: Overloaded1, pos: SourceContext) = string_plus(unit(s1), s2)
  def infix_+[T:Manifest](s1: String, s2: Var[T])(implicit o: Overloaded2, pos: SourceContext) = string_plus(unit(s1), readVar(s2))
  def infix_+(s1: Rep[String], s2: Rep[Any])(implicit o: Overloaded1, pos: SourceContext) = string_plus(s1, s2)
  def infix_+[T:Manifest](s1: Rep[String], s2: Var[T])(implicit o: Overloaded2, pos: SourceContext) = string_plus(s1, readVar(s2))
  def infix_+(s1: Rep[String], s2: Rep[String])(implicit o: Overloaded3, pos: SourceContext) = string_plus(s1, s2)
  def infix_+(s1: Rep[String], s2: Var[String])(implicit o: Overloaded4, pos: SourceContext) = string_plus(s1, readVar(s2))
  def infix_+(s1: Rep[Any], s2: Rep[String])(implicit o: Overloaded5, pos: SourceContext) = string_plus(s1, s2)
  def infix_+(s1: Rep[Any], s2: Var[String])(implicit o: Overloaded6, pos: SourceContext) = string_plus(s1, readVar(s2))
  def infix_+(s1: Rep[Any], s2: String)(implicit o: Overloaded7, pos: SourceContext) = string_plus(s1, unit(s2))
  
  def infix_+(s1: Var[String], s2: Rep[Any])(implicit o: Overloaded8, pos: SourceContext) = string_plus(readVar(s1), s2)  
  def infix_+[T:Manifest](s1: Var[String], s2: Var[T])(implicit o: Overloaded9, pos: SourceContext) = string_plus(readVar(s1), readVar(s2))
  def infix_+(s1: Var[String], s2: Rep[String])(implicit o: Overloaded10, pos: SourceContext) = string_plus(readVar(s1), s2)    
  def infix_+(s1: Var[String], s2: Var[String])(implicit o: Overloaded11, pos: SourceContext) = string_plus(readVar(s1), readVar(s2))    
  def infix_+[T:Manifest](s1: Var[T], s2: Rep[String])(implicit o: Overloaded12, pos: SourceContext) = string_plus(readVar(s1), s2)
  def infix_+[T:Manifest](s1: Var[T], s2: Var[String])(implicit o: Overloaded13, pos: SourceContext) = string_plus(readVar(s1), readVar(s2))
  def infix_+[T:Manifest](s1: Var[T], s2: String)(implicit o: Overloaded14, pos: SourceContext) = string_plus(readVar(s1), unit(s2))
  
  // these are necessary to be more specific than arithmetic/numeric +. is there a more generic form of this that will work?
  //def infix_+[R:Manifest](s1: Rep[String], s2: R)(implicit c: R => Rep[Any], o: Overloaded15, pos: SourceContext) = string_plus(s1, c(s2))  
  def infix_+(s1: Rep[String], s2: Double)(implicit o: Overloaded15, pos: SourceContext) = string_plus(s1, unit(s2))
  def infix_+(s1: Rep[String], s2: Float)(implicit o: Overloaded16, pos: SourceContext) = string_plus(s1, unit(s2))
  def infix_+(s1: Rep[String], s2: Int)(implicit o: Overloaded17, pos: SourceContext) = string_plus(s1, unit(s2))
  def infix_+(s1: Rep[String], s2: Long)(implicit o: Overloaded18, pos: SourceContext) = string_plus(s1, unit(s2))
  def infix_+(s1: Rep[String], s2: Short)(implicit o: Overloaded19, pos: SourceContext) = string_plus(s1, unit(s2))  
  
<<<<<<< HEAD
  def infix_startsWith(s1: Rep[String], s2: Rep[String])(implicit ctx: SourceContext) = string_startswith(s1,s2)
  def infix_trim(s: Rep[String])(implicit ctx: SourceContext) = string_trim(s)
  def infix_split(s: Rep[String], separators: Rep[String])(implicit ctx: SourceContext) = string_split(s, separators)
  def infix_endsWith(s: Rep[String], e: Rep[String])(implicit ctx: SourceContext) = string_endsWith(s,e)  
  def infix_charAt(s: Rep[String], i: Rep[Int])(implicit ctx: SourceContext) = string_charAt(s,i)
  def infix_toDouble(s: Rep[String])(implicit ctx: SourceContext) = string_todouble(s)
=======
  def infix_startsWith(s1: Rep[String], s2: Rep[String])(implicit pos: SourceContext) = string_startswith(s1,s2)
  def infix_trim(s: Rep[String])(implicit pos: SourceContext) = string_trim(s)
  def infix_split(s: Rep[String], separators: Rep[String])(implicit pos: SourceContext) = string_split(s, separators)
  def infix_toDouble(s: Rep[String])(implicit pos: SourceContext) = string_todouble(s)
  def infix_toFloat(s: Rep[String])(implicit pos: SourceContext) = string_tofloat(s)
  def infix_toInt(s: Rep[String])(implicit pos: SourceContext) = string_toint(s)
>>>>>>> 0c659beb

  object String {
    def valueOf(a: Rep[Any])(implicit pos: SourceContext) = string_valueof(a)
  }

<<<<<<< HEAD
  def string_plus(s: Rep[Any], o: Rep[Any])(implicit ctx: SourceContext): Rep[String]
  def string_startswith(s1: Rep[String], s2: Rep[String])(implicit ctx: SourceContext): Rep[Boolean]
  def string_trim(s: Rep[String])(implicit ctx: SourceContext): Rep[String]
  def string_split(s: Rep[String], separators: Rep[String])(implicit ctx: SourceContext): Rep[Array[String]]
  def string_endsWith(s: Rep[String], e: Rep[String])(implicit ctx: SourceContext): Rep[Boolean]  
  def string_charAt(s: Rep[String], i: Rep[Int])(implicit ctx: SourceContext): Rep[Char]
  def string_valueof(d: Rep[Any])(implicit ctx: SourceContext): Rep[String]
  def string_todouble(s: Rep[String])(implicit ctx: SourceContext): Rep[Double]
=======
  def string_plus(s: Rep[Any], o: Rep[Any])(implicit pos: SourceContext): Rep[String]
  def string_startswith(s1: Rep[String], s2: Rep[String])(implicit pos: SourceContext): Rep[Boolean]
  def string_trim(s: Rep[String])(implicit pos: SourceContext): Rep[String]
  def string_split(s: Rep[String], separators: Rep[String])(implicit pos: SourceContext): Rep[Array[String]]
  def string_valueof(d: Rep[Any])(implicit pos: SourceContext): Rep[String]
  def string_todouble(s: Rep[String])(implicit pos: SourceContext): Rep[Double]
  def string_tofloat(s: Rep[String])(implicit pos: SourceContext): Rep[Float]
  def string_toint(s: Rep[String])(implicit pos: SourceContext): Rep[Int]  
>>>>>>> 0c659beb
}

trait StringOpsExp extends StringOps with VariablesExp {
  case class StringPlus(s: Exp[Any], o: Exp[Any]) extends Def[String]
  case class StringStartsWith(s1: Exp[String], s2: Exp[String]) extends Def[Boolean]
  case class StringTrim(s: Exp[String]) extends Def[String]
  case class StringSplit(s: Exp[String], separators: Exp[String]) extends Def[Array[String]]
  case class StringEndsWith(s: Exp[String], e: Exp[String]) extends Def[Boolean]  
  case class StringCharAt(s: Exp[String], i: Exp[Int]) extends Def[Char]
  case class StringValueOf(a: Exp[Any]) extends Def[String]
  case class StringToDouble(s: Exp[String]) extends Def[Double]
  case class StringToFloat(s: Exp[String]) extends Def[Float]
  case class StringToInt(s: Exp[String]) extends Def[Int]

<<<<<<< HEAD
  def string_plus(s: Exp[Any], o: Exp[Any])(implicit ctx: SourceContext): Rep[String] = StringPlus(s,o)
  def string_startswith(s1: Exp[String], s2: Exp[String])(implicit ctx: SourceContext) = StringStartsWith(s1,s2)
  def string_trim(s: Exp[String])(implicit ctx: SourceContext) : Rep[String] = StringTrim(s)
  def string_split(s: Exp[String], separators: Exp[String])(implicit ctx: SourceContext) : Rep[Array[String]] = StringSplit(s, separators)
  def string_endsWith(s: Rep[String], e: Rep[String])(implicit ctx: SourceContext) = StringEndsWith(s,e)  
  def string_charAt(s: Rep[String], i: Rep[Int])(implicit ctx: SourceContext) = StringCharAt(s,i)
  def string_valueof(a: Exp[Any])(implicit ctx: SourceContext) = StringValueOf(a)
  def string_todouble(s: Rep[String])(implicit ctx: SourceContext) = StringToDouble(s)
=======
  def string_plus(s: Exp[Any], o: Exp[Any])(implicit pos: SourceContext): Rep[String] = StringPlus(s,o)
  def string_startswith(s1: Exp[String], s2: Exp[String])(implicit pos: SourceContext) = StringStartsWith(s1,s2)
  def string_trim(s: Exp[String])(implicit pos: SourceContext) : Rep[String] = StringTrim(s)
  def string_split(s: Exp[String], separators: Exp[String])(implicit pos: SourceContext) : Rep[Array[String]] = StringSplit(s, separators)
  def string_valueof(a: Exp[Any])(implicit pos: SourceContext) = StringValueOf(a)
  def string_todouble(s: Rep[String])(implicit pos: SourceContext) = StringToDouble(s)
  def string_tofloat(s: Rep[String])(implicit pos: SourceContext) = StringToFloat(s)
  def string_toint(s: Rep[String])(implicit pos: SourceContext) = StringToInt(s)
>>>>>>> 0c659beb

  override def mirror[A:Manifest](e: Def[A], f: Transformer)(implicit pos: SourceContext): Exp[A] = (e match {
    case StringPlus(a,b) => string_plus(f(a),f(b))
<<<<<<< HEAD
    case StringEndsWith(s, e) => string_endsWith(f(s),f(e))
    case StringCharAt(s,i) => string_charAt(f(s),f(i))
=======
    case StringTrim(s) => string_trim(f(s))
    case StringSplit(s,sep) => string_split(f(s),f(sep))
    case StringToDouble(s) => string_todouble(f(s))
    case StringToFloat(s) => string_tofloat(f(s))
>>>>>>> 0c659beb
    case _ => super.mirror(e,f)
  }).asInstanceOf[Exp[A]]
}

trait ScalaGenStringOps extends ScalaGenBase {
  val IR: StringOpsExp
  import IR._
  
  override def emitNode(sym: Sym[Any], rhs: Def[Any]) = rhs match {
    case StringPlus(s1,s2) => emitValDef(sym, "%s+%s".format(quote(s1), quote(s2)))
    case StringStartsWith(s1,s2) => emitValDef(sym, "%s.startsWith(%s)".format(quote(s1),quote(s2)))
    case StringTrim(s) => emitValDef(sym, "%s.trim()".format(quote(s)))
    case StringSplit(s, sep) => emitValDef(sym, "%s.split(%s)".format(quote(s), quote(sep)))
    case StringEndsWith(s, e) => emitValDef(sym, "%s.endsWith(%s)".format(quote(s), quote(e)))    
    case StringCharAt(s,i) => emitValDef(sym, "%s.charAt(%s)".format(quote(s), quote(i)))
    case StringValueOf(a) => emitValDef(sym, "java.lang.String.valueOf(%s)".format(quote(a)))
    case StringToDouble(s) => emitValDef(sym, "%s.toDouble".format(quote(s)))
    case StringToFloat(s) => emitValDef(sym, "%s.toFloat".format(quote(s)))
    case StringToInt(s) => emitValDef(sym, "%s.toInt".format(quote(s)))
    case _ => super.emitNode(sym, rhs)
  }
}

trait CudaGenStringOps extends CudaGenBase {
  val IR: StringOpsExp
  import IR._

  override def emitNode(sym: Sym[Any], rhs: Def[Any]) = rhs match {
    case StringPlus(s1,s2) => throw new GenerationFailedException("CudaGen: Not GPUable")
    case StringTrim(s) => throw new GenerationFailedException("CudaGen: Not GPUable")
    case StringSplit(s, sep) => throw new GenerationFailedException("CudaGen: Not GPUable")
    case _ => super.emitNode(sym, rhs)
  }
}

trait OpenCLGenStringOps extends OpenCLGenBase {
  val IR: StringOpsExp
  import IR._

  override def emitNode(sym: Sym[Any], rhs: Def[Any]) = rhs match {
    case StringPlus(s1,s2) => throw new GenerationFailedException("OpenCLGen: Not GPUable")
    case StringTrim(s) => throw new GenerationFailedException("OpenCLGen: Not GPUable")
    case StringSplit(s, sep) => throw new GenerationFailedException("OpenCLGen: Not GPUable")
    case _ => super.emitNode(sym, rhs)
  }
}
trait CGenStringOps extends CGenBase {
  val IR: StringOpsExp
  import IR._

  override def emitNode(sym: Sym[Any], rhs: Def[Any]) = rhs match {
    case StringPlus(s1,s2) => emitValDef(sym,"strcat(%s,%s);".format(quote(s1),quote(s2)))
    case StringTrim(s) => throw new GenerationFailedException("CGenStringOps: StringTrim not implemented yet")
    case StringSplit(s, sep) => throw new GenerationFailedException("CGenStringOps: StringSplit not implemented yet")
    case _ => super.emitNode(sym, rhs)
  }
}<|MERGE_RESOLUTION|>--- conflicted
+++ resolved
@@ -42,36 +42,19 @@
   def infix_+(s1: Rep[String], s2: Long)(implicit o: Overloaded18, pos: SourceContext) = string_plus(s1, unit(s2))
   def infix_+(s1: Rep[String], s2: Short)(implicit o: Overloaded19, pos: SourceContext) = string_plus(s1, unit(s2))  
   
-<<<<<<< HEAD
-  def infix_startsWith(s1: Rep[String], s2: Rep[String])(implicit ctx: SourceContext) = string_startswith(s1,s2)
-  def infix_trim(s: Rep[String])(implicit ctx: SourceContext) = string_trim(s)
-  def infix_split(s: Rep[String], separators: Rep[String])(implicit ctx: SourceContext) = string_split(s, separators)
-  def infix_endsWith(s: Rep[String], e: Rep[String])(implicit ctx: SourceContext) = string_endsWith(s,e)  
-  def infix_charAt(s: Rep[String], i: Rep[Int])(implicit ctx: SourceContext) = string_charAt(s,i)
-  def infix_toDouble(s: Rep[String])(implicit ctx: SourceContext) = string_todouble(s)
-=======
   def infix_startsWith(s1: Rep[String], s2: Rep[String])(implicit pos: SourceContext) = string_startswith(s1,s2)
   def infix_trim(s: Rep[String])(implicit pos: SourceContext) = string_trim(s)
   def infix_split(s: Rep[String], separators: Rep[String])(implicit pos: SourceContext) = string_split(s, separators)
   def infix_toDouble(s: Rep[String])(implicit pos: SourceContext) = string_todouble(s)
   def infix_toFloat(s: Rep[String])(implicit pos: SourceContext) = string_tofloat(s)
   def infix_toInt(s: Rep[String])(implicit pos: SourceContext) = string_toint(s)
->>>>>>> 0c659beb
+  def infix_charAt(s: Rep[String], i: Rep[Int])(implicit pos: SourceContext) = string_charAt(s,i)
+  def infix_endsWith(s: Rep[String], e: Rep[String])(implicit pos: SourceContext) = string_endsWith(s,e)
 
   object String {
     def valueOf(a: Rep[Any])(implicit pos: SourceContext) = string_valueof(a)
   }
 
-<<<<<<< HEAD
-  def string_plus(s: Rep[Any], o: Rep[Any])(implicit ctx: SourceContext): Rep[String]
-  def string_startswith(s1: Rep[String], s2: Rep[String])(implicit ctx: SourceContext): Rep[Boolean]
-  def string_trim(s: Rep[String])(implicit ctx: SourceContext): Rep[String]
-  def string_split(s: Rep[String], separators: Rep[String])(implicit ctx: SourceContext): Rep[Array[String]]
-  def string_endsWith(s: Rep[String], e: Rep[String])(implicit ctx: SourceContext): Rep[Boolean]  
-  def string_charAt(s: Rep[String], i: Rep[Int])(implicit ctx: SourceContext): Rep[Char]
-  def string_valueof(d: Rep[Any])(implicit ctx: SourceContext): Rep[String]
-  def string_todouble(s: Rep[String])(implicit ctx: SourceContext): Rep[Double]
-=======
   def string_plus(s: Rep[Any], o: Rep[Any])(implicit pos: SourceContext): Rep[String]
   def string_startswith(s1: Rep[String], s2: Rep[String])(implicit pos: SourceContext): Rep[Boolean]
   def string_trim(s: Rep[String])(implicit pos: SourceContext): Rep[String]
@@ -79,8 +62,9 @@
   def string_valueof(d: Rep[Any])(implicit pos: SourceContext): Rep[String]
   def string_todouble(s: Rep[String])(implicit pos: SourceContext): Rep[Double]
   def string_tofloat(s: Rep[String])(implicit pos: SourceContext): Rep[Float]
-  def string_toint(s: Rep[String])(implicit pos: SourceContext): Rep[Int]  
->>>>>>> 0c659beb
+  def string_toint(s: Rep[String])(implicit pos: SourceContext): Rep[Int]
+  def string_charAt(s: Rep[String], i: Rep[Int])(implicit pos: SourceContext): Rep[Char]
+  def string_endsWith(s: Rep[String], e: Rep[String])(implicit pos: SourceContext): Rep[Boolean]
 }
 
 trait StringOpsExp extends StringOps with VariablesExp {
@@ -95,37 +79,25 @@
   case class StringToFloat(s: Exp[String]) extends Def[Float]
   case class StringToInt(s: Exp[String]) extends Def[Int]
 
-<<<<<<< HEAD
-  def string_plus(s: Exp[Any], o: Exp[Any])(implicit ctx: SourceContext): Rep[String] = StringPlus(s,o)
-  def string_startswith(s1: Exp[String], s2: Exp[String])(implicit ctx: SourceContext) = StringStartsWith(s1,s2)
-  def string_trim(s: Exp[String])(implicit ctx: SourceContext) : Rep[String] = StringTrim(s)
-  def string_split(s: Exp[String], separators: Exp[String])(implicit ctx: SourceContext) : Rep[Array[String]] = StringSplit(s, separators)
-  def string_endsWith(s: Rep[String], e: Rep[String])(implicit ctx: SourceContext) = StringEndsWith(s,e)  
-  def string_charAt(s: Rep[String], i: Rep[Int])(implicit ctx: SourceContext) = StringCharAt(s,i)
-  def string_valueof(a: Exp[Any])(implicit ctx: SourceContext) = StringValueOf(a)
-  def string_todouble(s: Rep[String])(implicit ctx: SourceContext) = StringToDouble(s)
-=======
   def string_plus(s: Exp[Any], o: Exp[Any])(implicit pos: SourceContext): Rep[String] = StringPlus(s,o)
   def string_startswith(s1: Exp[String], s2: Exp[String])(implicit pos: SourceContext) = StringStartsWith(s1,s2)
   def string_trim(s: Exp[String])(implicit pos: SourceContext) : Rep[String] = StringTrim(s)
   def string_split(s: Exp[String], separators: Exp[String])(implicit pos: SourceContext) : Rep[Array[String]] = StringSplit(s, separators)
   def string_valueof(a: Exp[Any])(implicit pos: SourceContext) = StringValueOf(a)
-  def string_todouble(s: Rep[String])(implicit pos: SourceContext) = StringToDouble(s)
-  def string_tofloat(s: Rep[String])(implicit pos: SourceContext) = StringToFloat(s)
-  def string_toint(s: Rep[String])(implicit pos: SourceContext) = StringToInt(s)
->>>>>>> 0c659beb
+  def string_todouble(s: Exp[String])(implicit pos: SourceContext) = StringToDouble(s)
+  def string_tofloat(s: Exp[String])(implicit pos: SourceContext) = StringToFloat(s)
+  def string_toint(s: Exp[String])(implicit pos: SourceContext) = StringToInt(s)
+  def string_charAt(s: Exp[String], i: Exp[Int])(implicit pos: SourceContext) = StringCharAt(s,i)
+  def string_endsWith(s: Exp[String], e: Exp[String])(implicit pos: SourceContext) = StringEndsWith(s,e)
 
   override def mirror[A:Manifest](e: Def[A], f: Transformer)(implicit pos: SourceContext): Exp[A] = (e match {
     case StringPlus(a,b) => string_plus(f(a),f(b))
-<<<<<<< HEAD
-    case StringEndsWith(s, e) => string_endsWith(f(s),f(e))
-    case StringCharAt(s,i) => string_charAt(f(s),f(i))
-=======
     case StringTrim(s) => string_trim(f(s))
     case StringSplit(s,sep) => string_split(f(s),f(sep))
     case StringToDouble(s) => string_todouble(f(s))
     case StringToFloat(s) => string_tofloat(f(s))
->>>>>>> 0c659beb
+    case StringEndsWith(s, e) => string_endsWith(f(s),f(e))
+    case StringCharAt(s,i) => string_charAt(f(s),f(i))
     case _ => super.mirror(e,f)
   }).asInstanceOf[Exp[A]]
 }

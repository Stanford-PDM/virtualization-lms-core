--- conflicted
+++ resolved
@@ -46,18 +46,15 @@
   def infix_trim(s: Rep[String])(implicit pos: SourceContext) = string_trim(s)
   def infix_split(s: Rep[String], separators: Rep[String])(implicit pos: SourceContext) = string_split(s, separators, unit(0))
   def infix_split(s: Rep[String], separators: Rep[String], limit: Rep[Int])(implicit pos: SourceContext) = string_split(s, separators, limit)
+  def infix_charAt(s: Rep[String], i: Rep[Int])(implicit pos: SourceContext) = string_charAt(s,i)
+  def infix_endsWith(s: Rep[String], e: Rep[String])(implicit pos: SourceContext) = string_endsWith(s,e)
+  def infix_contains(s1: Rep[String], s2: Rep[String])(implicit pos: SourceContext) = string_contains(s1,s2)
   def infix_toDouble(s: Rep[String])(implicit pos: SourceContext) = string_todouble(s)
   def infix_toFloat(s: Rep[String])(implicit pos: SourceContext) = string_tofloat(s)
   def infix_toInt(s: Rep[String])(implicit pos: SourceContext) = string_toint(s)
-<<<<<<< HEAD
-  def infix_charAt(s: Rep[String], i: Rep[Int])(implicit pos: SourceContext) = string_charAt(s,i)
-  def infix_endsWith(s: Rep[String], e: Rep[String])(implicit pos: SourceContext) = string_endsWith(s,e)
-  def infix_contains(s1: Rep[String], s2: Rep[String])(implicit pos: SourceContext) = string_contains(s1,s2)
-=======
   def infix_toLong(s: Rep[String])(implicit pos: SourceContext) = string_tolong(s)
   def infix_substring(s: Rep[String], start: Rep[Int], end: Rep[Int])(implicit pos: SourceContext) = string_substring(s,start,end)
   def infix_length(s: Rep[String])(implicit pos: SourceContext) = string_length(s)
->>>>>>> 45af066b
 
   object String {
     def valueOf(a: Rep[Any])(implicit pos: SourceContext) = string_valueof(a)
@@ -68,18 +65,15 @@
   def string_trim(s: Rep[String])(implicit pos: SourceContext): Rep[String]
   def string_split(s: Rep[String], separators: Rep[String], limit: Rep[Int])(implicit pos: SourceContext): Rep[Array[String]]
   def string_valueof(d: Rep[Any])(implicit pos: SourceContext): Rep[String]
+  def string_charAt(s: Rep[String], i: Rep[Int])(implicit pos: SourceContext): Rep[Char]
+  def string_endsWith(s: Rep[String], e: Rep[String])(implicit pos: SourceContext): Rep[Boolean]
+  def string_contains(s1: Rep[String], s2: Rep[String])(implicit pos: SourceContext): Rep[Boolean]
   def string_todouble(s: Rep[String])(implicit pos: SourceContext): Rep[Double]
   def string_tofloat(s: Rep[String])(implicit pos: SourceContext): Rep[Float]
   def string_toint(s: Rep[String])(implicit pos: SourceContext): Rep[Int]
-<<<<<<< HEAD
-  def string_charAt(s: Rep[String], i: Rep[Int])(implicit pos: SourceContext): Rep[Char]
-  def string_endsWith(s: Rep[String], e: Rep[String])(implicit pos: SourceContext): Rep[Boolean]
-  def string_contains(s1: Rep[String], s2: Rep[String])(implicit pos: SourceContext): Rep[Boolean]
-=======
   def string_tolong(s: Rep[String])(implicit pos: SourceContext): Rep[Long]
   def string_substring(s: Rep[String], start:Rep[Int], end:Rep[Int])(implicit pos: SourceContext): Rep[String]
   def string_length(s: Rep[String])(implicit pos: SourceContext): Rep[Int]
->>>>>>> 45af066b
 }
 
 trait StringOpsExp extends StringOps with VariablesExp {
@@ -93,34 +87,25 @@
   case class StringToDouble(s: Exp[String]) extends Def[Double]
   case class StringToFloat(s: Exp[String]) extends Def[Float]
   case class StringToInt(s: Exp[String]) extends Def[Int]
-<<<<<<< HEAD
   case class StringContains(s1: Exp[String], s2: Exp[String]) extends Def[Boolean]
-=======
   case class StringToLong(s: Exp[String]) extends Def[Long]
   case class StringSubstring(s: Exp[String], start:Exp[Int], end:Exp[Int]) extends Def[String]
   case class StringLength(s: Exp[String]) extends Def[Int]
->>>>>>> 45af066b
 
   def string_plus(s: Exp[Any], o: Exp[Any])(implicit pos: SourceContext): Rep[String] = StringPlus(s,o)
   def string_startswith(s1: Exp[String], s2: Exp[String])(implicit pos: SourceContext) = StringStartsWith(s1,s2)
   def string_trim(s: Exp[String])(implicit pos: SourceContext) : Rep[String] = StringTrim(s)
   def string_split(s: Exp[String], separators: Exp[String], limit: Exp[Int])(implicit pos: SourceContext) : Rep[Array[String]] = StringSplit(s, separators, limit)
   def string_valueof(a: Exp[Any])(implicit pos: SourceContext) = StringValueOf(a)
-<<<<<<< HEAD
-  def string_todouble(s: Exp[String])(implicit pos: SourceContext) = StringToDouble(s)
-  def string_tofloat(s: Exp[String])(implicit pos: SourceContext) = StringToFloat(s)
-  def string_toint(s: Exp[String])(implicit pos: SourceContext) = StringToInt(s)
   def string_charAt(s: Exp[String], i: Exp[Int])(implicit pos: SourceContext) = StringCharAt(s,i)
   def string_endsWith(s: Exp[String], e: Exp[String])(implicit pos: SourceContext) = StringEndsWith(s,e)
   def string_contains(s1: Exp[String], s2: Exp[String])(implicit pos: SourceContext) = StringContains(s1,s2)
-=======
   def string_todouble(s: Rep[String])(implicit pos: SourceContext) = StringToDouble(s)
   def string_tofloat(s: Rep[String])(implicit pos: SourceContext) = StringToFloat(s)
   def string_toint(s: Rep[String])(implicit pos: SourceContext) = StringToInt(s)
   def string_tolong(s: Rep[String])(implicit pos: SourceContext) = StringToLong(s)
   def string_substring(s: Rep[String], start:Rep[Int], end:Rep[Int])(implicit pos: SourceContext) = StringSubstring(s,start,end)
   def string_length(s: Rep[String])(implicit pos: SourceContext) = StringLength(s)
->>>>>>> 45af066b
 
   override def mirror[A:Manifest](e: Def[A], f: Transformer)(implicit pos: SourceContext): Exp[A] = (e match {
     case StringPlus(a,b) => string_plus(f(a),f(b))
@@ -129,16 +114,13 @@
     case StringSplit(s,sep,l) => string_split(f(s),f(sep),f(l))
     case StringToDouble(s) => string_todouble(f(s))
     case StringToFloat(s) => string_tofloat(f(s))
-<<<<<<< HEAD
     case StringToInt(s) => string_toint(f(s))
     case StringEndsWith(s, e) => string_endsWith(f(s),f(e))
     case StringCharAt(s,i) => string_charAt(f(s),f(i))
     case StringValueOf(a) => string_valueof(f(a))
     case StringContains(s1,s2) => string_contains(f(s1),f(s2))
-=======
     case StringSubstring(s,a,b) => string_substring(f(s),f(a),f(b))
     case StringLength(s) => string_length(f(s))
->>>>>>> 45af066b
     case _ => super.mirror(e,f)
   }).asInstanceOf[Exp[A]]
 }
@@ -148,31 +130,20 @@
   import IR._
   
   override def emitNode(sym: Sym[Any], rhs: Def[Any]) = rhs match {
-<<<<<<< HEAD
-    case StringPlus(s1,s2) => emitValDef(sym, "%s+%s".format(quote(s1), quote(s2)))
-    case StringStartsWith(s1,s2) => emitValDef(sym, "%s.startsWith(%s)".format(quote(s1),quote(s2)))
-    case StringTrim(s) => emitValDef(sym, "%s.trim()".format(quote(s)))
-    case StringSplit(s, sep, lim) => emitValDef(sym, "%s.split(%s,%s)".format(quote(s), quote(sep), quote(lim)))
-    case StringEndsWith(s, e) => emitValDef(sym, "%s.endsWith(%s)".format(quote(s), quote(e)))    
-    case StringCharAt(s,i) => emitValDef(sym, "%s.charAt(%s)".format(quote(s), quote(i)))
-    case StringValueOf(a) => emitValDef(sym, "java.lang.String.valueOf(%s)".format(quote(a)))
-    case StringToDouble(s) => emitValDef(sym, "%s.toDouble".format(quote(s)))
-    case StringToFloat(s) => emitValDef(sym, "%s.toFloat".format(quote(s)))
-    case StringToInt(s) => emitValDef(sym, "%s.toInt".format(quote(s)))
-    case StringContains(s1,s2) => emitValDef(sym, "%s.contains(%s)".format(quote(s1),quote(s2)))
-=======
     case StringPlus(s1,s2) => emitValDef(sym, src"$s1+$s2")
     case StringStartsWith(s1,s2) => emitValDef(sym, src"$s1.startsWith($s2)")
     case StringTrim(s) => emitValDef(sym, src"$s.trim()")
-    case StringSplit(s, sep) => emitValDef(sym, src"$s.split($sep)")
+    case StringSplit(s, sep, l) => emitValDef(sym, src"$s.split($sep,$l)")
+    case StringEndsWith(s, e) => emitValDef(sym, "%s.endsWith(%s)".format(quote(s), quote(e)))    
+    case StringCharAt(s,i) => emitValDef(sym, "%s.charAt(%s)".format(quote(s), quote(i)))
     case StringValueOf(a) => emitValDef(sym, src"java.lang.String.valueOf($a)")
     case StringToDouble(s) => emitValDef(sym, src"$s.toDouble")
     case StringToFloat(s) => emitValDef(sym, src"$s.toFloat")
     case StringToInt(s) => emitValDef(sym, src"$s.toInt")
     case StringToLong(s) => emitValDef(sym, src"$s.toLong")
+    case StringContains(s1,s2) => emitValDef(sym, "%s.contains(%s)".format(quote(s1),quote(s2)))
     case StringSubstring(s,a,b) => emitValDef(sym, src"$s.substring($a,$b)")
     case StringLength(s) => emitValDef(sym, src"$s.length")
->>>>>>> 45af066b
     case _ => super.emitNode(sym, rhs)
   }
 }
@@ -192,7 +163,6 @@
   import IR._
 
   override def emitNode(sym: Sym[Any], rhs: Def[Any]) = rhs match {
-<<<<<<< HEAD
     case StringPlus(s1,s2) if remap(s1.tp) == "string" && remap(s2.tp) == "string" => emitValDef(sym,"string_plus(%s,%s)".format(quote(s1),quote(s2)))
     case StringStartsWith(s1,s2) => emitValDef(sym, "string_startsWith(%s,%s)".format(quote(s1),quote(s2)))
     case StringTrim(s) => emitValDef(sym, "string_trim(%s)".format(quote(s)))
@@ -203,23 +173,22 @@
     case StringToDouble(s) => emitValDef(sym, "string_toDouble(%s)".format(quote(s)))
     case StringToFloat(s) => emitValDef(sym, "string_toFloat(%s)".format(quote(s)))
     case StringToInt(s) => emitValDef(sym, "string_toInt(%s)".format(quote(s)))
-    //case StringContains(s1,s2) => emitValDef(sym, "(strstr(%s,%s)!=NULL)".format(quote(s1),quote(s2)))
-=======
-    case StringToInt(s) => emitValDef(sym,src"atoi($s)")
-    case StringToLong(s) => emitValDef(sym,src"atol($s)")
-    case StringToFloat(s) => emitValDef(sym,src"atof($s)")
-    case StringToDouble(s) => emitValDef(sym,src"atof($s)")
+/*
     case StringSubstring(s,a,b) => emitValDef(sym, src"({ int l=$b-$a; char* r=(char*)malloc(l); memcpy(r,((char*)$s)+$a,l); r[l]=0; r; })")
-    case StringLength(s) => emitValDef(sym, src"strlen($s)")
     case StringPlus(s1,s2) => s2.tp.toString match {
       // Warning: memory leaks. We need a global mechanism like reference counting, possibly release pool(*) wrapping functions.
       // (*) See https://developer.apple.com/library/mac/documentation/Cocoa/Reference/Foundation/Classes/NSAutoreleasePool_Class/Reference/Reference.html
       case "java.lang.String" => emitValDef(sym,src"({ int l1=strlen($s1),l2=strlen($s2); char* r=(char*)malloc(l1+l2+1); memcpy(r,$s1,l1); memcpy(r+l1,$s2,l2); r[l1+l2]=0; r; })")
       case "Char" => emitValDef(sym,src"({ int l1=strlen($s1); char* r=(char*)malloc(l1+2); memcpy(r,$s1,l1); r[l1]=$s2; r[l1+2]=0; r; })")
     }
+    case StringToInt(s) => emitValDef(sym,src"atoi($s)")
+    case StringToLong(s) => emitValDef(sym,src"atol($s)")
+    case StringToFloat(s) => emitValDef(sym,src"atof($s)")
+    case StringToDouble(s) => emitValDef(sym,src"atof($s)")
+    case StringLength(s) => emitValDef(sym, src"strlen($s)")
     case StringTrim(s) => throw new GenerationFailedException("CGenStringOps: StringTrim not implemented yet")
     case StringSplit(s, sep) => throw new GenerationFailedException("CGenStringOps: StringSplit not implemented yet")
->>>>>>> 45af066b
+*/
     case _ => super.emitNode(sym, rhs)
   }
 }
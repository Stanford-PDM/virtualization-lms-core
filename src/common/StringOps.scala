package scala.virtualization.lms
package common

import java.io.PrintWriter
import scala.virtualization.lms.util.OverloadHack
import scala.virtualization.lms.internal.{GenerationFailedException}
import scala.reflect.SourceContext

trait LiftString {
  this: Base =>

  implicit def strToRepStr(s: String) = unit(s)
}

trait StringOps extends Variables with OverloadHack {
  // NOTE: if something doesn't get lifted, this won't give you a compile time error,
  //       since string concat is defined on all objects
  
<<<<<<< HEAD
  def infix_+(s1: Rep[String], s2: Rep[Any]) = string_plus(s1, s2)
  def infix_+(s1: Rep[String], s2: Var[Any])(implicit o: Overloaded1) = string_plus(s1, readVar(s2))
  def infix_+(s1: String, s2: Rep[Any])(implicit o: Overloaded4) = string_plus(unit(s1), s2)
  def infix_+(s1: String, s2: Var[Any])(implicit o: Overloaded5) = string_plus(unit(s1), readVar(s2))
  def infix_+(s1: Rep[Any], s2: Rep[String])(implicit o: Overloaded2) = string_plus(s1, s2)
  def infix_+(s1: Var[Any], s2: Rep[String])(implicit o: Overloaded3) = string_plus(readVar(s1), s2)
  def infix_+(s1: Rep[Any], s2: String)(implicit o: Overloaded6) = string_plus(s1, unit(s2))
  def infix_+(s1: Var[Any], s2: String)(implicit o: Overloaded7) = string_plus(readVar(s1), unit(s2))
  def infix_+(s1: Rep[String], s2: Var[Int])(implicit o: Overloaded8) = string_plus(s1, readVar(s2))
  def infix_+(s1: String, s2: Var[Int])(implicit o: Overloaded9) = string_plus(unit(s1), readVar(s2))

  def infix_trim(s: Rep[String]) = string_trim(s)
  def infix_split(s: Rep[String], separators: Rep[String]) = string_split(s, separators)
  def infix_startswith(s: Rep[String], of: Rep[String]) = string_startswith(s, of)
=======
  def infix_+(s1: String, s2: Rep[Any])(implicit o: Overloaded1, ctx: SourceContext) = string_plus(unit(s1), s2)
  def infix_+[T:Manifest](s1: String, s2: Var[T])(implicit o: Overloaded2, ctx: SourceContext) = string_plus(unit(s1), readVar(s2))
  def infix_+(s1: Rep[String], s2: Rep[Any])(implicit o: Overloaded1, ctx: SourceContext) = string_plus(s1, s2)
  def infix_+[T:Manifest](s1: Rep[String], s2: Var[T])(implicit o: Overloaded2, ctx: SourceContext) = string_plus(s1, readVar(s2))
  def infix_+(s1: Rep[String], s2: Rep[String])(implicit o: Overloaded3, ctx: SourceContext) = string_plus(s1, s2)
  def infix_+(s1: Rep[String], s2: Var[String])(implicit o: Overloaded4, ctx: SourceContext) = string_plus(s1, readVar(s2))
  def infix_+(s1: Rep[Any], s2: Rep[String])(implicit o: Overloaded5, ctx: SourceContext) = string_plus(s1, s2)
  def infix_+(s1: Rep[Any], s2: Var[String])(implicit o: Overloaded6, ctx: SourceContext) = string_plus(s1, readVar(s2))
  def infix_+(s1: Rep[Any], s2: String)(implicit o: Overloaded7, ctx: SourceContext) = string_plus(s1, unit(s2))
  
  def infix_+(s1: Var[String], s2: Rep[Any])(implicit o: Overloaded8, ctx: SourceContext) = string_plus(readVar(s1), s2)  
  def infix_+[T:Manifest](s1: Var[String], s2: Var[T])(implicit o: Overloaded9, ctx: SourceContext) = string_plus(readVar(s1), readVar(s2))
  def infix_+(s1: Var[String], s2: Rep[String])(implicit o: Overloaded10, ctx: SourceContext) = string_plus(readVar(s1), s2)    
  def infix_+(s1: Var[String], s2: Var[String])(implicit o: Overloaded11, ctx: SourceContext) = string_plus(readVar(s1), readVar(s2))    
  def infix_+[T:Manifest](s1: Var[T], s2: Rep[String])(implicit o: Overloaded12, ctx: SourceContext) = string_plus(readVar(s1), s2)
  def infix_+[T:Manifest](s1: Var[T], s2: Var[String])(implicit o: Overloaded13, ctx: SourceContext) = string_plus(readVar(s1), readVar(s2))
  def infix_+[T:Manifest](s1: Var[T], s2: String)(implicit o: Overloaded14, ctx: SourceContext) = string_plus(readVar(s1), unit(s2))
  
  // these are necessary to be more specific than arithmetic/numeric +. is there a more generic form of this that will work?
  //def infix_+[R:Manifest](s1: Rep[String], s2: R)(implicit c: R => Rep[Any], o: Overloaded15, ctx: SourceContext) = string_plus(s1, c(s2))  
  def infix_+(s1: Rep[String], s2: Double)(implicit o: Overloaded15, ctx: SourceContext) = string_plus(s1, unit(s2))
  def infix_+(s1: Rep[String], s2: Float)(implicit o: Overloaded16, ctx: SourceContext) = string_plus(s1, unit(s2))
  def infix_+(s1: Rep[String], s2: Int)(implicit o: Overloaded17, ctx: SourceContext) = string_plus(s1, unit(s2))
  def infix_+(s1: Rep[String], s2: Long)(implicit o: Overloaded18, ctx: SourceContext) = string_plus(s1, unit(s2))
  def infix_+(s1: Rep[String], s2: Short)(implicit o: Overloaded19, ctx: SourceContext) = string_plus(s1, unit(s2))  
  
  def infix_startsWith(s1: Rep[String], s2: Rep[String])(implicit ctx: SourceContext) = string_startswith(s1,s2)
  def infix_trim(s: Rep[String])(implicit ctx: SourceContext) = string_trim(s)
  def infix_split(s: Rep[String], separators: Rep[String])(implicit ctx: SourceContext) = string_split(s, separators)
  def infix_toDouble(s: Rep[String])(implicit ctx: SourceContext) = string_todouble(s)
>>>>>>> 7f230a58

  object String {
    def valueOf(a: Rep[Any])(implicit ctx: SourceContext) = string_valueof(a)
  }

<<<<<<< HEAD
  def string_plus(s: Rep[Any], o: Rep[Any]): Rep[String]
  def string_trim(s: Rep[String]): Rep[String]
  def string_split(s: Rep[String], separators: Rep[String]): Rep[Array[String]]
  def string_startswith(s: Rep[String], con: Rep[String]): Rep[Boolean]
  def string_valueof(d: Rep[Any]): Rep[String]
=======
  def string_plus(s: Rep[Any], o: Rep[Any])(implicit ctx: SourceContext): Rep[String]
  def string_startswith(s1: Rep[String], s2: Rep[String])(implicit ctx: SourceContext): Rep[Boolean]
  def string_trim(s: Rep[String])(implicit ctx: SourceContext): Rep[String]
  def string_split(s: Rep[String], separators: Rep[String])(implicit ctx: SourceContext): Rep[Array[String]]
  def string_valueof(d: Rep[Any])(implicit ctx: SourceContext): Rep[String]
  def string_todouble(s: Rep[String])(implicit ctx: SourceContext): Rep[Double]
>>>>>>> 7f230a58
}

trait StringOpsExp extends StringOps with VariablesExp {
  case class StringPlus(s: Exp[Any], o: Exp[Any]) extends Def[String]
  case class StringStartsWith(s1: Exp[String], s2: Exp[String]) extends Def[Boolean]
  case class StringTrim(s: Exp[String]) extends Def[String]
  case class StringSplit(s: Exp[String], separators: Exp[String]) extends Def[Array[String]]
  case class StringStartsWith(s: Exp[String], separators: Exp[String]) extends Def[Boolean]
  case class StringValueOf(a: Exp[Any]) extends Def[String]
  case class StringToDouble(s: Exp[String]) extends Def[Double]

<<<<<<< HEAD
  def string_plus(s: Exp[Any], o: Exp[Any]): Rep[String] = StringPlus(s,o)
  def string_trim(s: Exp[String]) : Rep[String] = StringTrim(s)
  def string_split(s: Exp[String], separators: Exp[String]) : Rep[Array[String]] = StringSplit(s, separators)
  def string_startswith(s: Rep[String], con: Rep[String]): Rep[Boolean] = StringStartsWith(s, con)
  def string_valueof(a: Exp[Any]) = StringValueOf(a)
=======
  def string_plus(s: Exp[Any], o: Exp[Any])(implicit ctx: SourceContext): Rep[String] = StringPlus(s,o)
  def string_startswith(s1: Exp[String], s2: Exp[String])(implicit ctx: SourceContext) = StringStartsWith(s1,s2)
  def string_trim(s: Exp[String])(implicit ctx: SourceContext) : Rep[String] = StringTrim(s)
  def string_split(s: Exp[String], separators: Exp[String])(implicit ctx: SourceContext) : Rep[Array[String]] = StringSplit(s, separators)
  def string_valueof(a: Exp[Any])(implicit ctx: SourceContext) = StringValueOf(a)
  def string_todouble(s: Rep[String])(implicit ctx: SourceContext) = StringToDouble(s)
>>>>>>> 7f230a58

  override def mirror[A:Manifest](e: Def[A], f: Transformer)(implicit ctx: SourceContext): Exp[A] = (e match {
    case StringPlus(a,b) => string_plus(f(a),f(b))
    case _ => super.mirror(e,f)
  }).asInstanceOf[Exp[A]]
}

trait ScalaGenStringOps extends ScalaGenBase {
  val IR: StringOpsExp
  import IR._
  
  override def emitNode(sym: Sym[Any], rhs: Def[Any])(implicit stream: PrintWriter) = rhs match {
    case StringPlus(s1,s2) => emitValDef(sym, "%s+%s".format(quote(s1), quote(s2)))
    case StringStartsWith(s1,s2) => emitValDef(sym, "%s.startsWith(%s)".format(quote(s1),quote(s2)))
    case StringTrim(s) => emitValDef(sym, "%s.trim()".format(quote(s)))
    case StringSplit(s, sep) => emitValDef(sym, "%s.split(%s)".format(quote(s), quote(sep)))
    case StringStartsWith(s, con) => emitValDef(sym, "%s.startsWith(%s)".format(quote(s), quote(con)))
    case StringValueOf(a) => emitValDef(sym, "java.lang.String.valueOf(%s)".format(quote(a)))
    case StringToDouble(s) => emitValDef(sym, "%s.toDouble".format(quote(s)))
    case _ => super.emitNode(sym, rhs)
  }
}

trait CudaGenStringOps extends CudaGenBase {
  val IR: StringOpsExp
  import IR._

  override def emitNode(sym: Sym[Any], rhs: Def[Any])(implicit stream: PrintWriter) = rhs match {
    case StringPlus(s1,s2) => throw new GenerationFailedException("CudaGen: Not GPUable")
    case StringTrim(s) => throw new GenerationFailedException("CudaGen: Not GPUable")
    case StringSplit(s, sep) => throw new GenerationFailedException("CudaGen: Not GPUable")
    case StringStartsWith(s, con) => throw new GenerationFailedException("CudaGen: Not GPUable")
    case _ => super.emitNode(sym, rhs)
  }
}

trait OpenCLGenStringOps extends OpenCLGenBase {
  val IR: StringOpsExp
  import IR._

  override def emitNode(sym: Sym[Any], rhs: Def[Any])(implicit stream: PrintWriter) = rhs match {
    case StringPlus(s1,s2) => throw new GenerationFailedException("OpenCLGen: Not GPUable")
    case StringTrim(s) => throw new GenerationFailedException("OpenCLGen: Not GPUable")
    case StringSplit(s, sep) => throw new GenerationFailedException("OpenCLGen: Not GPUable")
    case StringStartsWith(s, con) => throw new GenerationFailedException("OpenCLGen: Not GPUable")
    case _ => super.emitNode(sym, rhs)
  }
}
trait CGenStringOps extends CGenBase {
  val IR: StringOpsExp
  import IR._

  override def emitNode(sym: Sym[Any], rhs: Def[Any])(implicit stream: PrintWriter) = rhs match {
    case StringPlus(s1,s2) => emitValDef(sym,"strcat(%s,%s);".format(quote(s1),quote(s2)))
    case StringTrim(s) => throw new GenerationFailedException("CGenStringOps: StringTrim not implemented yet")
    case StringSplit(s, sep) => throw new GenerationFailedException("CGenStringOps: StringSplit not implemented yet")
    case StringStartsWith(s, con) => throw new GenerationFailedException("CGenStringOps: StringStartsWith not implemented yet")
    case _ => super.emitNode(sym, rhs)
  }
}<|MERGE_RESOLUTION|>--- conflicted
+++ resolved
@@ -16,22 +16,6 @@
   // NOTE: if something doesn't get lifted, this won't give you a compile time error,
   //       since string concat is defined on all objects
   
-<<<<<<< HEAD
-  def infix_+(s1: Rep[String], s2: Rep[Any]) = string_plus(s1, s2)
-  def infix_+(s1: Rep[String], s2: Var[Any])(implicit o: Overloaded1) = string_plus(s1, readVar(s2))
-  def infix_+(s1: String, s2: Rep[Any])(implicit o: Overloaded4) = string_plus(unit(s1), s2)
-  def infix_+(s1: String, s2: Var[Any])(implicit o: Overloaded5) = string_plus(unit(s1), readVar(s2))
-  def infix_+(s1: Rep[Any], s2: Rep[String])(implicit o: Overloaded2) = string_plus(s1, s2)
-  def infix_+(s1: Var[Any], s2: Rep[String])(implicit o: Overloaded3) = string_plus(readVar(s1), s2)
-  def infix_+(s1: Rep[Any], s2: String)(implicit o: Overloaded6) = string_plus(s1, unit(s2))
-  def infix_+(s1: Var[Any], s2: String)(implicit o: Overloaded7) = string_plus(readVar(s1), unit(s2))
-  def infix_+(s1: Rep[String], s2: Var[Int])(implicit o: Overloaded8) = string_plus(s1, readVar(s2))
-  def infix_+(s1: String, s2: Var[Int])(implicit o: Overloaded9) = string_plus(unit(s1), readVar(s2))
-
-  def infix_trim(s: Rep[String]) = string_trim(s)
-  def infix_split(s: Rep[String], separators: Rep[String]) = string_split(s, separators)
-  def infix_startswith(s: Rep[String], of: Rep[String]) = string_startswith(s, of)
-=======
   def infix_+(s1: String, s2: Rep[Any])(implicit o: Overloaded1, ctx: SourceContext) = string_plus(unit(s1), s2)
   def infix_+[T:Manifest](s1: String, s2: Var[T])(implicit o: Overloaded2, ctx: SourceContext) = string_plus(unit(s1), readVar(s2))
   def infix_+(s1: Rep[String], s2: Rep[Any])(implicit o: Overloaded1, ctx: SourceContext) = string_plus(s1, s2)
@@ -62,26 +46,17 @@
   def infix_trim(s: Rep[String])(implicit ctx: SourceContext) = string_trim(s)
   def infix_split(s: Rep[String], separators: Rep[String])(implicit ctx: SourceContext) = string_split(s, separators)
   def infix_toDouble(s: Rep[String])(implicit ctx: SourceContext) = string_todouble(s)
->>>>>>> 7f230a58
 
   object String {
     def valueOf(a: Rep[Any])(implicit ctx: SourceContext) = string_valueof(a)
   }
 
-<<<<<<< HEAD
-  def string_plus(s: Rep[Any], o: Rep[Any]): Rep[String]
-  def string_trim(s: Rep[String]): Rep[String]
-  def string_split(s: Rep[String], separators: Rep[String]): Rep[Array[String]]
-  def string_startswith(s: Rep[String], con: Rep[String]): Rep[Boolean]
-  def string_valueof(d: Rep[Any]): Rep[String]
-=======
   def string_plus(s: Rep[Any], o: Rep[Any])(implicit ctx: SourceContext): Rep[String]
   def string_startswith(s1: Rep[String], s2: Rep[String])(implicit ctx: SourceContext): Rep[Boolean]
   def string_trim(s: Rep[String])(implicit ctx: SourceContext): Rep[String]
   def string_split(s: Rep[String], separators: Rep[String])(implicit ctx: SourceContext): Rep[Array[String]]
   def string_valueof(d: Rep[Any])(implicit ctx: SourceContext): Rep[String]
   def string_todouble(s: Rep[String])(implicit ctx: SourceContext): Rep[Double]
->>>>>>> 7f230a58
 }
 
 trait StringOpsExp extends StringOps with VariablesExp {
@@ -93,20 +68,12 @@
   case class StringValueOf(a: Exp[Any]) extends Def[String]
   case class StringToDouble(s: Exp[String]) extends Def[Double]
 
-<<<<<<< HEAD
-  def string_plus(s: Exp[Any], o: Exp[Any]): Rep[String] = StringPlus(s,o)
-  def string_trim(s: Exp[String]) : Rep[String] = StringTrim(s)
-  def string_split(s: Exp[String], separators: Exp[String]) : Rep[Array[String]] = StringSplit(s, separators)
-  def string_startswith(s: Rep[String], con: Rep[String]): Rep[Boolean] = StringStartsWith(s, con)
-  def string_valueof(a: Exp[Any]) = StringValueOf(a)
-=======
   def string_plus(s: Exp[Any], o: Exp[Any])(implicit ctx: SourceContext): Rep[String] = StringPlus(s,o)
   def string_startswith(s1: Exp[String], s2: Exp[String])(implicit ctx: SourceContext) = StringStartsWith(s1,s2)
   def string_trim(s: Exp[String])(implicit ctx: SourceContext) : Rep[String] = StringTrim(s)
   def string_split(s: Exp[String], separators: Exp[String])(implicit ctx: SourceContext) : Rep[Array[String]] = StringSplit(s, separators)
   def string_valueof(a: Exp[Any])(implicit ctx: SourceContext) = StringValueOf(a)
   def string_todouble(s: Rep[String])(implicit ctx: SourceContext) = StringToDouble(s)
->>>>>>> 7f230a58
 
   override def mirror[A:Manifest](e: Def[A], f: Transformer)(implicit ctx: SourceContext): Exp[A] = (e match {
     case StringPlus(a,b) => string_plus(f(a),f(b))

package scala.virtualization.lms
package common

import java.io.PrintWriter
import scala.virtualization.lms.util.OverloadHack
import scala.virtualization.lms.internal.{GenerationFailedException}
import scala.reflect.SourceContext

trait LiftString {
  this: Base =>

  implicit def strToRepStr(s: String) = unit(s)
}

trait StringOps extends Variables with OverloadHack {
  // NOTE: if something doesn't get lifted, this won't give you a compile time error,
  //       since string concat is defined on all objects
  
  def infix_+(s1: String, s2: Rep[Any])(implicit o: Overloaded1, pos: SourceContext) = string_plus(unit(s1), s2)
  def infix_+[T:Manifest](s1: String, s2: Var[T])(implicit o: Overloaded2, pos: SourceContext) = string_plus(unit(s1), readVar(s2))
  def infix_+[T:Manifest](s1: Rep[String], s2: Rep[T])(implicit o: Overloaded1, pos: SourceContext): Rep[String] = {
    if (manifest[T] == classManifest[Array[Byte]])
        string_plus(s1, string_new(s2))
    else string_plus(s1, s2)
  }
  def infix_+[T:Manifest](s1: Rep[String], s2: Var[T])(implicit o: Overloaded2, pos: SourceContext): Rep[String] = string_plus(s1, readVar(s2))
  def infix_+(s1: Rep[String], s2: Rep[String])(implicit o: Overloaded3, pos: SourceContext) = string_plus(s1, s2)
  def infix_+(s1: Rep[String], s2: Var[String])(implicit o: Overloaded4, pos: SourceContext) = string_plus(s1, readVar(s2))
  def infix_+(s1: Rep[Any], s2: Rep[String])(implicit o: Overloaded5, pos: SourceContext) = string_plus(s1, s2)
  def infix_+(s1: Rep[Any], s2: Var[String])(implicit o: Overloaded6, pos: SourceContext) = string_plus(s1, readVar(s2))
  def infix_+(s1: Rep[Any], s2: String)(implicit o: Overloaded7, pos: SourceContext) = string_plus(s1, unit(s2))
  
  def infix_+(s1: Var[String], s2: Rep[Any])(implicit o: Overloaded8, pos: SourceContext) = string_plus(readVar(s1), s2)  
  def infix_+[T:Manifest](s1: Var[String], s2: Var[T])(implicit o: Overloaded9, pos: SourceContext) = string_plus(readVar(s1), readVar(s2))
  def infix_+(s1: Var[String], s2: Rep[String])(implicit o: Overloaded10, pos: SourceContext) = string_plus(readVar(s1), s2)    
  def infix_+(s1: Var[String], s2: Var[String])(implicit o: Overloaded11, pos: SourceContext) = string_plus(readVar(s1), readVar(s2))    
  def infix_+[T:Manifest](s1: Var[T], s2: Rep[String])(implicit o: Overloaded12, pos: SourceContext) = string_plus(readVar(s1), s2)
  def infix_+[T:Manifest](s1: Var[T], s2: Var[String])(implicit o: Overloaded13, pos: SourceContext) = string_plus(readVar(s1), readVar(s2))
  def infix_+[T:Manifest](s1: Var[T], s2: String)(implicit o: Overloaded14, pos: SourceContext) = string_plus(readVar(s1), unit(s2))
  
  // these are necessary to be more specific than arithmetic/numeric +. is there a more generic form of this that will work?
  //def infix_+[R:Manifest](s1: Rep[String], s2: R)(implicit c: R => Rep[Any], o: Overloaded15, pos: SourceContext) = string_plus(s1, c(s2))  
  def infix_+(s1: Rep[String], s2: Double)(implicit o: Overloaded15, pos: SourceContext) = string_plus(s1, unit(s2))
  def infix_+(s1: Rep[String], s2: Float)(implicit o: Overloaded16, pos: SourceContext) = string_plus(s1, unit(s2))
  def infix_+(s1: Rep[String], s2: Int)(implicit o: Overloaded17, pos: SourceContext) = string_plus(s1, unit(s2))
  def infix_+(s1: Rep[String], s2: Long)(implicit o: Overloaded18, pos: SourceContext) = string_plus(s1, unit(s2))
  def infix_+(s1: Rep[String], s2: Short)(implicit o: Overloaded19, pos: SourceContext) = string_plus(s1, unit(s2))  
  
  def infix_startsWith(s1: Rep[String], s2: Rep[String])(implicit pos: SourceContext) = string_startswith(s1,s2)
  def infix_trim(s: Rep[String])(implicit pos: SourceContext) = string_trim(s)
  def infix_split(s: Rep[String], separators: Rep[String])(implicit pos: SourceContext) = string_split(s, separators)
  def infix_toDouble(s: Rep[String])(implicit pos: SourceContext) = string_todouble(s)
  def infix_toFloat(s: Rep[String])(implicit pos: SourceContext) = string_tofloat(s)
  def infix_toInt(s: Rep[String])(implicit pos: SourceContext) = string_toint(s)
  def infix_toLong(s: Rep[String])(implicit pos: SourceContext) = string_tolong(s)
<<<<<<< HEAD
  def infix_substring(s: Rep[String], beginIndex: Rep[Int])(implicit pos: SourceContext) = string_substring(s, beginIndex)
  def infix_substring(s: Rep[String], beginIndex: Rep[Int], endIndex: Rep[Int])(implicit pos: SourceContext) = string_substring(s, beginIndex, endIndex)
=======
  def infix_substring(s: Rep[String], start: Rep[Int], end: Rep[Int])(implicit pos: SourceContext) = string_substring(s,start,end)
  def infix_length(s: Rep[String])(implicit pos: SourceContext) = string_length(s)
>>>>>>> 91d5baad

  object String {
    def valueOf(a: Rep[Any])(implicit pos: SourceContext) = string_valueof(a)
  }

  def string_new(s: Rep[Any]): Rep[String]
  def string_plus(s: Rep[Any], o: Rep[Any])(implicit pos: SourceContext): Rep[String]
  def string_startswith(s1: Rep[String], s2: Rep[String])(implicit pos: SourceContext): Rep[Boolean]
  def string_trim(s: Rep[String])(implicit pos: SourceContext): Rep[String]
  def string_split(s: Rep[String], separators: Rep[String])(implicit pos: SourceContext): Rep[Array[String]]
  def string_valueof(d: Rep[Any])(implicit pos: SourceContext): Rep[String]
  def string_todouble(s: Rep[String])(implicit pos: SourceContext): Rep[Double]
  def string_tofloat(s: Rep[String])(implicit pos: SourceContext): Rep[Float]
  def string_toint(s: Rep[String])(implicit pos: SourceContext): Rep[Int]
  def string_tolong(s: Rep[String])(implicit pos: SourceContext): Rep[Long]
<<<<<<< HEAD
  def string_substring(s: Rep[String], beginIndex: Rep[Int])(implicit pos: SourceContext): Rep[String]
  def string_substring(s: Rep[String], beginIndex: Rep[Int], endIndex: Rep[Int])(implicit pos: SourceContext): Rep[String]
=======
  def string_substring(s: Rep[String], start:Rep[Int], end:Rep[Int])(implicit pos: SourceContext): Rep[String]
  def string_length(s: Rep[String])(implicit pos: SourceContext): Rep[Int]
>>>>>>> 91d5baad
}

trait StringOpsExp extends StringOps with VariablesExp {
  case class StringNew(s: Rep[Any]) extends Def[String]
  case class StringPlus(s: Exp[Any], o: Exp[Any]) extends Def[String]
  case class StringStartsWith(s1: Exp[String], s2: Exp[String]) extends Def[Boolean]
  case class StringTrim(s: Exp[String]) extends Def[String]
  case class StringSplit(s: Exp[String], separators: Exp[String]) extends Def[Array[String]]
  case class StringValueOf(a: Exp[Any]) extends Def[String]
  case class StringToDouble(s: Exp[String]) extends Def[Double]
  case class StringToFloat(s: Exp[String]) extends Def[Float]
  case class StringToInt(s: Exp[String]) extends Def[Int]
  case class StringToLong(s: Exp[String]) extends Def[Long]
<<<<<<< HEAD
  case class StringSubstring(s: Exp[String], beginIndex: Exp[Int]) extends Def[String]
  case class StringSubstringWithEndIndex(s: Exp[String], beginIndex: Exp[Int], endIndex: Exp[Int]) extends Def[String]
=======
  case class StringSubstring(s: Exp[String], start:Exp[Int], end:Exp[Int]) extends Def[String]
  case class StringLength(s: Exp[String]) extends Def[Int]
>>>>>>> 91d5baad

  def string_new(s: Rep[Any]) = StringNew(s)
  def string_plus(s: Exp[Any], o: Exp[Any])(implicit pos: SourceContext): Rep[String] = StringPlus(s,o)
  def string_startswith(s1: Exp[String], s2: Exp[String])(implicit pos: SourceContext) = StringStartsWith(s1,s2)
  def string_trim(s: Exp[String])(implicit pos: SourceContext) : Rep[String] = StringTrim(s)
  def string_split(s: Exp[String], separators: Exp[String])(implicit pos: SourceContext) : Rep[Array[String]] = StringSplit(s, separators)
  def string_valueof(a: Exp[Any])(implicit pos: SourceContext) = StringValueOf(a)
<<<<<<< HEAD
  def string_todouble(s: Exp[String])(implicit pos: SourceContext) = StringToDouble(s)
  def string_tofloat(s: Exp[String])(implicit pos: SourceContext) = StringToFloat(s)
  def string_toint(s: Exp[String])(implicit pos: SourceContext) = StringToInt(s)
  def string_tolong(s: Exp[String])(implicit pos: SourceContext) = StringToLong(s)
  def string_substring(s: Exp[String], beginIndex: Exp[Int])(implicit pos: SourceContext) = StringSubstring(s, beginIndex)
  def string_substring(s: Exp[String], beginIndex: Exp[Int], endIndex: Exp[Int])(implicit pos: SourceContext) = StringSubstringWithEndIndex(s, beginIndex, endIndex)
=======
  def string_todouble(s: Rep[String])(implicit pos: SourceContext) = StringToDouble(s)
  def string_tofloat(s: Rep[String])(implicit pos: SourceContext) = StringToFloat(s)
  def string_toint(s: Rep[String])(implicit pos: SourceContext) = StringToInt(s)
  def string_tolong(s: Rep[String])(implicit pos: SourceContext) = StringToLong(s)
  def string_substring(s: Rep[String], start:Rep[Int], end:Rep[Int])(implicit pos: SourceContext) = StringSubstring(s,start,end)
  def string_length(s: Rep[String])(implicit pos: SourceContext) = StringLength(s)
>>>>>>> 91d5baad

  override def mirror[A:Manifest](e: Def[A], f: Transformer)(implicit pos: SourceContext): Exp[A] = (e match {
    case StringPlus(a,b) => string_plus(f(a),f(b))
    case StringTrim(s) => string_trim(f(s))
    case StringSplit(s,sep) => string_split(f(s),f(sep))
    case StringToDouble(s) => string_todouble(f(s))
    case StringToFloat(s) => string_tofloat(f(s))
<<<<<<< HEAD
    case StringToInt(s) => string_toint(f(s))
    case StringToLong(s) => string_tolong(f(s))
    case StringSubstring(s, beginIndex) => string_substring(f(s), f(beginIndex))
    case StringSubstringWithEndIndex(s, beginIndex, endIndex) => string_substring(f(s), f(beginIndex), f(endIndex))
=======
    case StringSubstring(s,a,b) => string_substring(f(s),f(a),f(b))
    case StringLength(s) => string_length(f(s))
>>>>>>> 91d5baad
    case _ => super.mirror(e,f)
  }).asInstanceOf[Exp[A]]
}

trait ScalaGenStringOps extends ScalaGenBase {
  val IR: StringOpsExp
  import IR._
  
  override def emitNode(sym: Sym[Any], rhs: Def[Any]) = rhs match {
<<<<<<< HEAD
    case StringNew(s1) => emitValDef(sym, "new String(" + quote(s1) + ")")
    case StringPlus(s1,s2) => emitValDef(sym, "%s+%s".format(quote(s1), quote(s2)))
    case StringStartsWith(s1,s2) => emitValDef(sym, "%s.startsWith(%s)".format(quote(s1),quote(s2)))
    case StringTrim(s) => emitValDef(sym, "%s.trim()".format(quote(s)))
    case StringSplit(s, sep) => emitValDef(sym, "%s.split(%s)".format(quote(s), quote(sep)))
    case StringValueOf(a) => emitValDef(sym, "java.lang.String.valueOf(%s)".format(quote(a)))
    case StringToDouble(s) => emitValDef(sym, "%s.toDouble".format(quote(s)))
    case StringToFloat(s) => emitValDef(sym, "%s.toFloat".format(quote(s)))
    case StringToInt(s) => emitValDef(sym, "%s.toInt".format(quote(s)))
    case StringToLong(s) => emitValDef(sym, "%s.toLong".format(quote(s)))
    case StringSubstring(s, beginIndex) => emitValDef(sym, "%s.substring(%s)".format(quote(s),quote(beginIndex)))
    case StringSubstringWithEndIndex(s, beginIndex, endIndex) => emitValDef(sym, "%s.substring(%s, %s)".format(quote(s),quote(beginIndex),quote(endIndex)))
=======
    case StringPlus(s1,s2) => emitValDef(sym, src"$s1+$s2")
    case StringStartsWith(s1,s2) => emitValDef(sym, src"$s1.startsWith($s2)")
    case StringTrim(s) => emitValDef(sym, src"$s.trim()")
    case StringSplit(s, sep) => emitValDef(sym, src"$s.split($sep)")
    case StringValueOf(a) => emitValDef(sym, src"java.lang.String.valueOf($a)")
    case StringToDouble(s) => emitValDef(sym, src"$s.toDouble")
    case StringToFloat(s) => emitValDef(sym, src"$s.toFloat")
    case StringToInt(s) => emitValDef(sym, src"$s.toInt")
    case StringToLong(s) => emitValDef(sym, src"$s.toLong")
    case StringSubstring(s,a,b) => emitValDef(sym, src"$s.substring($a,$b)")
    case StringLength(s) => emitValDef(sym, src"$s.length")
>>>>>>> 91d5baad
    case _ => super.emitNode(sym, rhs)
  }
}

trait CudaGenStringOps extends CudaGenBase {
  val IR: StringOpsExp
  import IR._

  override def emitNode(sym: Sym[Any], rhs: Def[Any]) = rhs match {
    case StringPlus(s1,s2) => throw new GenerationFailedException("CudaGen: Not GPUable")
    case StringTrim(s) => throw new GenerationFailedException("CudaGen: Not GPUable")
    case StringSplit(s, sep) => throw new GenerationFailedException("CudaGen: Not GPUable")
    case _ => super.emitNode(sym, rhs)
  }
}

trait OpenCLGenStringOps extends OpenCLGenBase {
  val IR: StringOpsExp
  import IR._

  override def emitNode(sym: Sym[Any], rhs: Def[Any]) = rhs match {
    case StringPlus(s1,s2) => throw new GenerationFailedException("OpenCLGen: Not GPUable")
    case StringTrim(s) => throw new GenerationFailedException("OpenCLGen: Not GPUable")
    case StringSplit(s, sep) => throw new GenerationFailedException("OpenCLGen: Not GPUable")
    case _ => super.emitNode(sym, rhs)
  }
}
trait CGenStringOps extends CGenBase {
  val IR: StringOpsExp
  import IR._

  override def emitNode(sym: Sym[Any], rhs: Def[Any]) = rhs match {
    case StringToInt(s) => emitValDef(sym,src"atoi($s)")
    case StringToLong(s) => emitValDef(sym,src"atol($s)")
    case StringToFloat(s) => emitValDef(sym,src"atof($s)")
    case StringToDouble(s) => emitValDef(sym,src"atof($s)")
    case StringSubstring(s,a,b) => emitValDef(sym, src"({ int l=$b-$a; char* r=(char*)malloc(l); memcpy(r,((char*)$s)+$a,l); r[l]=0; r; })")
    case StringLength(s) => emitValDef(sym, src"strlen($s)")
    case StringPlus(s1,s2) => s2.tp.toString match {
      // Warning: memory leaks. We need a global mechanism like reference counting, possibly release pool(*) wrapping functions.
      // (*) See https://developer.apple.com/library/mac/documentation/Cocoa/Reference/Foundation/Classes/NSAutoreleasePool_Class/Reference/Reference.html
      case "java.lang.String" => emitValDef(sym,src"({ int l1=strlen($s1),l2=strlen($s2); char* r=(char*)malloc(l1+l2+1); memcpy(r,$s1,l1); memcpy(r+l1,$s2,l2); r[l1+l2]=0; r; })")
      case "Char" => emitValDef(sym,src"({ int l1=strlen($s1); char* r=(char*)malloc(l1+2); memcpy(r,$s1,l1); r[l1]=$s2; r[l1+2]=0; r; })")
    }
    case StringTrim(s) => throw new GenerationFailedException("CGenStringOps: StringTrim not implemented yet")
    case StringSplit(s, sep) => throw new GenerationFailedException("CGenStringOps: StringSplit not implemented yet")
    case _ => super.emitNode(sym, rhs)
  }
}<|MERGE_RESOLUTION|>--- conflicted
+++ resolved
@@ -53,13 +53,9 @@
   def infix_toFloat(s: Rep[String])(implicit pos: SourceContext) = string_tofloat(s)
   def infix_toInt(s: Rep[String])(implicit pos: SourceContext) = string_toint(s)
   def infix_toLong(s: Rep[String])(implicit pos: SourceContext) = string_tolong(s)
-<<<<<<< HEAD
   def infix_substring(s: Rep[String], beginIndex: Rep[Int])(implicit pos: SourceContext) = string_substring(s, beginIndex)
   def infix_substring(s: Rep[String], beginIndex: Rep[Int], endIndex: Rep[Int])(implicit pos: SourceContext) = string_substring(s, beginIndex, endIndex)
-=======
-  def infix_substring(s: Rep[String], start: Rep[Int], end: Rep[Int])(implicit pos: SourceContext) = string_substring(s,start,end)
   def infix_length(s: Rep[String])(implicit pos: SourceContext) = string_length(s)
->>>>>>> 91d5baad
 
   object String {
     def valueOf(a: Rep[Any])(implicit pos: SourceContext) = string_valueof(a)
@@ -75,13 +71,9 @@
   def string_tofloat(s: Rep[String])(implicit pos: SourceContext): Rep[Float]
   def string_toint(s: Rep[String])(implicit pos: SourceContext): Rep[Int]
   def string_tolong(s: Rep[String])(implicit pos: SourceContext): Rep[Long]
-<<<<<<< HEAD
   def string_substring(s: Rep[String], beginIndex: Rep[Int])(implicit pos: SourceContext): Rep[String]
   def string_substring(s: Rep[String], beginIndex: Rep[Int], endIndex: Rep[Int])(implicit pos: SourceContext): Rep[String]
-=======
-  def string_substring(s: Rep[String], start:Rep[Int], end:Rep[Int])(implicit pos: SourceContext): Rep[String]
   def string_length(s: Rep[String])(implicit pos: SourceContext): Rep[Int]
->>>>>>> 91d5baad
 }
 
 trait StringOpsExp extends StringOps with VariablesExp {
@@ -95,13 +87,9 @@
   case class StringToFloat(s: Exp[String]) extends Def[Float]
   case class StringToInt(s: Exp[String]) extends Def[Int]
   case class StringToLong(s: Exp[String]) extends Def[Long]
-<<<<<<< HEAD
   case class StringSubstring(s: Exp[String], beginIndex: Exp[Int]) extends Def[String]
   case class StringSubstringWithEndIndex(s: Exp[String], beginIndex: Exp[Int], endIndex: Exp[Int]) extends Def[String]
-=======
-  case class StringSubstring(s: Exp[String], start:Exp[Int], end:Exp[Int]) extends Def[String]
   case class StringLength(s: Exp[String]) extends Def[Int]
->>>>>>> 91d5baad
 
   def string_new(s: Rep[Any]) = StringNew(s)
   def string_plus(s: Exp[Any], o: Exp[Any])(implicit pos: SourceContext): Rep[String] = StringPlus(s,o)
@@ -109,21 +97,13 @@
   def string_trim(s: Exp[String])(implicit pos: SourceContext) : Rep[String] = StringTrim(s)
   def string_split(s: Exp[String], separators: Exp[String])(implicit pos: SourceContext) : Rep[Array[String]] = StringSplit(s, separators)
   def string_valueof(a: Exp[Any])(implicit pos: SourceContext) = StringValueOf(a)
-<<<<<<< HEAD
   def string_todouble(s: Exp[String])(implicit pos: SourceContext) = StringToDouble(s)
   def string_tofloat(s: Exp[String])(implicit pos: SourceContext) = StringToFloat(s)
   def string_toint(s: Exp[String])(implicit pos: SourceContext) = StringToInt(s)
   def string_tolong(s: Exp[String])(implicit pos: SourceContext) = StringToLong(s)
   def string_substring(s: Exp[String], beginIndex: Exp[Int])(implicit pos: SourceContext) = StringSubstring(s, beginIndex)
   def string_substring(s: Exp[String], beginIndex: Exp[Int], endIndex: Exp[Int])(implicit pos: SourceContext) = StringSubstringWithEndIndex(s, beginIndex, endIndex)
-=======
-  def string_todouble(s: Rep[String])(implicit pos: SourceContext) = StringToDouble(s)
-  def string_tofloat(s: Rep[String])(implicit pos: SourceContext) = StringToFloat(s)
-  def string_toint(s: Rep[String])(implicit pos: SourceContext) = StringToInt(s)
-  def string_tolong(s: Rep[String])(implicit pos: SourceContext) = StringToLong(s)
-  def string_substring(s: Rep[String], start:Rep[Int], end:Rep[Int])(implicit pos: SourceContext) = StringSubstring(s,start,end)
   def string_length(s: Rep[String])(implicit pos: SourceContext) = StringLength(s)
->>>>>>> 91d5baad
 
   override def mirror[A:Manifest](e: Def[A], f: Transformer)(implicit pos: SourceContext): Exp[A] = (e match {
     case StringPlus(a,b) => string_plus(f(a),f(b))
@@ -131,15 +111,11 @@
     case StringSplit(s,sep) => string_split(f(s),f(sep))
     case StringToDouble(s) => string_todouble(f(s))
     case StringToFloat(s) => string_tofloat(f(s))
-<<<<<<< HEAD
     case StringToInt(s) => string_toint(f(s))
     case StringToLong(s) => string_tolong(f(s))
     case StringSubstring(s, beginIndex) => string_substring(f(s), f(beginIndex))
     case StringSubstringWithEndIndex(s, beginIndex, endIndex) => string_substring(f(s), f(beginIndex), f(endIndex))
-=======
-    case StringSubstring(s,a,b) => string_substring(f(s),f(a),f(b))
     case StringLength(s) => string_length(f(s))
->>>>>>> 91d5baad
     case _ => super.mirror(e,f)
   }).asInstanceOf[Exp[A]]
 }
@@ -149,20 +125,7 @@
   import IR._
   
   override def emitNode(sym: Sym[Any], rhs: Def[Any]) = rhs match {
-<<<<<<< HEAD
     case StringNew(s1) => emitValDef(sym, "new String(" + quote(s1) + ")")
-    case StringPlus(s1,s2) => emitValDef(sym, "%s+%s".format(quote(s1), quote(s2)))
-    case StringStartsWith(s1,s2) => emitValDef(sym, "%s.startsWith(%s)".format(quote(s1),quote(s2)))
-    case StringTrim(s) => emitValDef(sym, "%s.trim()".format(quote(s)))
-    case StringSplit(s, sep) => emitValDef(sym, "%s.split(%s)".format(quote(s), quote(sep)))
-    case StringValueOf(a) => emitValDef(sym, "java.lang.String.valueOf(%s)".format(quote(a)))
-    case StringToDouble(s) => emitValDef(sym, "%s.toDouble".format(quote(s)))
-    case StringToFloat(s) => emitValDef(sym, "%s.toFloat".format(quote(s)))
-    case StringToInt(s) => emitValDef(sym, "%s.toInt".format(quote(s)))
-    case StringToLong(s) => emitValDef(sym, "%s.toLong".format(quote(s)))
-    case StringSubstring(s, beginIndex) => emitValDef(sym, "%s.substring(%s)".format(quote(s),quote(beginIndex)))
-    case StringSubstringWithEndIndex(s, beginIndex, endIndex) => emitValDef(sym, "%s.substring(%s, %s)".format(quote(s),quote(beginIndex),quote(endIndex)))
-=======
     case StringPlus(s1,s2) => emitValDef(sym, src"$s1+$s2")
     case StringStartsWith(s1,s2) => emitValDef(sym, src"$s1.startsWith($s2)")
     case StringTrim(s) => emitValDef(sym, src"$s.trim()")
@@ -172,9 +135,9 @@
     case StringToFloat(s) => emitValDef(sym, src"$s.toFloat")
     case StringToInt(s) => emitValDef(sym, src"$s.toInt")
     case StringToLong(s) => emitValDef(sym, src"$s.toLong")
-    case StringSubstring(s,a,b) => emitValDef(sym, src"$s.substring($a,$b)")
+    case StringSubstring(s,b) => emitValDef(sym, src"$s.substring($b)")
+    case StringSubstringWithEndIndex(s,b,e) => emitValDef(sym, "$s.substring($b,$e)")
     case StringLength(s) => emitValDef(sym, src"$s.length")
->>>>>>> 91d5baad
     case _ => super.emitNode(sym, rhs)
   }
 }
@@ -211,7 +174,8 @@
     case StringToLong(s) => emitValDef(sym,src"atol($s)")
     case StringToFloat(s) => emitValDef(sym,src"atof($s)")
     case StringToDouble(s) => emitValDef(sym,src"atof($s)")
-    case StringSubstring(s,a,b) => emitValDef(sym, src"({ int l=$b-$a; char* r=(char*)malloc(l); memcpy(r,((char*)$s)+$a,l); r[l]=0; r; })")
+    case StringSubstring(s,b) => emitValDef(sym, src"strdup($s+$b)")
+    case StringSubstringWithEndIndex(s,a,b) => emitValDef(sym, src"({ int l=$b-$a; char* r=(char*)malloc(l); memcpy(r,((char*)$s)+$a,l); r[l]=0; r; })")
     case StringLength(s) => emitValDef(sym, src"strlen($s)")
     case StringPlus(s1,s2) => s2.tp.toString match {
       // Warning: memory leaks. We need a global mechanism like reference counting, possibly release pool(*) wrapping functions.

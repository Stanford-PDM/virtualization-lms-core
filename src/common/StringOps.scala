--- conflicted
+++ resolved
@@ -104,12 +104,8 @@
     case StringToInt(s) => string_toint(f(s))
     case StringEndsWith(s, e) => string_endsWith(f(s),f(e))
     case StringCharAt(s,i) => string_charAt(f(s),f(i))
-<<<<<<< HEAD
-    case StringToInt(s) => string_toint(f(s))
-=======
     case StringValueOf(a) => string_valueof(f(a))
     case StringContains(s1,s2) => string_contains(f(s1),f(s2))
->>>>>>> f53e79e5
     case _ => super.mirror(e,f)
   }).asInstanceOf[Exp[A]]
 }

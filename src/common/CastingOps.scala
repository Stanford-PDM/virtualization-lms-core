--- conflicted
+++ resolved
@@ -13,21 +13,12 @@
   implicit def varAnyToCastingOps[A:Manifest](lhs: Var[A]) = new CastingOpsCls(readVar(lhs))
     
   class CastingOpsCls[A:Manifest](lhs: Rep[A]){
-<<<<<<< HEAD
-    def isInstanceOfL[B:Manifest](implicit pos: SourceContext): Rep[Boolean] = rep_isinstanceof(lhs, manifest[A], manifest[B])
-    def asInstanceOfL[B:Manifest](implicit pos: SourceContext): Rep[B] = rep_asinstanceof(lhs, manifest[A], manifest[B])
+    def IsInstanceOf[B:Manifest](implicit pos: SourceContext): Rep[Boolean] = rep_isinstanceof(lhs, manifest[A], manifest[B])
+    def AsInstanceOf[B:Manifest](implicit pos: SourceContext): Rep[B] = rep_asinstanceof(lhs, manifest[A], manifest[B])
   }
 
   def rep_isinstanceof[A,B](lhs: Rep[A], mA: Manifest[A], mB: Manifest[B])(implicit pos: SourceContext) : Rep[Boolean]
   def rep_asinstanceof[A,B:Manifest](lhs: Rep[A], mA: Manifest[A], mB: Manifest[B])(implicit pos: SourceContext) : Rep[B]
-=======
-    def IsInstanceOf[B:Manifest](implicit ctx: SourceContext): Rep[Boolean] = rep_isinstanceof(lhs, manifest[A], manifest[B])
-    def AsInstanceOf[B:Manifest](implicit ctx: SourceContext): Rep[B] = rep_asinstanceof(lhs, manifest[A], manifest[B])
-  }
-
-  def rep_isinstanceof[A,B](lhs: Rep[A], mA: Manifest[A], mB: Manifest[B])(implicit ctx: SourceContext) : Rep[Boolean]
-  def rep_asinstanceof[A,B:Manifest](lhs: Rep[A], mA: Manifest[A], mB: Manifest[B])(implicit ctx: SourceContext) : Rep[B]
->>>>>>> c4b8e91d
 }
 
 trait CastingOpsExp extends CastingOps with BaseExp {
@@ -36,17 +27,10 @@
   case class RepIsInstanceOf[A,B](lhs: Exp[A], mA: Manifest[A], mB: Manifest[B]) extends Def[Boolean]
   case class RepAsInstanceOf[A,B:Manifest](lhs: Exp[A], mA: Manifest[A], mB: Manifest[B]) extends Def[B]
 
-<<<<<<< HEAD
   def rep_isinstanceof[A,B](lhs: Exp[A], mA: Manifest[A], mB: Manifest[B])(implicit pos: SourceContext) = RepIsInstanceOf(lhs,mA,mB)
   def rep_asinstanceof[A,B:Manifest](lhs: Exp[A], mA: Manifest[A], mB: Manifest[B])(implicit pos: SourceContext) : Exp[B] = RepAsInstanceOf(lhs,mA,mB)
 
   override def mirror[A:Manifest](e: Def[A], f: Transformer)(implicit pos: SourceContext): Exp[A] = (e match {
-=======
-  def rep_isinstanceof[A,B](lhs: Exp[A], mA: Manifest[A], mB: Manifest[B])(implicit ctx: SourceContext) = RepIsInstanceOf(lhs,mA,mB)
-  def rep_asinstanceof[A,B:Manifest](lhs: Exp[A], mA: Manifest[A], mB: Manifest[B])(implicit ctx: SourceContext) : Exp[B] = RepAsInstanceOf(lhs,mA,mB)
-
-  override def mirror[A:Manifest](e: Def[A], f: Transformer)(implicit ctx: SourceContext): Exp[A] = (e match {
->>>>>>> c4b8e91d
     case RepAsInstanceOf(lhs, mA, mB) => rep_asinstanceof(f(lhs), mA,mB)
     case _ => super.mirror(e,f)
   }).asInstanceOf[Exp[A]]
@@ -76,21 +60,6 @@
     }
 }
 
-<<<<<<< HEAD
-trait OpenCLGenCastingOps extends OpenCLGenBase {
-  val IR: CastingOpsExp
-  import IR._
-
-  override def emitNode(sym: Sym[Any], rhs: Def[Any]) = {
-      rhs match {
-        //case RepIsInstanceOf(x,mA,mB) => throw new RuntimeException("OpenCLGen: Cannot check runtime type")
-        case RepAsInstanceOf(x,mA,mB) => emitValDef(sym, "(%s) %s".format(remap(mB),quote(x)))
-        case _ => super.emitNode(sym, rhs)
-      }
-    }
-}
-=======
 trait CudaGenCastingOps extends CudaGenBase with CLikeGenCastingOps 
 trait OpenCLGenCastingOps extends OpenCLGenBase with CLikeGenCastingOps 
-trait CGenCastingOps extends CGenBase with CLikeGenCastingOps 
->>>>>>> c4b8e91d
+trait CGenCastingOps extends CGenBase with CLikeGenCastingOps 
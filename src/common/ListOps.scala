package scala.virtualization.lms
package common

import java.io.PrintWriter
import scala.virtualization.lms.internal.GenericNestedCodegen
import scala.reflect.SourceContext

trait ListOps extends Variables {

  object NewList {
    def apply[A:Manifest](xs: Rep[A]*)(implicit pos: SourceContext) = list_new(xs)
  }

  implicit def varToListOps[T:Manifest](x: Var[List[T]]) = new ListOpsCls(readVar(x)) // FIXME: dep on var is not nice
  implicit def repToListOps[T:Manifest](a: Rep[List[T]]) = new ListOpsCls(a)
  implicit def listToListOps[T:Manifest](a: List[T]) = new ListOpsCls(unit(a))
  
  class ListOpsCls[A:Manifest](l: Rep[List[A]]) {
    def map[B:Manifest](f: Rep[A] => Rep[B]) = list_map(l,f)
    def foreach(f: Rep[A] => Rep[Unit]) = list_foreach(l,f)
    def flatMap[B : Manifest](f: Rep[A] => Rep[List[B]]) = list_flatMap(l,f)
    def filter(f: Rep[A] => Rep[Boolean]) = list_filter(l, f)
    def sortBy[B:Manifest:Ordering](f: Rep[A] => Rep[B]) = list_sortby(l,f)
    def ::(e: Rep[A]) = list_prepend(l,e)
    def ++ (l2: Rep[List[A]]) = list_concat(l, l2)
    def mkString = list_mkString(l)
    def mkString(s:Rep[String]) = list_mkString2(l,s)
    def head = list_head(l)
    def tail = list_tail(l)
    def isEmpty = list_isEmpty(l)
    def toArray = list_toarray(l)
    def toSeq = list_toseq(l)
    def contains(e: Rep[A]) = list_contains(l,e)
  }
  
  def list_new[A:Manifest](xs: Seq[Rep[A]])(implicit pos: SourceContext): Rep[List[A]]
  def list_fromseq[A:Manifest](xs: Rep[Seq[A]])(implicit pos: SourceContext): Rep[List[A]]  
  def list_map[A:Manifest,B:Manifest](l: Rep[List[A]], f: Rep[A] => Rep[B])(implicit pos: SourceContext): Rep[List[B]]
  def list_foreach[A:Manifest](l: Rep[List[A]], f: Rep[A] => Rep[Unit])(implicit pos: SourceContext): Rep[Unit]
  def list_flatMap[A : Manifest, B : Manifest](xs: Rep[List[A]], f: Rep[A] => Rep[List[B]])(implicit pos: SourceContext): Rep[List[B]]
  def list_filter[A : Manifest](l: Rep[List[A]], f: Rep[A] => Rep[Boolean])(implicit pos: SourceContext): Rep[List[A]]
  def list_sortby[A:Manifest,B:Manifest:Ordering](l: Rep[List[A]], f: Rep[A] => Rep[B])(implicit pos: SourceContext): Rep[List[A]]
  def list_prepend[A:Manifest](l: Rep[List[A]], e: Rep[A])(implicit pos: SourceContext): Rep[List[A]]
  def list_toarray[A:Manifest](l: Rep[List[A]])(implicit pos: SourceContext): Rep[Array[A]]
  def list_toseq[A:Manifest](l: Rep[List[A]])(implicit pos: SourceContext): Rep[Seq[A]]
  def list_concat[A:Manifest](xs: Rep[List[A]], ys: Rep[List[A]])(implicit pos: SourceContext): Rep[List[A]]
  def list_cons[A:Manifest](x: Rep[A], xs: Rep[List[A]])(implicit pos: SourceContext): Rep[List[A]] // FIXME remove?
  def list_mkString[A : Manifest](xs: Rep[List[A]])(implicit pos: SourceContext): Rep[String]
  def list_mkString2[A : Manifest](xs: Rep[List[A]], sep:Rep[String])(implicit pos: SourceContext): Rep[String]
  def list_head[A:Manifest](xs: Rep[List[A]])(implicit pos: SourceContext): Rep[A]
  def list_tail[A:Manifest](xs: Rep[List[A]])(implicit pos: SourceContext): Rep[List[A]]
  def list_isEmpty[A:Manifest](xs: Rep[List[A]])(implicit pos: SourceContext): Rep[Boolean]
  def list_contains[A:Manifest](xs: Rep[List[A]], e: Rep[A])(implicit pos: SourceContext): Rep[Boolean]
}

trait ListOpsExp extends ListOps with EffectExp with VariablesExp {
  case class ListNew[A:Manifest](xs: Seq[Rep[A]]) extends Def[List[A]]
  case class ListFromSeq[A:Manifest](xs: Rep[Seq[A]]) extends Def[List[A]]
  case class ListMap[A:Manifest,B:Manifest](l: Exp[List[A]], x: Sym[A], block: Block[B]) extends Def[List[B]]
  case class ListForeach[A:Manifest](l: Exp[List[A]], x: Sym[A], block: Block[Unit]) extends Def[Unit]
  case class ListFlatMap[A:Manifest, B:Manifest](l: Exp[List[A]], x: Sym[A], block: Block[List[B]]) extends Def[List[B]]
  case class ListFilter[A : Manifest](l: Exp[List[A]], x: Sym[A], block: Block[Boolean]) extends Def[List[A]]
  case class ListSortBy[A:Manifest,B:Manifest:Ordering](l: Exp[List[A]], x: Sym[A], block: Block[B]) extends Def[List[A]]
  case class ListPrepend[A:Manifest](x: Exp[List[A]], e: Exp[A]) extends Def[List[A]]
  case class ListToArray[A:Manifest](x: Exp[List[A]]) extends Def[Array[A]]
  case class ListToSeq[A:Manifest](x: Exp[List[A]]) extends Def[Seq[A]]
  case class ListConcat[A:Manifest](xs: Rep[List[A]], ys: Rep[List[A]]) extends Def[List[A]]
  case class ListCons[A:Manifest](x: Rep[A], xs: Rep[List[A]]) extends Def[List[A]]
  case class ListMkString[A:Manifest](l: Exp[List[A]]) extends Def[String]
  case class ListMkString2[A:Manifest](l: Exp[List[A]], s: Exp[String]) extends Def[String]
  case class ListHead[A:Manifest](xs: Rep[List[A]]) extends Def[A]
  case class ListTail[A:Manifest](xs: Rep[List[A]]) extends Def[List[A]]
  case class ListIsEmpty[A:Manifest](xs: Rep[List[A]]) extends Def[Boolean]
  case class ListContains[A:Manifest](xs: Rep[List[A]], e: Rep[A]) extends Def[Boolean]
  
  def list_new[A:Manifest](xs: Seq[Rep[A]])(implicit pos: SourceContext) = ListNew(xs)
  def list_fromseq[A:Manifest](xs: Rep[Seq[A]])(implicit pos: SourceContext) = ListFromSeq(xs)
  def list_map[A:Manifest,B:Manifest](l: Exp[List[A]], f: Exp[A] => Exp[B])(implicit pos: SourceContext) = {
    val a = fresh[A]
    val b = reifyEffects(f(a))
    reflectEffect(ListMap(l, a, b), summarizeEffects(b).star)
  }
  def list_foreach[A:Manifest](l: Exp[List[A]], f: Exp[A] => Exp[Unit])(implicit pos: SourceContext) = {
    val a = fresh[A]
    val b = reifyEffects(f(a))
    reflectEffect(ListForeach(l, a, b), summarizeEffects(b).star)
  }
  def list_flatMap[A:Manifest, B:Manifest](l: Exp[List[A]], f: Exp[A] => Exp[List[B]])(implicit pos: SourceContext) = {
    val a = fresh[A]
    val b = reifyEffects(f(a))
    reflectEffect(ListFlatMap(l, a, b), summarizeEffects(b).star)
  }
  def list_filter[A : Manifest](l: Exp[List[A]], f: Exp[A] => Exp[Boolean])(implicit pos: SourceContext) = {
    val a = fresh[A]
    val b = reifyEffects(f(a))
    reflectEffect(ListFilter(l, a, b), summarizeEffects(b).star)
  }
  def list_sortby[A:Manifest,B:Manifest:Ordering](l: Exp[List[A]], f: Exp[A] => Exp[B])(implicit pos: SourceContext) = {
    val a = fresh[A]
    val b = reifyEffects(f(a))
    reflectEffect(ListSortBy(l, a, b), summarizeEffects(b).star)
  }
  def list_toarray[A:Manifest](l: Exp[List[A]])(implicit pos: SourceContext) = ListToArray(l)
  def list_toseq[A:Manifest](l: Exp[List[A]])(implicit pos: SourceContext) = ListToSeq(l)
  def list_prepend[A:Manifest](l: Exp[List[A]], e: Exp[A])(implicit pos: SourceContext) = ListPrepend(l,e)
  def list_concat[A:Manifest](xs: Rep[List[A]], ys: Rep[List[A]])(implicit pos: SourceContext) = ListConcat(xs,ys)
  def list_cons[A:Manifest](x: Rep[A], xs: Rep[List[A]])(implicit pos: SourceContext) = ListCons(x,xs)
  def list_mkString[A:Manifest](l: Exp[List[A]])(implicit pos: SourceContext) = ListMkString(l)
  def list_mkString2[A:Manifest](l: Rep[List[A]], sep:Rep[String])(implicit pos: SourceContext) = ListMkString2(l,sep)
  def list_head[A:Manifest](xs: Rep[List[A]])(implicit pos: SourceContext) = ListHead(xs)
  def list_tail[A:Manifest](xs: Rep[List[A]])(implicit pos: SourceContext) = ListTail(xs)
  def list_isEmpty[A:Manifest](xs: Rep[List[A]])(implicit pos: SourceContext) = ListIsEmpty(xs)
  def list_contains[A:Manifest](xs: Rep[List[A]], e: Rep[A])(implicit pos: SourceContext) = ListContains(xs,e)
  
  override def mirror[A:Manifest](e: Def[A], f: Transformer)(implicit pos: SourceContext): Exp[A] = {
    (e match {
      case ListNew(xs) => list_new(f(xs))
      case _ => super.mirror(e,f)
    }).asInstanceOf[Exp[A]] // why??
  }
  
  override def syms(e: Any): List[Sym[Any]] = e match {
    case ListMap(a, x, body) => syms(a):::syms(body)
    case ListForeach(a, x, body) => syms(a):::syms(body)
    case ListFlatMap(a, _, body) => syms(a) ::: syms(body)
    case ListFilter(a, _, body) => syms(a) ::: syms(body)
    case ListSortBy(a, x, body) => syms(a):::syms(body)
    case _ => super.syms(e)
  }

  override def boundSyms(e: Any): List[Sym[Any]] = e match {
    case ListMap(a, x, body) => x :: effectSyms(body)
    case ListForeach(a, x, body) => x :: effectSyms(body)
    case ListFlatMap(_, x, body) => x :: effectSyms(body)
    case ListFilter(_, x, body) => x :: effectSyms(body)
    case ListSortBy(a, x, body) => x :: effectSyms(body)
    case _ => super.boundSyms(e)
  }

  override def symsFreq(e: Any): List[(Sym[Any], Double)] = e match {
    case ListMap(a, x, body) => freqNormal(a):::freqHot(body)
    case ListForeach(a, x, body) => freqNormal(a):::freqHot(body)
    case ListFlatMap(a, _, body) => freqNormal(a) ::: freqHot(body)
    case ListFilter(a, _, body) => freqNormal(a) ::: freqHot(body)
    case ListSortBy(a, x, body) => freqNormal(a):::freqHot(body)
    case _ => super.symsFreq(e)
  }  
}

trait ListOpsExpOpt extends ListOpsExp {
  override def list_concat[A : Manifest](xs1: Exp[List[A]], xs2: Exp[List[A]])(implicit pos: SourceContext): Exp[List[A]] = (xs1, xs2) match {
    case (Def(ListNew(xs1)), Def(ListNew(xs2))) => ListNew(xs1 ++ xs2)
    case (Def(ListNew(Seq())), xs2) => xs2
    case (xs1, Def(ListNew(Seq()))) => xs1
    case _ => super.list_concat(xs1, xs2)
  }
}

trait BaseGenListOps extends GenericNestedCodegen {
  val IR: ListOpsExp
  import IR._

}

trait ScalaGenListOps extends BaseGenListOps with ScalaGenEffect {
  val IR: ListOpsExp
  import IR._

  override def emitNode(sym: Sym[Any], rhs: Def[Any]) = rhs match {
    case ListNew(xs) => emitValDef(sym, src"List(${(xs map {quote}).mkString(",")})")
    case ListConcat(xs,ys) => emitValDef(sym, src"$xs ::: $ys")
    case ListCons(x, xs) => emitValDef(sym, src"$x :: $xs")
    case ListHead(xs) => emitValDef(sym, src"$xs.head")
    case ListTail(xs) => emitValDef(sym, src"$xs.tail")
    case ListIsEmpty(xs) => emitValDef(sym, src"$xs.isEmpty")
    case ListFromSeq(xs) => emitValDef(sym, src"List($xs: _*)")
    case ListMkString(xs) => emitValDef(sym, src"$xs.mkString")
    case ListMkString2(xs,s) => emitValDef(sym, src"$xs.mkString($s)")
    case ListMap(l,x,blk) => 
<<<<<<< HEAD
      val strWriter = new java.io.StringWriter
      val localStream = new PrintWriter(strWriter);
      withStream(localStream) {
        stream.println(quote(l) + ".map { " + quote(x) + " => ")
        emitBlock(blk)
        stream.println(quote(getBlockResult(blk)))
        stream.print("}")
      }
      emitValDef(sym, strWriter.toString)
    case ListForeach(l,x,blk) => {
      stream.println(quote(l) + ".foreach { " + quote(x) + " => ")
      emitBlock(blk)
      stream.println("}")
    }
    case ListFlatMap(l, x, b) => {
      val strWriter = new java.io.StringWriter
      val localStream = new PrintWriter(strWriter);
      withStream(localStream) {
        stream.println(quote(l) + ".flatMap { " + quote(x) + " => ")
        emitBlock(b)
        stream.println(quote(getBlockResult(b)))
        stream.print("}")
      }
      emitValDef(sym, strWriter.toString)
    }
    case ListFilter(l, x, b) => {
      val strWriter = new java.io.StringWriter
      val localStream = new PrintWriter(strWriter);
      withStream(localStream) {
        stream.println(quote(l) + ".filter { " + quote(x) + " => ")
        emitBlock(b)
        stream.println(quote(getBlockResult(b)))
        stream.print("}")
      }
      emitValDef(sym, strWriter.toString)
    }
    case ListSortBy(l,x,blk) => {
      val strWriter = new java.io.StringWriter
      val localStream = new PrintWriter(strWriter);
      withStream(localStream) {
        stream.println(quote(l) + ".sortBy { " + quote(x) + " => ")
        emitBlock(blk)
        stream.println(quote(getBlockResult(blk)))
        stream.print("}")
      }
      emitValDef(sym, strWriter.toString)
    }
    case ListPrepend(l,e) => emitValDef(sym, quote(e) + " :: " + quote(l))    
    case ListToArray(l) => emitValDef(sym, quote(l) + ".toArray")
    case ListToSeq(l) => emitValDef(sym, quote(l) + ".toSeq")
    case ListContains(l, e) => emitValDef(sym, quote(l) + ".contains(" + quote(e) + ")")
=======
      gen"""val $sym = $l.map { $x => 
           |${nestedBlock(blk)}
           |$blk
           |}"""
    case ListFlatMap(l, x, b) =>
      gen"""val $sym = $l.flatMap { $x => 
           |${nestedBlock(b)}
           |$b
           |}"""
    case ListFilter(l, x, b) =>
      gen"""val $sym = $l.filter { $x => 
           |${nestedBlock(b)}
           |$b
           |}"""
    case ListSortBy(l,x,blk) =>
      gen"""val $sym = $l.sortBy { $x => 
           |${nestedBlock(blk)}
           |$blk
           |}"""
    case ListPrepend(l,e) => emitValDef(sym, src"$e :: $l")    
    case ListToArray(l) => emitValDef(sym, src"$l.toArray")
    case ListToSeq(l) => emitValDef(sym, src"$l.toSeq")
>>>>>>> 91d5baad
    case _ => super.emitNode(sym, rhs)
  }
}

trait CLikeGenListOps extends BaseGenListOps with CLikeGenBase {
  val IR: ListOpsExp
  import IR._

/*
  override def emitNode(sym: Sym[Any], rhs: Def[Any]) = {
      rhs match {
        case _ => super.emitNode(sym, rhs)
      }
    }
*/    
}

trait CudaGenListOps extends CudaGenEffect with CLikeGenListOps
trait OpenCLGenListOps extends OpenCLGenEffect with CLikeGenListOps
trait CGenListOps extends CGenEffect with CLikeGenListOps
<|MERGE_RESOLUTION|>--- conflicted
+++ resolved
@@ -30,6 +30,7 @@
     def isEmpty = list_isEmpty(l)
     def toArray = list_toarray(l)
     def toSeq = list_toseq(l)
+    def reverse = list_reverse(l)
     def contains(e: Rep[A]) = list_contains(l,e)
   }
   
@@ -50,6 +51,7 @@
   def list_head[A:Manifest](xs: Rep[List[A]])(implicit pos: SourceContext): Rep[A]
   def list_tail[A:Manifest](xs: Rep[List[A]])(implicit pos: SourceContext): Rep[List[A]]
   def list_isEmpty[A:Manifest](xs: Rep[List[A]])(implicit pos: SourceContext): Rep[Boolean]
+  def list_reverse[A:Manifest](l: Rep[List[A]])(implicit pos: SourceContext): Rep[List[A]]
   def list_contains[A:Manifest](xs: Rep[List[A]], e: Rep[A])(implicit pos: SourceContext): Rep[Boolean]
 }
 
@@ -71,6 +73,7 @@
   case class ListHead[A:Manifest](xs: Rep[List[A]]) extends Def[A]
   case class ListTail[A:Manifest](xs: Rep[List[A]]) extends Def[List[A]]
   case class ListIsEmpty[A:Manifest](xs: Rep[List[A]]) extends Def[Boolean]
+  case class ListReverse[A:Manifest](xs: Rep[List[A]]) extends Def[List[A]]
   case class ListContains[A:Manifest](xs: Rep[List[A]], e: Rep[A]) extends Def[Boolean]
   
   def list_new[A:Manifest](xs: Seq[Rep[A]])(implicit pos: SourceContext) = ListNew(xs)
@@ -110,6 +113,7 @@
   def list_head[A:Manifest](xs: Rep[List[A]])(implicit pos: SourceContext) = ListHead(xs)
   def list_tail[A:Manifest](xs: Rep[List[A]])(implicit pos: SourceContext) = ListTail(xs)
   def list_isEmpty[A:Manifest](xs: Rep[List[A]])(implicit pos: SourceContext) = ListIsEmpty(xs)
+  def list_reverse[A:Manifest](xs: Rep[List[A]])(implicit pos: SourceContext) = ListReverse(xs)
   def list_contains[A:Manifest](xs: Rep[List[A]], e: Rep[A])(implicit pos: SourceContext) = ListContains(xs,e)
   
   override def mirror[A:Manifest](e: Def[A], f: Transformer)(implicit pos: SourceContext): Exp[A] = {
@@ -173,11 +177,32 @@
     case ListHead(xs) => emitValDef(sym, src"$xs.head")
     case ListTail(xs) => emitValDef(sym, src"$xs.tail")
     case ListIsEmpty(xs) => emitValDef(sym, src"$xs.isEmpty")
+    case ListReverse(l) => emitValDef(sym, src"$l.reverse")
     case ListFromSeq(xs) => emitValDef(sym, src"List($xs: _*)")
     case ListMkString(xs) => emitValDef(sym, src"$xs.mkString")
     case ListMkString2(xs,s) => emitValDef(sym, src"$xs.mkString($s)")
     case ListMap(l,x,blk) => 
-<<<<<<< HEAD
+/* XXX:TO_MERGE
+      gen"""val $sym = $l.map { $x => 
+           |${nestedBlock(blk)}
+           |$blk
+           |}"""
+    case ListFlatMap(l, x, b) =>
+      gen"""val $sym = $l.flatMap { $x => 
+           |${nestedBlock(b)}
+           |$b
+           |}"""
+    case ListFilter(l, x, b) =>
+      gen"""val $sym = $l.filter { $x => 
+           |${nestedBlock(b)}
+           |$b
+           |}"""
+    case ListSortBy(l,x,blk) =>
+      gen"""val $sym = $l.sortBy { $x => 
+           |${nestedBlock(blk)}
+           |$blk
+           |}"""
+*/
       val strWriter = new java.io.StringWriter
       val localStream = new PrintWriter(strWriter);
       withStream(localStream) {
@@ -225,34 +250,10 @@
       }
       emitValDef(sym, strWriter.toString)
     }
-    case ListPrepend(l,e) => emitValDef(sym, quote(e) + " :: " + quote(l))    
-    case ListToArray(l) => emitValDef(sym, quote(l) + ".toArray")
-    case ListToSeq(l) => emitValDef(sym, quote(l) + ".toSeq")
-    case ListContains(l, e) => emitValDef(sym, quote(l) + ".contains(" + quote(e) + ")")
-=======
-      gen"""val $sym = $l.map { $x => 
-           |${nestedBlock(blk)}
-           |$blk
-           |}"""
-    case ListFlatMap(l, x, b) =>
-      gen"""val $sym = $l.flatMap { $x => 
-           |${nestedBlock(b)}
-           |$b
-           |}"""
-    case ListFilter(l, x, b) =>
-      gen"""val $sym = $l.filter { $x => 
-           |${nestedBlock(b)}
-           |$b
-           |}"""
-    case ListSortBy(l,x,blk) =>
-      gen"""val $sym = $l.sortBy { $x => 
-           |${nestedBlock(blk)}
-           |$blk
-           |}"""
     case ListPrepend(l,e) => emitValDef(sym, src"$e :: $l")    
     case ListToArray(l) => emitValDef(sym, src"$l.toArray")
     case ListToSeq(l) => emitValDef(sym, src"$l.toSeq")
->>>>>>> 91d5baad
+    case ListContains(l, e) => emitValDef(sym, src"$l.contains($e)")
     case _ => super.emitNode(sym, rhs)
   }
 }

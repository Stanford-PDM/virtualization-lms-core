package scala.virtualization.lms
package common

import java.io.PrintWriter
import scala.virtualization.lms.internal.GenericNestedCodegen
import scala.reflect.SourceContext

trait ListOps extends Variables {

  object List {
<<<<<<< HEAD
    def apply[A:Manifest](xs: Rep[A]*)(implicit pos: SourceContext) = list_new(xs)
  }

  def list_new[A:Manifest](xs: Seq[Rep[A]])(implicit pos: SourceContext): Rep[List[A]]
  def list_concat[A:Manifest](xs: Rep[List[A]], ys: Rep[List[A]])(implicit pos: SourceContext): Rep[List[A]]
  def list_cons[A:Manifest](x: Rep[A], xs: Rep[List[A]])(implicit pos: SourceContext): Rep[List[A]]
  def list_head[A:Manifest](xs: Rep[List[A]])(implicit pos: SourceContext): Rep[A]
  def list_tail[A:Manifest](xs: Rep[List[A]])(implicit pos: SourceContext): Rep[List[A]]
  def list_isEmpty[A:Manifest](xs: Rep[List[A]])(implicit pos: SourceContext): Rep[Boolean]
}

trait ListOpsExp extends ListOps with EffectExp {
  case class ListNew[A:Manifest](xs: List[Rep[A]]) extends Def[List[A]]
  case class ListConcat[A:Manifest](xs: Rep[List[A]], ys: Rep[List[A]]) extends Def[List[A]]
  case class ListCons[A:Manifest](x: Rep[A], xs: Rep[List[A]]) extends Def[List[A]]
  case class ListHead[A:Manifest](xs: Rep[List[A]]) extends Def[A]
  case class ListTail[A:Manifest](xs: Rep[List[A]]) extends Def[List[A]]
  case class ListIsEmpty[A:Manifest](xs: Rep[List[A]]) extends Def[Boolean]

  def list_new[A:Manifest](xs: Seq[Rep[A]])(implicit pos: SourceContext) = ListNew(xs.toList)
  def list_concat[A:Manifest](xs: Rep[List[A]], ys: Rep[List[A]])(implicit pos: SourceContext) = ListConcat(xs,ys)
  def list_cons[A:Manifest](x: Rep[A], xs: Rep[List[A]])(implicit pos: SourceContext) = ListCons(x,xs)
  def list_head[A:Manifest](xs: Rep[List[A]])(implicit pos: SourceContext) = ListHead(xs)
  def list_tail[A:Manifest](xs: Rep[List[A]])(implicit pos: SourceContext) = ListTail(xs)
  def list_isEmpty[A:Manifest](xs: Rep[List[A]])(implicit pos: SourceContext) = ListIsEmpty(xs)
=======
    def apply[A:Manifest](xs: Rep[A]*)(implicit ctx: SourceContext) = list_new(xs)
  }

  implicit def varToListOps[T:Manifest](x: Var[List[T]]) = new ListOpsCls(readVar(x))
  implicit def repToListOps[T:Manifest](a: Rep[List[T]]) = new ListOpsCls(a)
  implicit def listToListOps[T:Manifest](a: List[T]) = new ListOpsCls(unit(a))
  
  class ListOpsCls[A:Manifest](l: Rep[List[A]]) {
    def map[B:Manifest](f: Rep[A] => Rep[B]) = list_map(l,f)
    def sortBy[B:Manifest:Ordering](f: Rep[A] => Rep[B]) = list_sortby(l,f)
    def ::(e: Rep[A]) = list_prepend(l,e)
    def toArray = list_toarray(l)
    def toSeq = list_toseq(l)
  }
  
  def list_new[A:Manifest](xs: Seq[Rep[A]])(implicit ctx: SourceContext): Rep[List[A]]  
  def list_fromseq[A:Manifest](xs: Rep[Seq[A]])(implicit ctx: SourceContext): Rep[List[A]]  
  def list_map[A:Manifest,B:Manifest](l: Rep[List[A]], f: Rep[A] => Rep[B]): Rep[List[B]]
  def list_sortby[A:Manifest,B:Manifest:Ordering](l: Rep[List[A]], f: Rep[A] => Rep[B]): Rep[List[A]]
  def list_prepend[A:Manifest](l: Rep[List[A]], e: Rep[A]): Rep[List[A]]
  def list_toarray[A:Manifest](l: Rep[List[A]]): Rep[Array[A]]
  def list_toseq[A:Manifest](l: Rep[List[A]]): Rep[Seq[A]]
}

trait ListOpsExp extends ListOps with EffectExp with VariablesExp {
  case class ListNew[A:Manifest](xs: Seq[Rep[A]]) extends Def[List[A]]
  case class ListFromSeq[A:Manifest](xs: Rep[Seq[A]]) extends Def[List[A]]
  case class ListMap[A:Manifest,B:Manifest](l: Exp[List[A]], x: Sym[A], block: Block[B]) extends Def[List[B]]
  case class ListSortBy[A:Manifest,B:Manifest:Ordering](l: Exp[List[A]], x: Sym[A], block: Block[B]) extends Def[List[A]]
  case class ListPrepend[A:Manifest](x: Exp[List[A]], e: Exp[A]) extends Def[List[A]]
  case class ListToArray[A:Manifest](x: Exp[List[A]]) extends Def[Array[A]]
  case class ListToSeq[A:Manifest](x: Exp[List[A]]) extends Def[Seq[A]]
  
  def list_new[A:Manifest](xs: Seq[Rep[A]])(implicit ctx: SourceContext) = ListNew(xs)
  def list_fromseq[A:Manifest](xs: Rep[Seq[A]])(implicit ctx: SourceContext) = ListFromSeq(xs)
  def list_map[A:Manifest,B:Manifest](l: Exp[List[A]], f: Exp[A] => Exp[B]) = {
    val a = fresh[A]
    val b = reifyEffects(f(a))
    reflectEffect(ListMap(l, a, b), summarizeEffects(b))    
  }
  def list_sortby[A:Manifest,B:Manifest:Ordering](l: Exp[List[A]], f: Exp[A] => Exp[B]) = {
    val a = fresh[A]
    val b = reifyEffects(f(a))
    reflectEffect(ListSortBy(l, a, b), summarizeEffects(b))
  }
  def list_toarray[A:Manifest](l: Exp[List[A]]) = ListToArray(l)
  def list_toseq[A:Manifest](l: Exp[List[A]]) = ListToSeq(l)
  def list_prepend[A:Manifest](l: Exp[List[A]], e: Exp[A]) = ListPrepend(l,e)
  
  override def syms(e: Any): List[Sym[Any]] = e match {
    case ListMap(a, x, body) => syms(a):::syms(body)
    case ListSortBy(a, x, body) => syms(a):::syms(body)
    case _ => super.syms(e)
  }

  override def boundSyms(e: Any): List[Sym[Any]] = e match {
    case ListMap(a, x, body) => x :: effectSyms(body)
    case ListSortBy(a, x, body) => x :: effectSyms(body)
    case _ => super.boundSyms(e)
  }

  override def symsFreq(e: Any): List[(Sym[Any], Double)] = e match {
    case ListMap(a, x, body) => freqNormal(a):::freqHot(body)
    case ListSortBy(a, x, body) => freqNormal(a):::freqHot(body)
    case _ => super.symsFreq(e)
  }  
>>>>>>> c4b8e91d
}

trait BaseGenListOps extends GenericNestedCodegen {
  val IR: ListOpsExp
  import IR._

}

trait ScalaGenListOps extends BaseGenListOps with ScalaGenEffect {
  val IR: ListOpsExp
  import IR._

  override def emitNode(sym: Sym[Any], rhs: Def[Any]) = rhs match {
    case ListNew(xs) => emitValDef(sym, "List(" + (xs map {quote}).mkString(",") + ")")
<<<<<<< HEAD
    case ListConcat(xs,ys) => emitValDef(sym, quote(xs) + " ::: " + quote(ys))
    case ListCons(x, xs) => emitValDef(sym, quote(x) + " :: " + quote(xs))
    case ListHead(xs) => emitValDef(sym, quote(xs) + ".head")
    case ListTail(xs) => emitValDef(sym, quote(xs) + ".tail")
    case ListIsEmpty(xs) => emitValDef(sym, quote(xs) + ".isEmpty")
=======
    case ListFromSeq(xs) => emitValDef(sym, "List(" + quote(xs) + ": _*)")
    case ListMap(l,x,blk) => 
      stream.println("val " + quote(sym) + " = " + quote(l) + ".map{")
      stream.println(quote(x) + " => ")
      emitBlock(blk)
      stream.println(quote(getBlockResult(blk)))
      stream.println("}")
    case ListSortBy(l,x,blk) =>
      stream.println("val " + quote(sym) + " = " + quote(l) + ".sortBy{")
      stream.println(quote(x) + " => ")
      emitBlock(blk)
      stream.println(quote(getBlockResult(blk)))
      stream.println("}")
    case ListPrepend(l,e) => emitValDef(sym, quote(e) + " :: " + quote(l))    
    case ListToArray(l) => emitValDef(sym, quote(l) + ".toArray")
    case ListToSeq(l) => emitValDef(sym, quote(l) + ".toSeq")
>>>>>>> c4b8e91d
    case _ => super.emitNode(sym, rhs)
  }
}

trait CLikeGenListOps extends BaseGenListOps with CLikeGenBase {
  val IR: ListOpsExp
  import IR._

<<<<<<< HEAD
  override def emitNode(sym: Sym[Any], rhs: Def[Any]) = {
      rhs match {
        case _ => super.emitNode(sym, rhs)
      }
    }
=======
  // override def emitNode(sym: Sym[Any], rhs: Def[Any])(implicit stream: PrintWriter) = {
  //     rhs match {
  //       case _ => super.emitNode(sym, rhs)
  //     }
  //   }
>>>>>>> c4b8e91d
}

trait CudaGenListOps extends CudaGenEffect with CLikeGenListOps
trait OpenCLGenListOps extends OpenCLGenEffect with CLikeGenListOps
trait CGenListOps extends CGenEffect with CLikeGenListOps
<|MERGE_RESOLUTION|>--- conflicted
+++ resolved
@@ -8,37 +8,10 @@
 trait ListOps extends Variables {
 
   object List {
-<<<<<<< HEAD
     def apply[A:Manifest](xs: Rep[A]*)(implicit pos: SourceContext) = list_new(xs)
   }
 
-  def list_new[A:Manifest](xs: Seq[Rep[A]])(implicit pos: SourceContext): Rep[List[A]]
-  def list_concat[A:Manifest](xs: Rep[List[A]], ys: Rep[List[A]])(implicit pos: SourceContext): Rep[List[A]]
-  def list_cons[A:Manifest](x: Rep[A], xs: Rep[List[A]])(implicit pos: SourceContext): Rep[List[A]]
-  def list_head[A:Manifest](xs: Rep[List[A]])(implicit pos: SourceContext): Rep[A]
-  def list_tail[A:Manifest](xs: Rep[List[A]])(implicit pos: SourceContext): Rep[List[A]]
-  def list_isEmpty[A:Manifest](xs: Rep[List[A]])(implicit pos: SourceContext): Rep[Boolean]
-}
-
-trait ListOpsExp extends ListOps with EffectExp {
-  case class ListNew[A:Manifest](xs: List[Rep[A]]) extends Def[List[A]]
-  case class ListConcat[A:Manifest](xs: Rep[List[A]], ys: Rep[List[A]]) extends Def[List[A]]
-  case class ListCons[A:Manifest](x: Rep[A], xs: Rep[List[A]]) extends Def[List[A]]
-  case class ListHead[A:Manifest](xs: Rep[List[A]]) extends Def[A]
-  case class ListTail[A:Manifest](xs: Rep[List[A]]) extends Def[List[A]]
-  case class ListIsEmpty[A:Manifest](xs: Rep[List[A]]) extends Def[Boolean]
-
-  def list_new[A:Manifest](xs: Seq[Rep[A]])(implicit pos: SourceContext) = ListNew(xs.toList)
-  def list_concat[A:Manifest](xs: Rep[List[A]], ys: Rep[List[A]])(implicit pos: SourceContext) = ListConcat(xs,ys)
-  def list_cons[A:Manifest](x: Rep[A], xs: Rep[List[A]])(implicit pos: SourceContext) = ListCons(x,xs)
-  def list_head[A:Manifest](xs: Rep[List[A]])(implicit pos: SourceContext) = ListHead(xs)
-  def list_tail[A:Manifest](xs: Rep[List[A]])(implicit pos: SourceContext) = ListTail(xs)
-  def list_isEmpty[A:Manifest](xs: Rep[List[A]])(implicit pos: SourceContext) = ListIsEmpty(xs)
-=======
-    def apply[A:Manifest](xs: Rep[A]*)(implicit ctx: SourceContext) = list_new(xs)
-  }
-
-  implicit def varToListOps[T:Manifest](x: Var[List[T]]) = new ListOpsCls(readVar(x))
+  implicit def varToListOps[T:Manifest](x: Var[List[T]]) = new ListOpsCls(readVar(x)) // FIXME: dep on var is not nice
   implicit def repToListOps[T:Manifest](a: Rep[List[T]]) = new ListOpsCls(a)
   implicit def listToListOps[T:Manifest](a: List[T]) = new ListOpsCls(unit(a))
   
@@ -50,13 +23,18 @@
     def toSeq = list_toseq(l)
   }
   
-  def list_new[A:Manifest](xs: Seq[Rep[A]])(implicit ctx: SourceContext): Rep[List[A]]  
-  def list_fromseq[A:Manifest](xs: Rep[Seq[A]])(implicit ctx: SourceContext): Rep[List[A]]  
+  def list_new[A:Manifest](xs: Seq[Rep[A]])(implicit pos: SourceContext): Rep[List[A]]
+  def list_fromseq[A:Manifest](xs: Rep[Seq[A]])(implicit pos: SourceContext): Rep[List[A]]  
   def list_map[A:Manifest,B:Manifest](l: Rep[List[A]], f: Rep[A] => Rep[B]): Rep[List[B]]
   def list_sortby[A:Manifest,B:Manifest:Ordering](l: Rep[List[A]], f: Rep[A] => Rep[B]): Rep[List[A]]
   def list_prepend[A:Manifest](l: Rep[List[A]], e: Rep[A]): Rep[List[A]]
   def list_toarray[A:Manifest](l: Rep[List[A]]): Rep[Array[A]]
   def list_toseq[A:Manifest](l: Rep[List[A]]): Rep[Seq[A]]
+  def list_concat[A:Manifest](xs: Rep[List[A]], ys: Rep[List[A]])(implicit pos: SourceContext): Rep[List[A]]
+  def list_cons[A:Manifest](x: Rep[A], xs: Rep[List[A]])(implicit pos: SourceContext): Rep[List[A]]
+  def list_head[A:Manifest](xs: Rep[List[A]])(implicit pos: SourceContext): Rep[A]
+  def list_tail[A:Manifest](xs: Rep[List[A]])(implicit pos: SourceContext): Rep[List[A]]
+  def list_isEmpty[A:Manifest](xs: Rep[List[A]])(implicit pos: SourceContext): Rep[Boolean]
 }
 
 trait ListOpsExp extends ListOps with EffectExp with VariablesExp {
@@ -67,9 +45,14 @@
   case class ListPrepend[A:Manifest](x: Exp[List[A]], e: Exp[A]) extends Def[List[A]]
   case class ListToArray[A:Manifest](x: Exp[List[A]]) extends Def[Array[A]]
   case class ListToSeq[A:Manifest](x: Exp[List[A]]) extends Def[Seq[A]]
+  case class ListConcat[A:Manifest](xs: Rep[List[A]], ys: Rep[List[A]]) extends Def[List[A]]
+  case class ListCons[A:Manifest](x: Rep[A], xs: Rep[List[A]]) extends Def[List[A]]
+  case class ListHead[A:Manifest](xs: Rep[List[A]]) extends Def[A]
+  case class ListTail[A:Manifest](xs: Rep[List[A]]) extends Def[List[A]]
+  case class ListIsEmpty[A:Manifest](xs: Rep[List[A]]) extends Def[Boolean]
   
-  def list_new[A:Manifest](xs: Seq[Rep[A]])(implicit ctx: SourceContext) = ListNew(xs)
-  def list_fromseq[A:Manifest](xs: Rep[Seq[A]])(implicit ctx: SourceContext) = ListFromSeq(xs)
+  def list_new[A:Manifest](xs: Seq[Rep[A]])(implicit pos: SourceContext) = ListNew(xs)
+  def list_fromseq[A:Manifest](xs: Rep[Seq[A]])(implicit pos: SourceContext) = ListFromSeq(xs)
   def list_map[A:Manifest,B:Manifest](l: Exp[List[A]], f: Exp[A] => Exp[B]) = {
     val a = fresh[A]
     val b = reifyEffects(f(a))
@@ -83,6 +66,11 @@
   def list_toarray[A:Manifest](l: Exp[List[A]]) = ListToArray(l)
   def list_toseq[A:Manifest](l: Exp[List[A]]) = ListToSeq(l)
   def list_prepend[A:Manifest](l: Exp[List[A]], e: Exp[A]) = ListPrepend(l,e)
+  def list_concat[A:Manifest](xs: Rep[List[A]], ys: Rep[List[A]])(implicit pos: SourceContext) = ListConcat(xs,ys)
+  def list_cons[A:Manifest](x: Rep[A], xs: Rep[List[A]])(implicit pos: SourceContext) = ListCons(x,xs)
+  def list_head[A:Manifest](xs: Rep[List[A]])(implicit pos: SourceContext) = ListHead(xs)
+  def list_tail[A:Manifest](xs: Rep[List[A]])(implicit pos: SourceContext) = ListTail(xs)
+  def list_isEmpty[A:Manifest](xs: Rep[List[A]])(implicit pos: SourceContext) = ListIsEmpty(xs)
   
   override def syms(e: Any): List[Sym[Any]] = e match {
     case ListMap(a, x, body) => syms(a):::syms(body)
@@ -101,7 +89,6 @@
     case ListSortBy(a, x, body) => freqNormal(a):::freqHot(body)
     case _ => super.symsFreq(e)
   }  
->>>>>>> c4b8e91d
 }
 
 trait BaseGenListOps extends GenericNestedCodegen {
@@ -116,13 +103,11 @@
 
   override def emitNode(sym: Sym[Any], rhs: Def[Any]) = rhs match {
     case ListNew(xs) => emitValDef(sym, "List(" + (xs map {quote}).mkString(",") + ")")
-<<<<<<< HEAD
     case ListConcat(xs,ys) => emitValDef(sym, quote(xs) + " ::: " + quote(ys))
     case ListCons(x, xs) => emitValDef(sym, quote(x) + " :: " + quote(xs))
     case ListHead(xs) => emitValDef(sym, quote(xs) + ".head")
     case ListTail(xs) => emitValDef(sym, quote(xs) + ".tail")
     case ListIsEmpty(xs) => emitValDef(sym, quote(xs) + ".isEmpty")
-=======
     case ListFromSeq(xs) => emitValDef(sym, "List(" + quote(xs) + ": _*)")
     case ListMap(l,x,blk) => 
       stream.println("val " + quote(sym) + " = " + quote(l) + ".map{")
@@ -139,7 +124,6 @@
     case ListPrepend(l,e) => emitValDef(sym, quote(e) + " :: " + quote(l))    
     case ListToArray(l) => emitValDef(sym, quote(l) + ".toArray")
     case ListToSeq(l) => emitValDef(sym, quote(l) + ".toSeq")
->>>>>>> c4b8e91d
     case _ => super.emitNode(sym, rhs)
   }
 }
@@ -148,19 +132,13 @@
   val IR: ListOpsExp
   import IR._
 
-<<<<<<< HEAD
+/*
   override def emitNode(sym: Sym[Any], rhs: Def[Any]) = {
       rhs match {
         case _ => super.emitNode(sym, rhs)
       }
     }
-=======
-  // override def emitNode(sym: Sym[Any], rhs: Def[Any])(implicit stream: PrintWriter) = {
-  //     rhs match {
-  //       case _ => super.emitNode(sym, rhs)
-  //     }
-  //   }
->>>>>>> c4b8e91d
+*/    
 }
 
 trait CudaGenListOps extends CudaGenEffect with CLikeGenListOps

package scala.virtualization.lms
package common

import java.io.PrintWriter
import scala.virtualization.lms.internal.GenericNestedCodegen
import scala.reflect.SourceContext

trait ListOps extends Variables {

  object NewList {
    def apply[A:Manifest](xs: Rep[A]*)(implicit pos: SourceContext) = list_new(xs)
  }

  implicit def varToListOps[T:Manifest](x: Var[List[T]]) = new ListOpsCls(readVar(x)) // FIXME: dep on var is not nice
  implicit def repToListOps[T:Manifest](a: Rep[List[T]]) = new ListOpsCls(a)
  implicit def listToListOps[T:Manifest](a: List[T]) = new ListOpsCls(unit(a))
  
  class ListOpsCls[A:Manifest](l: Rep[List[A]]) {
    def map[B:Manifest](f: Rep[A] => Rep[B]) = list_map(l,f)
    def foreach(f: Rep[A] => Rep[Unit]) = list_foreach(l,f)
    def flatMap[B : Manifest](f: Rep[A] => Rep[List[B]]) = list_flatMap(l,f)
    def filter(f: Rep[A] => Rep[Boolean]) = list_filter(l, f)
    def sortBy[B:Manifest:Ordering](f: Rep[A] => Rep[B]) = list_sortby(l,f)
    def ::(e: Rep[A]) = list_prepend(l,e)
    def ++ (l2: Rep[List[A]]) = list_concat(l, l2)
    def mkString = list_mkString(l)
    def mkString(s:Rep[String]) = list_mkString2(l,s)
    def head = list_head(l)
    def tail = list_tail(l)
    def isEmpty = list_isEmpty(l)
    def toArray = list_toarray(l)
    def toSeq = list_toseq(l)
    def reverse = list_reverse(l)
<<<<<<< HEAD
    def contains(e: Rep[A]) = list_contains(l,e)
=======
>>>>>>> 5cbc2009
  }
  
  def list_new[A:Manifest](xs: Seq[Rep[A]])(implicit pos: SourceContext): Rep[List[A]]
  def list_fromseq[A:Manifest](xs: Rep[Seq[A]])(implicit pos: SourceContext): Rep[List[A]]  
  def list_map[A:Manifest,B:Manifest](l: Rep[List[A]], f: Rep[A] => Rep[B])(implicit pos: SourceContext): Rep[List[B]]
  def list_foreach[A:Manifest](l: Rep[List[A]], f: Rep[A] => Rep[Unit])(implicit pos: SourceContext): Rep[Unit]
  def list_flatMap[A : Manifest, B : Manifest](xs: Rep[List[A]], f: Rep[A] => Rep[List[B]])(implicit pos: SourceContext): Rep[List[B]]
  def list_filter[A : Manifest](l: Rep[List[A]], f: Rep[A] => Rep[Boolean])(implicit pos: SourceContext): Rep[List[A]]
  def list_sortby[A:Manifest,B:Manifest:Ordering](l: Rep[List[A]], f: Rep[A] => Rep[B])(implicit pos: SourceContext): Rep[List[A]]
  def list_prepend[A:Manifest](l: Rep[List[A]], e: Rep[A])(implicit pos: SourceContext): Rep[List[A]]
  def list_toarray[A:Manifest](l: Rep[List[A]])(implicit pos: SourceContext): Rep[Array[A]]
  def list_toseq[A:Manifest](l: Rep[List[A]])(implicit pos: SourceContext): Rep[Seq[A]]
  def list_concat[A:Manifest](xs: Rep[List[A]], ys: Rep[List[A]])(implicit pos: SourceContext): Rep[List[A]]
  def list_cons[A:Manifest](x: Rep[A], xs: Rep[List[A]])(implicit pos: SourceContext): Rep[List[A]] // FIXME remove?
  def list_mkString[A : Manifest](xs: Rep[List[A]])(implicit pos: SourceContext): Rep[String]
  def list_mkString2[A : Manifest](xs: Rep[List[A]], sep:Rep[String])(implicit pos: SourceContext): Rep[String]
  def list_head[A:Manifest](xs: Rep[List[A]])(implicit pos: SourceContext): Rep[A]
  def list_tail[A:Manifest](xs: Rep[List[A]])(implicit pos: SourceContext): Rep[List[A]]
  def list_isEmpty[A:Manifest](xs: Rep[List[A]])(implicit pos: SourceContext): Rep[Boolean]
  def list_reverse[A:Manifest](l: Rep[List[A]])(implicit pos: SourceContext): Rep[List[A]]
<<<<<<< HEAD
  def list_contains[A:Manifest](xs: Rep[List[A]], e: Rep[A])(implicit pos: SourceContext): Rep[Boolean]
=======
>>>>>>> 5cbc2009
}

trait ListOpsExp extends ListOps with EffectExp with VariablesExp {
  case class ListNew[A:Manifest](xs: Seq[Rep[A]]) extends Def[List[A]]
  case class ListFromSeq[A:Manifest](xs: Rep[Seq[A]]) extends Def[List[A]]
  case class ListMap[A:Manifest,B:Manifest](l: Exp[List[A]], x: Sym[A], block: Block[B]) extends Def[List[B]]
  case class ListForeach[A:Manifest](l: Exp[List[A]], x: Sym[A], block: Block[Unit]) extends Def[Unit]
  case class ListFlatMap[A:Manifest, B:Manifest](l: Exp[List[A]], x: Sym[A], block: Block[List[B]]) extends Def[List[B]]
  case class ListFilter[A : Manifest](l: Exp[List[A]], x: Sym[A], block: Block[Boolean]) extends Def[List[A]]
  case class ListSortBy[A:Manifest,B:Manifest:Ordering](l: Exp[List[A]], x: Sym[A], block: Block[B]) extends Def[List[A]]
  case class ListPrepend[A:Manifest](x: Exp[List[A]], e: Exp[A]) extends Def[List[A]]
  case class ListToArray[A:Manifest](x: Exp[List[A]]) extends Def[Array[A]]
  case class ListToSeq[A:Manifest](x: Exp[List[A]]) extends Def[Seq[A]]
  case class ListConcat[A:Manifest](xs: Rep[List[A]], ys: Rep[List[A]]) extends Def[List[A]]
  case class ListCons[A:Manifest](x: Rep[A], xs: Rep[List[A]]) extends Def[List[A]]
  case class ListMkString[A:Manifest](l: Exp[List[A]]) extends Def[String]
  case class ListMkString2[A:Manifest](l: Exp[List[A]], s: Exp[String]) extends Def[String]
  case class ListHead[A:Manifest](xs: Rep[List[A]]) extends Def[A]
  case class ListTail[A:Manifest](xs: Rep[List[A]]) extends Def[List[A]]
  case class ListIsEmpty[A:Manifest](xs: Rep[List[A]]) extends Def[Boolean]
  case class ListReverse[A:Manifest](xs: Rep[List[A]]) extends Def[List[A]]
<<<<<<< HEAD
  case class ListContains[A:Manifest](xs: Rep[List[A]], e: Rep[A]) extends Def[Boolean]
=======
>>>>>>> 5cbc2009
  
  def list_new[A:Manifest](xs: Seq[Rep[A]])(implicit pos: SourceContext) = ListNew(xs)
  def list_fromseq[A:Manifest](xs: Rep[Seq[A]])(implicit pos: SourceContext) = ListFromSeq(xs)
  def list_map[A:Manifest,B:Manifest](l: Exp[List[A]], f: Exp[A] => Exp[B])(implicit pos: SourceContext) = {
    val a = fresh[A]
    val b = reifyEffects(f(a))
    reflectEffect(ListMap(l, a, b), summarizeEffects(b).star)
  }
  def list_foreach[A:Manifest](l: Exp[List[A]], f: Exp[A] => Exp[Unit])(implicit pos: SourceContext) = {
    val a = fresh[A]
    val b = reifyEffects(f(a))
    reflectEffect(ListForeach(l, a, b), summarizeEffects(b).star)
  }
  def list_flatMap[A:Manifest, B:Manifest](l: Exp[List[A]], f: Exp[A] => Exp[List[B]])(implicit pos: SourceContext) = {
    val a = fresh[A]
    val b = reifyEffects(f(a))
    reflectEffect(ListFlatMap(l, a, b), summarizeEffects(b).star)
  }
  def list_filter[A : Manifest](l: Exp[List[A]], f: Exp[A] => Exp[Boolean])(implicit pos: SourceContext) = {
    val a = fresh[A]
    val b = reifyEffects(f(a))
    reflectEffect(ListFilter(l, a, b), summarizeEffects(b).star)
  }
  def list_sortby[A:Manifest,B:Manifest:Ordering](l: Exp[List[A]], f: Exp[A] => Exp[B])(implicit pos: SourceContext) = {
    val a = fresh[A]
    val b = reifyEffects(f(a))
    reflectEffect(ListSortBy(l, a, b), summarizeEffects(b).star)
  }
  def list_toarray[A:Manifest](l: Exp[List[A]])(implicit pos: SourceContext) = ListToArray(l)
  def list_toseq[A:Manifest](l: Exp[List[A]])(implicit pos: SourceContext) = ListToSeq(l)
  def list_prepend[A:Manifest](l: Exp[List[A]], e: Exp[A])(implicit pos: SourceContext) = ListPrepend(l,e)
  def list_concat[A:Manifest](xs: Rep[List[A]], ys: Rep[List[A]])(implicit pos: SourceContext) = ListConcat(xs,ys)
  def list_cons[A:Manifest](x: Rep[A], xs: Rep[List[A]])(implicit pos: SourceContext) = ListCons(x,xs)
  def list_mkString[A:Manifest](l: Exp[List[A]])(implicit pos: SourceContext) = ListMkString(l)
  def list_mkString2[A:Manifest](l: Rep[List[A]], sep:Rep[String])(implicit pos: SourceContext) = ListMkString2(l,sep)
  def list_head[A:Manifest](xs: Rep[List[A]])(implicit pos: SourceContext) = ListHead(xs)
  def list_tail[A:Manifest](xs: Rep[List[A]])(implicit pos: SourceContext) = ListTail(xs)
  def list_isEmpty[A:Manifest](xs: Rep[List[A]])(implicit pos: SourceContext) = ListIsEmpty(xs)
  def list_reverse[A:Manifest](xs: Rep[List[A]])(implicit pos: SourceContext) = ListReverse(xs)
<<<<<<< HEAD
  def list_contains[A:Manifest](xs: Rep[List[A]], e: Rep[A])(implicit pos: SourceContext) = ListContains(xs,e)
=======
>>>>>>> 5cbc2009
  
  override def mirror[A:Manifest](e: Def[A], f: Transformer)(implicit pos: SourceContext): Exp[A] = {
    (e match {
      case ListNew(xs) => list_new(f(xs))
      case _ => super.mirror(e,f)
    }).asInstanceOf[Exp[A]] // why??
  }
  
  override def syms(e: Any): List[Sym[Any]] = e match {
    case ListMap(a, x, body) => syms(a):::syms(body)
    case ListForeach(a, x, body) => syms(a):::syms(body)
    case ListFlatMap(a, _, body) => syms(a) ::: syms(body)
    case ListFilter(a, _, body) => syms(a) ::: syms(body)
    case ListSortBy(a, x, body) => syms(a):::syms(body)
    case _ => super.syms(e)
  }

  override def boundSyms(e: Any): List[Sym[Any]] = e match {
    case ListMap(a, x, body) => x :: effectSyms(body)
    case ListForeach(a, x, body) => x :: effectSyms(body)
    case ListFlatMap(_, x, body) => x :: effectSyms(body)
    case ListFilter(_, x, body) => x :: effectSyms(body)
    case ListSortBy(a, x, body) => x :: effectSyms(body)
    case _ => super.boundSyms(e)
  }

  override def symsFreq(e: Any): List[(Sym[Any], Double)] = e match {
    case ListMap(a, x, body) => freqNormal(a):::freqHot(body)
    case ListForeach(a, x, body) => freqNormal(a):::freqHot(body)
    case ListFlatMap(a, _, body) => freqNormal(a) ::: freqHot(body)
    case ListFilter(a, _, body) => freqNormal(a) ::: freqHot(body)
    case ListSortBy(a, x, body) => freqNormal(a):::freqHot(body)
    case _ => super.symsFreq(e)
  }  
}

trait ListOpsExpOpt extends ListOpsExp {
  override def list_concat[A : Manifest](xs1: Exp[List[A]], xs2: Exp[List[A]])(implicit pos: SourceContext): Exp[List[A]] = (xs1, xs2) match {
    case (Def(ListNew(xs1)), Def(ListNew(xs2))) => ListNew(xs1 ++ xs2)
    case (Def(ListNew(Seq())), xs2) => xs2
    case (xs1, Def(ListNew(Seq()))) => xs1
    case _ => super.list_concat(xs1, xs2)
  }
}

trait BaseGenListOps extends GenericNestedCodegen {
  val IR: ListOpsExp
  import IR._

}

trait ScalaGenListOps extends BaseGenListOps with ScalaGenEffect {
  val IR: ListOpsExp
  import IR._

  override def emitNode(sym: Sym[Any], rhs: Def[Any]) = rhs match {
    case ListNew(xs) => emitValDef(sym, src"List(${(xs map {quote}).mkString(",")})")
    case ListConcat(xs,ys) => emitValDef(sym, src"$xs ::: $ys")
    case ListCons(x, xs) => emitValDef(sym, src"$x :: $xs")
    case ListHead(xs) => emitValDef(sym, src"$xs.head")
    case ListTail(xs) => emitValDef(sym, src"$xs.tail")
    case ListIsEmpty(xs) => emitValDef(sym, src"$xs.isEmpty")
    case ListReverse(l) => emitValDef(sym, src"$l.reverse")
    case ListFromSeq(xs) => emitValDef(sym, src"List($xs: _*)")
    case ListMkString(xs) => emitValDef(sym, src"$xs.mkString")
    case ListMkString2(xs,s) => emitValDef(sym, src"$xs.mkString($s)")
    case ListMap(l,x,blk) => 
/* XXX:TO_MERGE
      gen"""val $sym = $l.map { $x => 
           |${nestedBlock(blk)}
           |$blk
           |}"""
    case ListFlatMap(l, x, b) =>
      gen"""val $sym = $l.flatMap { $x => 
           |${nestedBlock(b)}
           |$b
           |}"""
    case ListFilter(l, x, b) =>
      gen"""val $sym = $l.filter { $x => 
           |${nestedBlock(b)}
           |$b
           |}"""
    case ListSortBy(l,x,blk) =>
      gen"""val $sym = $l.sortBy { $x => 
           |${nestedBlock(blk)}
           |$blk
           |}"""
*/
      val strWriter = new java.io.StringWriter
      val localStream = new PrintWriter(strWriter);
      withStream(localStream) {
        stream.println(quote(l) + ".map { " + quote(x) + " => ")
        emitBlock(blk)
        stream.println(quote(getBlockResult(blk)))
        stream.print("}")
      }
      emitValDef(sym, strWriter.toString)
    case ListForeach(l,x,blk) => {
      stream.println(quote(l) + ".foreach { " + quote(x) + " => ")
      emitBlock(blk)
      stream.println("}")
    }
    case ListFlatMap(l, x, b) => {
      val strWriter = new java.io.StringWriter
      val localStream = new PrintWriter(strWriter);
      withStream(localStream) {
        stream.println(quote(l) + ".flatMap { " + quote(x) + " => ")
        emitBlock(b)
        stream.println(quote(getBlockResult(b)))
        stream.print("}")
      }
      emitValDef(sym, strWriter.toString)
    }
    case ListFilter(l, x, b) => {
      val strWriter = new java.io.StringWriter
      val localStream = new PrintWriter(strWriter);
      withStream(localStream) {
        stream.println(quote(l) + ".filter { " + quote(x) + " => ")
        emitBlock(b)
        stream.println(quote(getBlockResult(b)))
        stream.print("}")
      }
      emitValDef(sym, strWriter.toString)
    }
    case ListSortBy(l,x,blk) => {
      val strWriter = new java.io.StringWriter
      val localStream = new PrintWriter(strWriter);
      withStream(localStream) {
        stream.println(quote(l) + ".sortBy { " + quote(x) + " => ")
        emitBlock(blk)
        stream.println(quote(getBlockResult(blk)))
        stream.print("}")
      }
      emitValDef(sym, strWriter.toString)
    }
    case ListPrepend(l,e) => emitValDef(sym, src"$e :: $l")    
    case ListToArray(l) => emitValDef(sym, src"$l.toArray")
    case ListToSeq(l) => emitValDef(sym, src"$l.toSeq")
    case ListContains(l, e) => emitValDef(sym, src"$l.contains($e)")
    case _ => super.emitNode(sym, rhs)
  }
}

trait CLikeGenListOps extends BaseGenListOps with CLikeGenBase {
  val IR: ListOpsExp
  import IR._

/*
  override def emitNode(sym: Sym[Any], rhs: Def[Any]) = {
      rhs match {
        case _ => super.emitNode(sym, rhs)
      }
    }
*/    
}

trait CudaGenListOps extends CudaGenEffect with CLikeGenListOps
trait OpenCLGenListOps extends OpenCLGenEffect with CLikeGenListOps
trait CGenListOps extends CGenEffect with CLikeGenListOps
<|MERGE_RESOLUTION|>--- conflicted
+++ resolved
@@ -14,7 +14,7 @@
   implicit def varToListOps[T:Manifest](x: Var[List[T]]) = new ListOpsCls(readVar(x)) // FIXME: dep on var is not nice
   implicit def repToListOps[T:Manifest](a: Rep[List[T]]) = new ListOpsCls(a)
   implicit def listToListOps[T:Manifest](a: List[T]) = new ListOpsCls(unit(a))
-  
+
   class ListOpsCls[A:Manifest](l: Rep[List[A]]) {
     def map[B:Manifest](f: Rep[A] => Rep[B]) = list_map(l,f)
     def foreach(f: Rep[A] => Rep[Unit]) = list_foreach(l,f)
@@ -31,14 +31,11 @@
     def toArray = list_toarray(l)
     def toSeq = list_toseq(l)
     def reverse = list_reverse(l)
-<<<<<<< HEAD
     def contains(e: Rep[A]) = list_contains(l,e)
-=======
->>>>>>> 5cbc2009
-  }
-  
+  }
+
   def list_new[A:Manifest](xs: Seq[Rep[A]])(implicit pos: SourceContext): Rep[List[A]]
-  def list_fromseq[A:Manifest](xs: Rep[Seq[A]])(implicit pos: SourceContext): Rep[List[A]]  
+  def list_fromseq[A:Manifest](xs: Rep[Seq[A]])(implicit pos: SourceContext): Rep[List[A]]
   def list_map[A:Manifest,B:Manifest](l: Rep[List[A]], f: Rep[A] => Rep[B])(implicit pos: SourceContext): Rep[List[B]]
   def list_foreach[A:Manifest](l: Rep[List[A]], f: Rep[A] => Rep[Unit])(implicit pos: SourceContext): Rep[Unit]
   def list_flatMap[A : Manifest, B : Manifest](xs: Rep[List[A]], f: Rep[A] => Rep[List[B]])(implicit pos: SourceContext): Rep[List[B]]
@@ -55,10 +52,7 @@
   def list_tail[A:Manifest](xs: Rep[List[A]])(implicit pos: SourceContext): Rep[List[A]]
   def list_isEmpty[A:Manifest](xs: Rep[List[A]])(implicit pos: SourceContext): Rep[Boolean]
   def list_reverse[A:Manifest](l: Rep[List[A]])(implicit pos: SourceContext): Rep[List[A]]
-<<<<<<< HEAD
   def list_contains[A:Manifest](xs: Rep[List[A]], e: Rep[A])(implicit pos: SourceContext): Rep[Boolean]
-=======
->>>>>>> 5cbc2009
 }
 
 trait ListOpsExp extends ListOps with EffectExp with VariablesExp {
@@ -80,11 +74,8 @@
   case class ListTail[A:Manifest](xs: Rep[List[A]]) extends Def[List[A]]
   case class ListIsEmpty[A:Manifest](xs: Rep[List[A]]) extends Def[Boolean]
   case class ListReverse[A:Manifest](xs: Rep[List[A]]) extends Def[List[A]]
-<<<<<<< HEAD
   case class ListContains[A:Manifest](xs: Rep[List[A]], e: Rep[A]) extends Def[Boolean]
-=======
->>>>>>> 5cbc2009
-  
+
   def list_new[A:Manifest](xs: Seq[Rep[A]])(implicit pos: SourceContext) = ListNew(xs)
   def list_fromseq[A:Manifest](xs: Rep[Seq[A]])(implicit pos: SourceContext) = ListFromSeq(xs)
   def list_map[A:Manifest,B:Manifest](l: Exp[List[A]], f: Exp[A] => Exp[B])(implicit pos: SourceContext) = {
@@ -123,18 +114,15 @@
   def list_tail[A:Manifest](xs: Rep[List[A]])(implicit pos: SourceContext) = ListTail(xs)
   def list_isEmpty[A:Manifest](xs: Rep[List[A]])(implicit pos: SourceContext) = ListIsEmpty(xs)
   def list_reverse[A:Manifest](xs: Rep[List[A]])(implicit pos: SourceContext) = ListReverse(xs)
-<<<<<<< HEAD
   def list_contains[A:Manifest](xs: Rep[List[A]], e: Rep[A])(implicit pos: SourceContext) = ListContains(xs,e)
-=======
->>>>>>> 5cbc2009
-  
+
   override def mirror[A:Manifest](e: Def[A], f: Transformer)(implicit pos: SourceContext): Exp[A] = {
     (e match {
       case ListNew(xs) => list_new(f(xs))
       case _ => super.mirror(e,f)
     }).asInstanceOf[Exp[A]] // why??
   }
-  
+
   override def syms(e: Any): List[Sym[Any]] = e match {
     case ListMap(a, x, body) => syms(a):::syms(body)
     case ListForeach(a, x, body) => syms(a):::syms(body)
@@ -160,7 +148,7 @@
     case ListFilter(a, _, body) => freqNormal(a) ::: freqHot(body)
     case ListSortBy(a, x, body) => freqNormal(a):::freqHot(body)
     case _ => super.symsFreq(e)
-  }  
+  }
 }
 
 trait ListOpsExpOpt extends ListOpsExp {
@@ -193,24 +181,24 @@
     case ListFromSeq(xs) => emitValDef(sym, src"List($xs: _*)")
     case ListMkString(xs) => emitValDef(sym, src"$xs.mkString")
     case ListMkString2(xs,s) => emitValDef(sym, src"$xs.mkString($s)")
-    case ListMap(l,x,blk) => 
+    case ListMap(l,x,blk) =>
 /* XXX:TO_MERGE
-      gen"""val $sym = $l.map { $x => 
+      gen"""val $sym = $l.map { $x =>
            |${nestedBlock(blk)}
            |$blk
            |}"""
     case ListFlatMap(l, x, b) =>
-      gen"""val $sym = $l.flatMap { $x => 
+      gen"""val $sym = $l.flatMap { $x =>
            |${nestedBlock(b)}
            |$b
            |}"""
     case ListFilter(l, x, b) =>
-      gen"""val $sym = $l.filter { $x => 
+      gen"""val $sym = $l.filter { $x =>
            |${nestedBlock(b)}
            |$b
            |}"""
     case ListSortBy(l,x,blk) =>
-      gen"""val $sym = $l.sortBy { $x => 
+      gen"""val $sym = $l.sortBy { $x =>
            |${nestedBlock(blk)}
            |$blk
            |}"""
@@ -262,7 +250,7 @@
       }
       emitValDef(sym, strWriter.toString)
     }
-    case ListPrepend(l,e) => emitValDef(sym, src"$e :: $l")    
+    case ListPrepend(l,e) => emitValDef(sym, src"$e :: $l")
     case ListToArray(l) => emitValDef(sym, src"$l.toArray")
     case ListToSeq(l) => emitValDef(sym, src"$l.toSeq")
     case ListContains(l, e) => emitValDef(sym, src"$l.contains($e)")
@@ -280,7 +268,7 @@
         case _ => super.emitNode(sym, rhs)
       }
     }
-*/    
+*/
 }
 
 trait CudaGenListOps extends CudaGenEffect with CLikeGenListOps

--- conflicted
+++ resolved
@@ -17,12 +17,8 @@
   
   class ListOpsCls[A:Manifest](l: Rep[List[A]]) {
     def map[B:Manifest](f: Rep[A] => Rep[B]) = list_map(l,f)
-<<<<<<< HEAD
     def foreach(f: Rep[A] => Rep[Unit]) = list_foreach(l,f)
-    def flatMap[B : Manifest](f: Rep[A] => Rep[List[B]]) = list_flatMap(f)(l)
-=======
     def flatMap[B : Manifest](f: Rep[A] => Rep[List[B]]) = list_flatMap(l,f)
->>>>>>> ccc18f1b
     def filter(f: Rep[A] => Rep[Boolean]) = list_filter(l, f)
     def sortBy[B:Manifest:Ordering](f: Rep[A] => Rep[B]) = list_sortby(l,f)
     def ::(e: Rep[A]) = list_prepend(l,e)
@@ -38,12 +34,8 @@
   def list_new[A:Manifest](xs: Seq[Rep[A]])(implicit pos: SourceContext): Rep[List[A]]
   def list_fromseq[A:Manifest](xs: Rep[Seq[A]])(implicit pos: SourceContext): Rep[List[A]]  
   def list_map[A:Manifest,B:Manifest](l: Rep[List[A]], f: Rep[A] => Rep[B])(implicit pos: SourceContext): Rep[List[B]]
-<<<<<<< HEAD
   def list_foreach[A:Manifest](l: Rep[List[A]], f: Rep[A] => Rep[Unit])(implicit pos: SourceContext): Rep[Unit]
-  def list_flatMap[A : Manifest, B : Manifest](f: Rep[A] => Rep[List[B]])(xs: Rep[List[A]])(implicit pos: SourceContext): Rep[List[B]]
-=======
   def list_flatMap[A : Manifest, B : Manifest](xs: Rep[List[A]], f: Rep[A] => Rep[List[B]])(implicit pos: SourceContext): Rep[List[B]]
->>>>>>> ccc18f1b
   def list_filter[A : Manifest](l: Rep[List[A]], f: Rep[A] => Rep[Boolean])(implicit pos: SourceContext): Rep[List[A]]
   def list_sortby[A:Manifest,B:Manifest:Ordering](l: Rep[List[A]], f: Rep[A] => Rep[B])(implicit pos: SourceContext): Rep[List[A]]
   def list_prepend[A:Manifest](l: Rep[List[A]], e: Rep[A])(implicit pos: SourceContext): Rep[List[A]]
@@ -82,16 +74,12 @@
     val b = reifyEffects(f(a))
     reflectEffect(ListMap(l, a, b), summarizeEffects(b).star)
   }
-<<<<<<< HEAD
   def list_foreach[A:Manifest](l: Exp[List[A]], f: Exp[A] => Exp[Unit])(implicit pos: SourceContext) = {
     val a = fresh[A]
     val b = reifyEffects(f(a))
     reflectEffect(ListForeach(l, a, b), summarizeEffects(b).star)
   }
-  def list_flatMap[A:Manifest, B:Manifest](f: Exp[A] => Exp[List[B]])(l: Exp[List[A]])(implicit pos: SourceContext) = {
-=======
   def list_flatMap[A:Manifest, B:Manifest](l: Exp[List[A]], f: Exp[A] => Exp[List[B]])(implicit pos: SourceContext) = {
->>>>>>> ccc18f1b
     val a = fresh[A]
     val b = reifyEffects(f(a))
     reflectEffect(ListFlatMap(l, a, b), summarizeEffects(b).star)
@@ -180,7 +168,6 @@
     case ListFromSeq(xs) => emitValDef(sym, "List(" + quote(xs) + ": _*)")
     case ListMkString(xs) => emitValDef(sym, quote(xs) + ".mkString")
     case ListMap(l,x,blk) => 
-<<<<<<< HEAD
       val strWriter = new java.io.StringWriter
       val localStream = new PrintWriter(strWriter);
       withStream(localStream) {
@@ -194,9 +181,6 @@
     case ListForeach(l,x,blk) => {
       stream.println(quote(l) + ".foreach{")
       stream.println(quote(x) + " => ")
-=======
-      stream.println("val " + quote(sym) + " = " + quote(l) + ".map { "+ quote(x) + " => ")
->>>>>>> ccc18f1b
       emitBlock(blk)
       stream.println("}")
     }
@@ -234,14 +218,6 @@
       }
       emitValDef(sym, strWriter.toString)
     }
-<<<<<<< HEAD
-=======
-    case ListSortBy(l,x,blk) =>
-      stream.println("val " + quote(sym) + " = " + quote(l) + ".sortBy { "+ quote(x) + " => ")
-      emitBlock(blk)
-      stream.println(quote(getBlockResult(blk)))
-      stream.println("}")
->>>>>>> ccc18f1b
     case ListPrepend(l,e) => emitValDef(sym, quote(e) + " :: " + quote(l))    
     case ListToArray(l) => emitValDef(sym, quote(l) + ".toArray")
     case ListToSeq(l) => emitValDef(sym, quote(l) + ".toSeq")

--- conflicted
+++ resolved
@@ -2,11 +2,6 @@
 package common
 
 import java.io.PrintWriter
-<<<<<<< HEAD
-
-=======
-import scala.virtualization.lms.internal.{CLikeCodegen, CGenBase, CudaGenBase, ScalaGenBase}
->>>>>>> 062e261e
 
 trait ImplicitOps extends Base {
   /**
@@ -39,7 +34,7 @@
   }
 }
 
-trait CLikeGenImplicitOps extends CLikeCodegen {
+trait CLikeGenImplicitOps extends CLikeGenBase {
   val IR: ImplicitOpsExp
   import IR._
 

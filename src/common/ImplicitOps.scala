--- conflicted
+++ resolved
@@ -11,21 +11,17 @@
    *  As long as a conversion is in scope, it will be invoked in the generated scala code.
    *  Code-gen for other platforms should implement the conversions.
    **/
-  def implicit_convert[X,Y](x: Rep[X])(implicit c: X => Y, mX: Manifest[X], mY: Manifest[Y], ctx: SourceContext) : Rep[Y] // = x.asInstanceOf[Rep[Y]
+  def implicit_convert[X,Y](x: Rep[X])(implicit c: X => Y, mX: Manifest[X], mY: Manifest[Y], pos: SourceContext) : Rep[Y] // = x.asInstanceOf[Rep[Y]
 }
 
 trait ImplicitOpsExp extends ImplicitOps with BaseExp {
   case class ImplicitConvert[X,Y](x: Exp[X])(implicit val mX: Manifest[X], val mY: Manifest[Y]) extends Def[Y]
 
-  def implicit_convert[X,Y](x: Exp[X])(implicit c: X => Y, mX: Manifest[X], mY: Manifest[Y], ctx: SourceContext) : Rep[Y] = {
+  def implicit_convert[X,Y](x: Exp[X])(implicit c: X => Y, mX: Manifest[X], mY: Manifest[Y], pos: SourceContext) : Rep[Y] = {
     if (mX == mY) x.asInstanceOf[Rep[Y]] else ImplicitConvert[X,Y](x)
   }
 
-<<<<<<< HEAD
   override def mirror[A:Manifest](e: Def[A], f: Transformer)(implicit pos: SourceContext): Exp[A] = (e match {
-=======
-  override def mirror[A:Manifest](e: Def[A], f: Transformer)(implicit ctx: SourceContext): Exp[A] = (e match {
->>>>>>> c4b8e91d
     case im@ImplicitConvert(x) => toAtom(ImplicitConvert(f(x))(im.mX,im.mY))
     case _ => super.mirror(e,f)
   }).asInstanceOf[Exp[A]]

--- conflicted
+++ resolved
@@ -343,72 +343,12 @@
   def tuple22_get21[A21:Manifest](t: Rep[(_,_,_,_,_,_,_,_,_,_,_,_,_,_,_,_,_,_,_,_,A21,_)])(implicit pos: SourceContext) : Rep[A21]
   def tuple22_get22[A22:Manifest](t: Rep[(_,_,_,_,_,_,_,_,_,_,_,_,_,_,_,_,_,_,_,_,_,A22)])(implicit pos: SourceContext) : Rep[A22]
 
-<<<<<<< HEAD
-  def tuple5_get1[A:Manifest](t: Rep[(A,_,_,_,_)])(implicit pos: SourceContext) : Rep[A]
-  def tuple5_get2[B:Manifest](t: Rep[(_,B,_,_,_)])(implicit pos: SourceContext) : Rep[B]
-  def tuple5_get3[C:Manifest](t: Rep[(_,_,C,_,_)])(implicit pos: SourceContext) : Rep[C]
-  def tuple5_get4[D:Manifest](t: Rep[(_,_,_,D,_)])(implicit pos: SourceContext) : Rep[D]
-  def tuple5_get5[E:Manifest](t: Rep[(_,_,_,_,E)])(implicit pos: SourceContext) : Rep[E]
-
   class ProductOps(x: Rep[Product]) {
     def apply(i: Rep[Int]) = product_apply(x,i)
   }
   implicit def repProductToProductOps(x: Rep[Product]) = new ProductOps(x)
   def product_apply(x: Rep[Product], i: Rep[Int]): Rep[Any]
   def listToTuple(y: List[Rep[Any]]): Rep[Product]
-}
-
-trait TupleOpsExp extends TupleOps with EffectExp {
-  
-  implicit def make_tuple2[A:Manifest,B:Manifest](t: (Exp[A],Exp[B]))(implicit pos: SourceContext) : Exp[(A,B)] = ETuple2(t._1, t._2)
-  implicit def make_tuple3[A:Manifest,B:Manifest,C:Manifest](t: (Exp[A],Exp[B],Exp[C]))(implicit pos: SourceContext) : Exp[(A,B,C)] = ETuple3(t._1, t._2, t._3)
-  implicit def make_tuple4[A:Manifest,B:Manifest,C:Manifest,D:Manifest](t: (Exp[A],Exp[B],Exp[C],Exp[D]))(implicit pos: SourceContext) : Exp[(A,B,C,D)] = ETuple4(t._1, t._2, t._3, t._4)
-  implicit def make_tuple5[A:Manifest,B:Manifest,C:Manifest,D:Manifest,E:Manifest](t: (Exp[A],Exp[B],Exp[C],Exp[D],Exp[E]))(implicit pos: SourceContext) : Exp[(A,B,C,D,E)] = ETuple5(t._1, t._2, t._3, t._4, t._5)
-
-  case class ETuple2[A:Manifest,B:Manifest](_1: Exp[A],_2: Exp[B]) extends Def[(A,B)] {
-    val m1 = manifest[A]
-    val m2 = manifest[B]
-  }
-  case class ETuple3[A:Manifest,B:Manifest,C:Manifest](_1: Exp[A],_2: Exp[B],_3: Exp[C]) extends Def[(A,B,C)] {
-    val m1 = manifest[A]
-    val m2 = manifest[B]
-    val m3 = manifest[C]
-  }
-  case class ETuple4[A:Manifest,B:Manifest,C:Manifest,D:Manifest](_1: Exp[A],_2: Exp[B],_3: Exp[C],_4: Exp[D]) extends Def[(A,B,C,D)] {
-    val m1 = manifest[A]
-    val m2 = manifest[B]
-    val m3 = manifest[C]
-    val m4 = manifest[D]
-  }
-  case class ETuple5[A:Manifest,B:Manifest,C:Manifest,D:Manifest,E:Manifest](_1: Exp[A],_2: Exp[B],_3: Exp[C],_4: Exp[D],_5: Exp[E]) extends Def[(A,B,C,D,E)] {
-    val m1 = manifest[A]
-    val m2 = manifest[B]
-    val m3 = manifest[C]
-    val m4 = manifest[D]
-    val m5 = manifest[E]
-  }
-
-  case class Tuple2Access1[A:Manifest](t: Exp[(A,_)]) extends Def[A] { val m = manifest[A] }
-  case class Tuple2Access2[B:Manifest](t: Exp[(_,B)]) extends Def[B] { val m = manifest[B] }
-  case class Tuple3Access1[A:Manifest](t: Exp[(A,_,_)]) extends Def[A] { val m = manifest[A] }
-  case class Tuple3Access2[B:Manifest](t: Exp[(_,B,_)]) extends Def[B] { val m = manifest[B] }
-  case class Tuple3Access3[C:Manifest](t: Exp[(_,_,C)]) extends Def[C] { val m = manifest[C] }
-  case class Tuple4Access1[A:Manifest](t: Exp[(A,_,_,_)]) extends Def[A] { val m = manifest[A] }
-  case class Tuple4Access2[B:Manifest](t: Exp[(_,B,_,_)]) extends Def[B] { val m = manifest[B] }
-  case class Tuple4Access3[C:Manifest](t: Exp[(_,_,C,_)]) extends Def[C] { val m = manifest[C] }
-  case class Tuple4Access4[D:Manifest](t: Exp[(_,_,_,D)]) extends Def[D] { val m = manifest[D] }
-  case class Tuple5Access1[A:Manifest](t: Exp[(A,_,_,_,_)]) extends Def[A] { val m = manifest[A] }
-  case class Tuple5Access2[B:Manifest](t: Exp[(_,B,_,_,_)]) extends Def[B] { val m = manifest[B] }
-  case class Tuple5Access3[C:Manifest](t: Exp[(_,_,C,_,_)]) extends Def[C] { val m = manifest[C] }
-  case class Tuple5Access4[D:Manifest](t: Exp[(_,_,_,D,_)]) extends Def[D] { val m = manifest[D] }
-  case class Tuple5Access5[E:Manifest](t: Exp[(_,_,_,_,E)]) extends Def[E] { val m = manifest[E] }
-
-  case class ProductApply(x: Rep[Product], i: Rep[Int]) extends Def[Any]
-  case class ListToTuple(i: List[Rep[Any]]) extends Def[Product]
-
-  def tuple2_get1[A:Manifest](t: Exp[(A,_)])(implicit pos: SourceContext) = t match {
-    case Def(ETuple2(a,b)) => a
-=======
 }
 
 trait TupleOpsExp extends TupleOps with EffectExp {
@@ -1006,7 +946,6 @@
 
   def tuple2_get1[A1:Manifest](t: Exp[(A1,_)])(implicit pos: SourceContext) = t match {
     case Def(ETuple2(a1,a2)) => a1
->>>>>>> 4a6b4db0
     case _ => Tuple2Access1(t)
   }
   def tuple2_get2[A2:Manifest](t: Exp[(_,A2)])(implicit pos: SourceContext) = t match {
@@ -1065,10 +1004,6 @@
     case _ => Tuple5Access5(t)
   }
 
-<<<<<<< HEAD
-  def product_apply(x: Rep[Product], i: Rep[Int]) = reflectEffect(ProductApply(x,i))
-  def listToTuple(y: List[Rep[Any]]) = reflectEffect(ListToTuple(y))
-=======
   def tuple6_get1[A1:Manifest](t: Exp[(A1,_,_,_,_,_)])(implicit pos: SourceContext) = t match {
     case Def(ETuple6(a1,a2,a3,a4,a5,a6)) => a1
     case _ => Tuple6Access1(t)
@@ -2037,8 +1972,11 @@
     case Def(ETuple22(a1,a2,a3,a4,a5,a6,a7,a8,a9,a10,a11,a12,a13,a14,a15,a16,a17,a18,a19,a20,a21,a22)) => a22
     case _ => Tuple22Access22(t)
   }
-
->>>>>>> 4a6b4db0
+  
+  case class ProductApply(x: Rep[Product], i: Rep[Int]) extends Def[Any]
+  case class ListToTuple(i: List[Rep[Any]]) extends Def[Product]
+  def product_apply(x: Rep[Product], i: Rep[Int]) = reflectEffect(ProductApply(x,i))
+  def listToTuple(y: List[Rep[Any]]) = reflectEffect(ListToTuple(y))
 
   object Both { def unapply[T](x:T):Some[(T,T)] = Some((x,x)) }
 
@@ -2075,14 +2013,6 @@
     case e@Tuple5Access5(t) => tuple5_get5(f(t))(mtype(e.m),pos)
     case Reflect(e@Tuple5Access1(t), u, es) => reflectMirrored(Reflect(Tuple5Access1(f(t))(mtype(e.m)), mapOver(f,u), f(es)))(mtype(manifest[A]))
     case Reflect(e@Tuple5Access2(t), u, es) => reflectMirrored(Reflect(Tuple5Access2(f(t))(mtype(e.m)), mapOver(f,u), f(es)))(mtype(manifest[A]))
-<<<<<<< HEAD
-    case Reflect(e@Tuple5Access3(t), u, es) => reflectMirrored(Reflect(Tuple5Access3(f(t))(mtype(e.m)), mapOver(f,u), f(es)))(mtype(manifest[A]))    
-    case Reflect(e@Tuple5Access4(t), u, es) => reflectMirrored(Reflect(Tuple5Access4(f(t))(mtype(e.m)), mapOver(f,u), f(es)))(mtype(manifest[A]))    
-    case Reflect(e@Tuple5Access5(t), u, es) => reflectMirrored(Reflect(Tuple5Access5(f(t))(mtype(e.m)), mapOver(f,u), f(es)))(mtype(manifest[A]))    
-
-    case _ => super.mirror(e,f)
-  }).asInstanceOf[Exp[A]]
-=======
     case Reflect(e@Tuple5Access3(t), u, es) => reflectMirrored(Reflect(Tuple5Access3(f(t))(mtype(e.m)), mapOver(f,u), f(es)))(mtype(manifest[A]))
     case Reflect(e@Tuple5Access4(t), u, es) => reflectMirrored(Reflect(Tuple5Access4(f(t))(mtype(e.m)), mapOver(f,u), f(es)))(mtype(manifest[A]))
     case Reflect(e@Tuple5Access5(t), u, es) => reflectMirrored(Reflect(Tuple5Access5(f(t))(mtype(e.m)), mapOver(f,u), f(es)))(mtype(manifest[A]))
@@ -2424,7 +2354,6 @@
     case Reflect(e@Tuple18Access16(t), u, es) => reflectMirrored(Reflect(Tuple18Access16(f(t))(mtype(e.m)), mapOver(f,u), f(es)))(mtype(manifest[A]))
     case Reflect(e@Tuple18Access17(t), u, es) => reflectMirrored(Reflect(Tuple18Access17(f(t))(mtype(e.m)), mapOver(f,u), f(es)))(mtype(manifest[A]))
     case Reflect(e@Tuple18Access18(t), u, es) => reflectMirrored(Reflect(Tuple18Access18(f(t))(mtype(e.m)), mapOver(f,u), f(es)))(mtype(manifest[A]))
->>>>>>> 4a6b4db0
 
     case e@ETuple19(a1,a2,a3,a4,a5,a6,a7,a8,a9,a10,a11,a12,a13,a14,a15,a16,a17,a18,a19) => make_tuple19(f(a1),f(a2),f(a3),f(a4),f(a5),f(a6),f(a7),f(a8),f(a9),f(a10),f(a11),f(a12),f(a13),f(a14),f(a15),f(a16),f(a17),f(a18),f(a19))(e.m1,e.m2,e.m3,e.m4,e.m5,e.m6,e.m7,e.m8,e.m9,e.m10,e.m11,e.m12,e.m13,e.m14,e.m15,e.m16,e.m17,e.m18,e.m19,pos)
     case e@Tuple19Access1(t) => tuple19_get1(f(t))(mtype(e.m),pos)
@@ -2633,7 +2562,6 @@
     case Tuple5Access4(t) => emitValDef(sym, quote(t) + "._4")
     case Tuple5Access5(t) => emitValDef(sym, quote(t) + "._5")
 
-<<<<<<< HEAD
     case ProductApply(x,i) => emitValDef(sym, quote(x) + "._" + quote(i))    
     case ListToTuple(y) => {
         // Avoid unnecessary tuple construction
@@ -2641,7 +2569,6 @@
         else emitValDef(sym, "new Tuple" + y.size + "(" + y.map(n => quote(n)).mkString(",") + ")")
     }   
  
-=======
     case ETuple6(a1,a2,a3,a4,a5,a6) =>
       emitValDef(sym, "(" + quote(a1, true) + "," + quote(a2, true) + "," + quote(a3, true) + "," + quote(a4, true) + "," + quote(a5, true) + "," + quote(a6, true) + ")")
     case Tuple6Access1(t) => emitValDef(sym, quote(t) + "._1")
@@ -2931,7 +2858,6 @@
     case Tuple22Access21(t) => emitValDef(sym, quote(t) + "._21")
     case Tuple22Access22(t) => emitValDef(sym, quote(t) + "._22")
 
->>>>>>> 4a6b4db0
     case _ => super.emitNode(sym, rhs)
   }
 }
--- conflicted
+++ resolved
@@ -3,11 +3,6 @@
 
 import java.io.PrintWriter
 import scala.virtualization.lms.util.OverloadHack
-<<<<<<< HEAD
-
-=======
-import scala.virtualization.lms.internal.{CGenBase, CLikeCodegen, CudaGenBase, ScalaGenBase}
->>>>>>> 062e261e
 
 trait Equal extends Base with Variables with OverloadHack {
   // TODO: we need a better way of handling this, too many combinations
@@ -59,7 +54,7 @@
   }
 }
 
-trait CLikeGenEqual extends CLikeCodegen {
+trait CLikeGenEqual extends CLikeGenBase {
   val IR: EqualExp
   import IR._
 

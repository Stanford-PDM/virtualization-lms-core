--- conflicted
+++ resolved
@@ -82,11 +82,7 @@
   val IR: EqualExp
   import IR._
   
-<<<<<<< HEAD
-  override def emitNode(sym: Sym[Any], rhs: Def[Any])(implicit stream: PrintWriter) = rhs match {
-=======
   override def emitNode(sym: Sym[Any], rhs: Def[Any]) = rhs match {
->>>>>>> 0c659beb
     case Equal(a,b) =>  emitValDef(sym, quote(a) + " == " + quote(b))
     case NotEqual(a,b) =>  emitValDef(sym, quote(a) + " != " + quote(b))
     case _ => super.emitNode(sym, rhs)

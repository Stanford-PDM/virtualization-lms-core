--- conflicted
+++ resolved
@@ -8,29 +8,17 @@
 
 trait Functions extends Base {
 
-<<<<<<< HEAD
   implicit def doLambda[A:Manifest,B:Manifest](fun: Rep[A] => Rep[B])(implicit pos: SourceContext): Rep[A => B]
   implicit def doLambda2[A1:Manifest,A2:Manifest,B:Manifest](fun: (Rep[A1],Rep[A2]) => Rep[B])(implicit pos: SourceContext): Rep[(A1,A2) => B]
-=======
-  implicit def doLambda[A:Manifest,B:Manifest](fun: Rep[A] => Rep[B])(implicit ctx: SourceContext): Rep[A => B]
-  implicit def doLambda2[A1:Manifest,A2:Manifest,B:Manifest](fun: (Rep[A1],Rep[A2]) => Rep[B])(implicit ctx: SourceContext): Rep[(A1,A2) => B]
->>>>>>> c4b8e91d
 
   implicit def toLambdaOps[A:Manifest,B:Manifest](fun: Rep[A => B]) = new LambdaOps(fun)
   
   class LambdaOps[A:Manifest,B:Manifest](f: Rep[A => B]) {
-<<<<<<< HEAD
     def apply(x: Rep[A])(implicit pos: SourceContext): Rep[B] = doApply(f,x)
   }
 
   def doApply[A:Manifest,B:Manifest](fun: Rep[A => B], arg: Rep[A])(implicit pos: SourceContext): Rep[B]
   def doApply2[A1:Manifest,A2:Manifest,B:Manifest](fun: Rep[(A1,A2) => B], arg1: Rep[A1], arg2: Rep[A2])(implicit pos: SourceContext): Rep[B]
-=======
-    def apply(x: Rep[A])(implicit ctx: SourceContext): Rep[B] = doApply(f,x)
-  }
-
-  def doApply[A:Manifest,B:Manifest](fun: Rep[A => B], arg: Rep[A])(implicit ctx: SourceContext): Rep[B]
->>>>>>> c4b8e91d
 
 }
 
@@ -41,12 +29,7 @@
 
   case class Apply[A:Manifest,B:Manifest](f: Exp[A => B], arg: Exp[A]) extends Def[B]
 
-<<<<<<< HEAD
   def doLambda[A:Manifest,B:Manifest](f: Exp[A] => Exp[B])(implicit pos: SourceContext) : Exp[A => B] = {
-=======
-  def doLambda[A:Manifest,B:Manifest](f: Exp[A] => Exp[B])(implicit ctx: SourceContext) : Exp[A => B] = {
->>>>>>> c4b8e91d
-
     val x = fresh[A]
     val y = reifyEffects(f(x)) // unfold completely at the definition site. 
                                // TODO: this will not work if f is recursive. 
@@ -54,11 +37,7 @@
     Lambda(f, x, y)
   }
 
-<<<<<<< HEAD
   def doLambda2[A1:Manifest,A2:Manifest,B:Manifest](f: (Exp[A1],Exp[A2]) => Exp[B])(implicit pos: SourceContext) : Exp[(A1,A2) => B] = {
-=======
-  def doLambda2[A1:Manifest,A2:Manifest,B:Manifest](f: (Exp[A1],Exp[A2]) => Exp[B])(implicit ctx: SourceContext) : Exp[(A1,A2) => B] = {
->>>>>>> c4b8e91d
 
     val x1 = fresh[A1]
     val x2 = fresh[A2]
@@ -68,11 +47,7 @@
     Lambda2(f, x1, x2, y)
   }
 
-<<<<<<< HEAD
   def doApply[A:Manifest,B:Manifest](f: Exp[A => B], x: Exp[A])(implicit pos: SourceContext): Exp[B] = f match {
-=======
-  def doApply[A:Manifest,B:Manifest](f: Exp[A => B], x: Exp[A])(implicit ctx: SourceContext): Exp[B] = f match {
->>>>>>> c4b8e91d
 /*
     case Def(Lambda(_,_,Def(Reify(_,_,_)))) => 
       // if function result is known to be effectful, so is application

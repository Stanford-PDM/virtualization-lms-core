--- conflicted
+++ resolved
@@ -2,11 +2,7 @@
 package common
 
 import java.io.PrintWriter
-<<<<<<< HEAD
-import scala.virtualization.lms.internal.{CudaGenEffect, ScalaGenEffect}
-=======
-import scala.virtualization.lms.internal.{GenericNestedCodegen, ScalaGenEffect}
->>>>>>> 61c18424
+import scala.virtualization.lms.internal.{CudaGenEffect, GenericNestedCodegen, ScalaGenEffect}
 
 trait Functions extends Base {
 
@@ -75,8 +71,8 @@
   override def boundSyms(e: Any): List[Sym[Any]] = e match {
     case Lambda(f, x, Def(Reify(y, es))) => x :: es.asInstanceOf[List[Sym[Any]]] ::: boundSyms(y)
     case Lambda(f, x, y) => x :: boundSyms(y)
-    //case Lambda2(f, x1, x2, Def(Reify(y, es))) => x1 :: x2 :: es.asInstanceOf[List[Sym[Any]]] ::: boundSyms(y)
-    //case Lambda2(f, x1, x2, y) => x1 :: x2 :: boundSyms(y)
+    case Lambda2(f, x1, x2, Def(Reify(y, es))) => x1 :: x2 :: es.asInstanceOf[List[Sym[Any]]] ::: boundSyms(y)
+    case Lambda2(f, x1, x2, y) => x1 :: x2 :: boundSyms(y)
     //case Lambda(f, x, Def(a,lst)) => x :: boundSyms(y)
     case _ => Nil
   }
@@ -104,29 +100,10 @@
   }
 }
 
-trait CudaGenFunctions extends CudaGenEffect {
+trait CudaGenFunctions extends CudaGenEffect with BaseGenFunctions {
   val IR: FunctionsExp
   import IR._
 
-  override def syms(e: Any): List[Sym[Any]] = e match {
-    case Lambda(f, x, y) if shallow => Nil // in shallow mode, don't count deps from nested blocks
-    case Lambda2(f, x1, x2, y) if shallow => Nil
-    case _ => super.syms(e)
-  }
-
-  override def boundSyms(e: Any): List[Sym[Any]] = e match {
-    case Lambda(f, x, Def(Reify(y, es))) => x :: es.asInstanceOf[List[Sym[Any]]] ::: boundSyms(y)
-    case Lambda(f, x, y) => x :: boundSyms(y)
-    case Lambda2(f, x1, x2, Def(Reify(y, es))) => x1 :: x2 :: es.asInstanceOf[List[Sym[Any]]] ::: boundSyms(y)
-    case Lambda2(f, x1, x2, y) => x1 :: x2 :: boundSyms(y)
-    //case Lambda(f, x, Def(a,lst)) => x :: boundSyms(y)
-    case _ => Nil
-  }
-
-  override def getFreeVarNode(rhs: Def[_]): List[Sym[_]] = rhs match {
-    case Lambda(f, x, y) => getFreeVarBlock(y,List(x.asInstanceOf[Sym[_]]))
-    case _ => super.getFreeVarNode(rhs)
-  }
 
   override def emitNode(sym: Sym[_], rhs: Def[_])(implicit stream: PrintWriter) = rhs match {
     case e@Lambda(fun, x, y) =>

package scala.virtualization.lms
package common

import java.io.PrintWriter
import scala.virtualization.lms.internal.{CudaGenEffect, ScalaGenEffect}

trait Functions extends Base {

<<<<<<< HEAD
  implicit def doLambda[A,B](fun: Rep[A] => Rep[B])(implicit mA: Manifest[A], mB: Manifest[B]): Rep[A => B]
=======
  implicit def doLambda[A:Manifest,B:Manifest](fun: Rep[A] => Rep[B]): Rep[A => B]
>>>>>>> a7879789
  implicit def toLambdaOps[A:Manifest,B:Manifest](fun: Rep[A => B]) = new LambdaOps(fun)
  
  class LambdaOps[A:Manifest,B:Manifest](f: Rep[A => B]) {
    def apply(x: Rep[A]): Rep[B] = doApply(f,x)
  }
  def doApply[A:Manifest,B:Manifest](fun: Rep[A => B], arg: Rep[A]): Rep[B]

}

trait FunctionsExp extends Functions with EffectExp {
<<<<<<< HEAD
  case class Lambda[A,B](f: Exp[A] => Exp[B], x: Sym[A], y: Exp[B])(implicit val mA: Manifest[A], val mB: Manifest[B]) extends Def[A => B]
  case class Apply[A,B](f: Exp[A => B], arg: Exp[A])(implicit val mA: Manifest[A], val mB: Manifest[B]) extends Def[B]

  def doLambda[A,B](f: Exp[A] => Exp[B])(implicit mA: Manifest[A], mB: Manifest[B]) : Exp[A => B] = {
=======
  case class Lambda[A:Manifest,B:Manifest](f: Exp[A] => Exp[B], x: Sym[A], y: Exp[B]) extends Def[A => B]
  case class Apply[A:Manifest,B:Manifest](f: Exp[A => B], arg: Exp[A]) extends Def[B]

  def doLambda[A:Manifest,B:Manifest](f: Exp[A] => Exp[B]) : Exp[A => B] = {
>>>>>>> a7879789
    val x = fresh[A]
    val y = reifyEffects(f(x)) // unfold completely at the definition site. 
                               // TODO: this will not work if f is recursive. 
                               // need to incorporate the other pieces at some point.
    Lambda(f, x, y)
  }
  
<<<<<<< HEAD
  def doApply[A,B](f: Exp[A => B], x: Exp[A])(implicit mA:Manifest[A], mB:Manifest[B]): Exp[B] = f match {
=======
  def doApply[A:Manifest,B:Manifest](f: Exp[A => B], x: Exp[A]): Exp[B] = f match {
>>>>>>> a7879789
    case Def(Lambda(_,_,Def(Reify(_,_)))) => 
      // if function result is known to be effectful, so is application
      reflectEffect(Apply(f,x))
    case Def(Lambda(_,_,_)) => 
      // if function result is known to be pure, so is application
      Apply(f, x)
    case _ => // unknown function, assume it is effectful
      reflectEffect(Apply(f, x))
  }
}

trait ScalaGenFunctions extends ScalaGenEffect {
  val IR: FunctionsExp
  import IR._

  override def syms(e: Any): List[Sym[Any]] = e match {
    case Lambda(f, x, y) if shallow => Nil // in shallow mode, don't count deps from nested blocks
    case _ => super.syms(e)
  }

  override def emitNode(sym: Sym[_], rhs: Def[_])(implicit stream: PrintWriter) = rhs match {
    case e@Lambda(fun, x, y) =>
      stream.println("val " + quote(sym) + " = {" + quote(x) + ": (" + x.Type + ") => ")
      emitBlock(y)
      stream.println(quote(getBlockResult(y)))
      stream.println("}")

    case Apply(fun, arg) =>
      emitValDef(sym, quote(fun) + "(" + quote(arg) + ")")

    case _ => super.emitNode(sym, rhs)
  }
}

trait CudaGenFunctions extends CudaGenEffect {
  val IR: FunctionsExp
  import IR._

  override def syms(e: Any): List[Sym[Any]] = e match {
    case Lambda(f, x, y) if shallow => Nil // in shallow mode, don't count deps from nested blocks
    case _ => super.syms(e)
  }

  override def emitNode(sym: Sym[_], rhs: Def[_])(implicit stream: PrintWriter) = rhs match {
    case e@Lambda(fun, x, y) =>

      // The version for inlined device function
      stream.println("%s %s = %s;".format(e.mA, quote(x), quote(sym)+"_1"))
      emitBlock(y)
      stream.println("%s %s = %s;".format(e.mB, quote(sym), quote(getBlockResult(y))))

      // The version for separate device function
      /*
      //TODO: If function parameter was originally tuple, then each element should be renamed?
      val freeVars = buildScheduleForResult(y).filter(scope.contains(_)).map(_.sym)
      stream.println("__device__ %s %s(%s %s) {".format(e.mB, quote(sym), e.mA, quote(x)))
      emitBlock(y)
      stream.println("%s %s = %s;".format(e.mB, quote(sym), quote(getBlockResult(y))))
      stream.println("return %s;".format(quote(getBlockResult(y))))
      stream.println("}")
      */

    case Apply(fun, arg) =>
      emitValDef(sym, quote(fun) + "(" + quote(arg) + ")")

    case _ => super.emitNode(sym, rhs)
  }
}<|MERGE_RESOLUTION|>--- conflicted
+++ resolved
@@ -6,11 +6,8 @@
 
 trait Functions extends Base {
 
-<<<<<<< HEAD
-  implicit def doLambda[A,B](fun: Rep[A] => Rep[B])(implicit mA: Manifest[A], mB: Manifest[B]): Rep[A => B]
-=======
   implicit def doLambda[A:Manifest,B:Manifest](fun: Rep[A] => Rep[B]): Rep[A => B]
->>>>>>> a7879789
+
   implicit def toLambdaOps[A:Manifest,B:Manifest](fun: Rep[A => B]) = new LambdaOps(fun)
   
   class LambdaOps[A:Manifest,B:Manifest](f: Rep[A => B]) {
@@ -21,29 +18,21 @@
 }
 
 trait FunctionsExp extends Functions with EffectExp {
-<<<<<<< HEAD
-  case class Lambda[A,B](f: Exp[A] => Exp[B], x: Sym[A], y: Exp[B])(implicit val mA: Manifest[A], val mB: Manifest[B]) extends Def[A => B]
-  case class Apply[A,B](f: Exp[A => B], arg: Exp[A])(implicit val mA: Manifest[A], val mB: Manifest[B]) extends Def[B]
 
-  def doLambda[A,B](f: Exp[A] => Exp[B])(implicit mA: Manifest[A], mB: Manifest[B]) : Exp[A => B] = {
-=======
   case class Lambda[A:Manifest,B:Manifest](f: Exp[A] => Exp[B], x: Sym[A], y: Exp[B]) extends Def[A => B]
   case class Apply[A:Manifest,B:Manifest](f: Exp[A => B], arg: Exp[A]) extends Def[B]
 
   def doLambda[A:Manifest,B:Manifest](f: Exp[A] => Exp[B]) : Exp[A => B] = {
->>>>>>> a7879789
+
     val x = fresh[A]
     val y = reifyEffects(f(x)) // unfold completely at the definition site. 
                                // TODO: this will not work if f is recursive. 
                                // need to incorporate the other pieces at some point.
     Lambda(f, x, y)
   }
-  
-<<<<<<< HEAD
-  def doApply[A,B](f: Exp[A => B], x: Exp[A])(implicit mA:Manifest[A], mB:Manifest[B]): Exp[B] = f match {
-=======
+
   def doApply[A:Manifest,B:Manifest](f: Exp[A => B], x: Exp[A]): Exp[B] = f match {
->>>>>>> a7879789
+
     case Def(Lambda(_,_,Def(Reify(_,_)))) => 
       // if function result is known to be effectful, so is application
       reflectEffect(Apply(f,x))
@@ -91,9 +80,9 @@
     case e@Lambda(fun, x, y) =>
 
       // The version for inlined device function
-      stream.println("%s %s = %s;".format(e.mA, quote(x), quote(sym)+"_1"))
+      stream.println("%s %s = %s;".format(x.Type.toString, quote(x), quote(sym)+"_1"))
       emitBlock(y)
-      stream.println("%s %s = %s;".format(e.mB, quote(sym), quote(getBlockResult(y))))
+      stream.println("%s %s = %s;".format(y.Type.toString, quote(sym), quote(getBlockResult(y))))
 
       // The version for separate device function
       /*

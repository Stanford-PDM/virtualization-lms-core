package scala.virtualization.lms
package common

import java.io.PrintWriter

import scala.virtualization.lms.internal.{GenericNestedCodegen, GenerationFailedException}

trait Functions extends Base {

  implicit def doLambda[A:Manifest,B:Manifest](fun: Rep[A] => Rep[B]): Rep[A => B]
  implicit def doLambda2[A1:Manifest,A2:Manifest,B:Manifest](fun: (Rep[A1],Rep[A2]) => Rep[B]): Rep[(A1,A2) => B]

  implicit def toLambdaOps[A:Manifest,B:Manifest](fun: Rep[A => B]) = new LambdaOps(fun)
  
  class LambdaOps[A:Manifest,B:Manifest](f: Rep[A => B]) {
    def apply(x: Rep[A]): Rep[B] = doApply(f,x)
  }

  def doApply[A:Manifest,B:Manifest](fun: Rep[A => B], arg: Rep[A]): Rep[B]

}

trait FunctionsExp extends Functions with EffectExp {

  case class Lambda[A:Manifest,B:Manifest](f: Exp[A] => Exp[B], x: Sym[A], y: Exp[B]) extends Def[A => B]
  case class Lambda2[A1:Manifest,A2:Manifest,B:Manifest](f: (Exp[A1],Exp[A2]) => Exp[B], x1: Sym[A1], x2: Sym[A2], y: Exp[B]) extends Def[(A1,A2) => B]

  case class Apply[A:Manifest,B:Manifest](f: Exp[A => B], arg: Exp[A]) extends Def[B]

  def doLambda[A:Manifest,B:Manifest](f: Exp[A] => Exp[B]) : Exp[A => B] = {

    val x = fresh[A]
    val y = reifyEffects(f(x)) // unfold completely at the definition site. 
                               // TODO: this will not work if f is recursive. 
                               // need to incorporate the other pieces at some point.
    Lambda(f, x, y)
  }

  def doLambda2[A1:Manifest,A2:Manifest,B:Manifest](f: (Exp[A1],Exp[A2]) => Exp[B]) : Exp[(A1,A2) => B] = {

    val x1 = fresh[A1]
    val x2 = fresh[A2]
    val y = reifyEffects(f(x1,x2)) // unfold completely at the definition site.
                               // TODO: this will not work if f is recursive.
                               // need to incorporate the other pieces at some point.
    Lambda2(f, x1, x2, y)
  }

  def doApply[A:Manifest,B:Manifest](f: Exp[A => B], x: Exp[A]): Exp[B] = f match {
/*
    case Def(Lambda(_,_,Def(Reify(_,_,_)))) => 
      // if function result is known to be effectful, so is application
      reflectEffect(Apply(f,x))
*/
    case Def(Lambda(_,_,y)) => 
      // if function result is known to be pure, so is application
      // TODO: what about 
      val ye = summarizeEffects(y)
      reflectEffect(Apply(f, x), ye)
    case _ => // unknown function, assume it is effectful TODO: global vs simple?
      reflectEffect(Apply(f, x))
  }
<<<<<<< HEAD

  // TODO: right now were trying to hoist as much as we can out of functions.
  // That might not always be appropriate. A promising strategy would be to have
  // explicit 'hot' and 'cold' functions. 

=======
  
>>>>>>> ca13c48f
  override def syms(e: Any): List[Sym[Any]] = e match {
    case Lambda(f, x, y) => syms(y)
    case Lambda2(f, x1, x2, y) => syms(y)
    case _ => super.syms(e)
  }

  override def boundSyms(e: Any): List[Sym[Any]] = e match {
    case Lambda(f, x, y) => x :: effectSyms(y)
    case Lambda2(f, x1, x2, y) => x1 :: x2 :: effectSyms(y)
    case _ => super.boundSyms(e)
  }  

// TODO: right now were trying to hoist as much as we can out of functions. 
// That might not always be appropriate. A promising strategy would be to have
// explicit 'hot' and 'cold' functions. 

/*
  override def hotSyms(e: Any): List[Sym[Any]] = e match {
    case Lambda(f, x, y) => syms(y)
    case Lambda2(f, x1, x2, y) => syms(y)
    case _ => super.hotSyms(e)
  }
*/

  override def symsFreq(e: Any): List[(Sym[Any], Double)] = e match {
    case Lambda(f, x, y) => freqHot(y)
    case Lambda2(f, x1, x2, y) => freqHot(y)
    case _ => super.symsFreq(e)
  }
<<<<<<< HEAD

  override def boundSyms(e: Any): List[Sym[Any]] = e match {
    case Lambda(f, x, y) => x :: effectSyms(y)
    case Lambda2(f, x1, x2, y) => x1 :: x2 :: effectSyms(y)
    case _ => super.boundSyms(e)
  }
=======
>>>>>>> ca13c48f
}

trait BaseGenFunctions extends GenericNestedCodegen {
  val IR: FunctionsExp
  import IR._


}

trait ScalaGenFunctions extends ScalaGenEffect with BaseGenFunctions {
  import IR._

  override def emitNode(sym: Sym[Any], rhs: Def[Any])(implicit stream: PrintWriter) = rhs match {
    case e@Lambda(fun, x, y) =>
      stream.println("val " + quote(sym) + " = {" + quote(x) + ": (" + x.Type + ") => ")
      emitBlock(y)
      stream.println(quote(getBlockResult(y)) + ": " + y.Type)
      stream.println("}")

    case e@Lambda2(fun, x1, x2, y) =>
      stream.println("val " + quote(sym) + " = { (" + quote(x1) + ": " + x1.Type + ", " + quote(x2) + ": " + x2.Type + ") => ")
      emitBlock(y)
      stream.println(quote(getBlockResult(y)) + ": " + y.Type)
      stream.println("}")

    case Apply(fun, arg) =>
      emitValDef(sym, quote(fun) + "(" + quote(arg) + ")")

    case _ => super.emitNode(sym, rhs)
  }
}

trait CudaGenFunctions extends CudaGenEffect with BaseGenFunctions {
  val IR: FunctionsExp
  import IR._

  override def emitNode(sym: Sym[Any], rhs: Def[Any])(implicit stream: PrintWriter) = {
    rhs match {
      case e@Lambda(fun, x, y) =>
        // The version for inlined device function
        stream.println(addTab() + "%s %s = %s;".format(remap(x.Type), quote(x), quote(sym)+"_1"))
        emitBlock(y)
        stream.println(addTab() + "%s %s = %s;".format(remap(y.Type), quote(sym), quote(getBlockResult(y))))

        // The version for separate device function
        /*
        //TODO: If function parameter was originally tuple, then each element should be renamed?
        val freeVars = buildScheduleForResult(y).filter(scope.contains(_)).map(_.sym)
        stream.println("__device__ %s %s(%s %s) {".format(e.mB, quote(sym), e.mA, quote(x)))
        emitBlock(y)
        stream.println("%s %s = %s;".format(e.mB, quote(sym), quote(getBlockResult(y))))
        stream.println("return %s;".format(quote(getBlockResult(y))))
        stream.println("}")
        */

      case e@Lambda2(fun, x1, x2, y) =>
        // The version for inlined device function
        stream.println(addTab() + "%s %s = %s;".format(remap(x1.Type), quote(x1), quote(sym)+"_1"))
        stream.println(addTab() + "%s %s = %s;".format(remap(x2.Type), quote(x2), quote(sym)+"_2"))
        emitBlock(y)
        stream.println(addTab() + "%s %s = %s;".format(remap(y.Type), quote(sym), quote(getBlockResult(y))))
      case Apply(fun, arg) =>
        emitValDef(sym, quote(fun) + "(" + quote(arg) + ")")

      case _ => super.emitNode(sym, rhs)
    }
  }
}

trait OpenCLGenFunctions extends OpenCLGenEffect with BaseGenFunctions {
  val IR: FunctionsExp
  import IR._

  override def emitNode(sym: Sym[Any], rhs: Def[Any])(implicit stream: PrintWriter) = {
    rhs match {
      case e@Lambda(fun, x, y) =>
        throw new GenerationFailedException("OpenCLGenFunctions: Lambda is not supported yet")
      case e@Lambda2(fun, x1, x2, y) =>
        throw new GenerationFailedException("OpenCLGenFunctions: Lambda2 is not supported yet")
      case Apply(fun, arg) =>
        emitValDef(sym, quote(fun) + "(" + quote(arg) + ")")

      case _ => super.emitNode(sym, rhs)
    }
  }
}

trait CGenFunctions extends CGenEffect with BaseGenFunctions {
  val IR: FunctionsExp
  import IR._

  override def emitNode(sym: Sym[Any], rhs: Def[Any])(implicit stream: PrintWriter) = {
    rhs match {
      case e@Lambda(fun, x, y) =>
        throw new GenerationFailedException("CGenFunctions: Lambda is not supported yet")
      case e@Lambda2(fun, x1, x2, y) =>
        throw new GenerationFailedException("CGenFunctions: Lambda2 is not supported yet")
      case Apply(fun, arg) =>
        emitValDef(sym, quote(fun) + "(" + quote(arg) + ")")

      case _ => super.emitNode(sym, rhs)
    }
  }
}<|MERGE_RESOLUTION|>--- conflicted
+++ resolved
@@ -60,15 +60,7 @@
     case _ => // unknown function, assume it is effectful TODO: global vs simple?
       reflectEffect(Apply(f, x))
   }
-<<<<<<< HEAD
-
-  // TODO: right now were trying to hoist as much as we can out of functions.
-  // That might not always be appropriate. A promising strategy would be to have
-  // explicit 'hot' and 'cold' functions. 
-
-=======
   
->>>>>>> ca13c48f
   override def syms(e: Any): List[Sym[Any]] = e match {
     case Lambda(f, x, y) => syms(y)
     case Lambda2(f, x1, x2, y) => syms(y)
@@ -98,15 +90,7 @@
     case Lambda2(f, x1, x2, y) => freqHot(y)
     case _ => super.symsFreq(e)
   }
-<<<<<<< HEAD
 
-  override def boundSyms(e: Any): List[Sym[Any]] = e match {
-    case Lambda(f, x, y) => x :: effectSyms(y)
-    case Lambda2(f, x1, x2, y) => x1 :: x2 :: effectSyms(y)
-    case _ => super.boundSyms(e)
-  }
-=======
->>>>>>> ca13c48f
 }
 
 trait BaseGenFunctions extends GenericNestedCodegen {

package scala.lms
package common

import java.io.PrintWriter

import scala.lms.internal.{GenericNestedCodegen, GenerationFailedException}
import scala.lms.util.ClosureCompare

import scala.reflect.SourceContext

trait Functions extends Base {

<<<<<<< HEAD
  def doLambda[A:Manifest,B:Manifest](fun: Rep[A] => Rep[B])(implicit pos: SourceContext): Rep[A => B]
   def fun[A:Manifest,B:Manifest](f: Rep[A] => Rep[B]): Rep[A=>B] = doLambda(f)
=======
  implicit def funTyp[A:Typ,B:Typ]: Typ[A => B]
>>>>>>> dba967b7

  def doLambda[A:Typ,B:Typ](fun: Rep[A] => Rep[B])(implicit pos: SourceContext): Rep[A => B]
  implicit def fun[A:Typ,B:Typ](f: Rep[A] => Rep[B]): Rep[A=>B] = doLambda(f)

  implicit def toLambdaOps[A:Typ,B:Typ](fun: Rep[A => B]) = new LambdaOps(fun)

  class LambdaOps[A:Typ,B:Typ](f: Rep[A => B]) {
    def apply(x: Rep[A])(implicit pos: SourceContext): Rep[B] = doApply(f,x)
  }

  def doApply[A:Typ,B:Typ](fun: Rep[A => B], arg: Rep[A])(implicit pos: SourceContext): Rep[B]
}

trait TupledFunctions extends Functions with TupleOps {
<<<<<<< HEAD
   def fun[B:Manifest](f: () => Rep[B]): Rep[Unit=>B] =
    fun((t: Rep[Unit]) => f())
   def fun[A1:Manifest,A2:Manifest,B:Manifest](f: (Rep[A1], Rep[A2]) => Rep[B]): Rep[((A1,A2))=>B] =
    fun((t: Rep[(A1,A2)]) => f(tuple2_get1(t), tuple2_get2(t)))
   def fun[A1:Manifest,A2:Manifest,A3:Manifest,B:Manifest](f: (Rep[A1], Rep[A2], Rep[A3]) => Rep[B]): Rep[((A1,A2,A3))=>B] =
    fun((t: Rep[(A1,A2,A3)]) => f(tuple3_get1(t), tuple3_get2(t), tuple3_get3(t)))
   def fun[A1:Manifest,A2:Manifest,A3:Manifest,A4:Manifest,B:Manifest](f: (Rep[A1], Rep[A2], Rep[A3], Rep[A4]) => Rep[B]): Rep[((A1,A2,A3,A4))=>B] =
    fun((t: Rep[(A1,A2,A3,A4)]) => f(tuple4_get1(t), tuple4_get2(t), tuple4_get3(t), tuple4_get4(t)))
   def fun[A1:Manifest,A2:Manifest,A3:Manifest,A4:Manifest,A5:Manifest,B:Manifest](f: (Rep[A1], Rep[A2], Rep[A3], Rep[A4], Rep[A5]) => Rep[B]): Rep[((A1,A2,A3,A4,A5))=>B] =
=======
  implicit def fun[B:Typ](f: () => Rep[B]): Rep[Unit=>B] =
    fun((t: Rep[Unit]) => f())
  implicit def fun[A1:Typ,A2:Typ,B:Typ](f: (Rep[A1], Rep[A2]) => Rep[B]): Rep[((A1,A2))=>B] =
    fun((t: Rep[(A1,A2)]) => f(tuple2_get1(t), tuple2_get2(t)))
  implicit def fun[A1:Typ,A2:Typ,A3:Typ,B:Typ](f: (Rep[A1], Rep[A2], Rep[A3]) => Rep[B]): Rep[((A1,A2,A3))=>B] =
    fun((t: Rep[(A1,A2,A3)]) => f(tuple3_get1(t), tuple3_get2(t), tuple3_get3(t)))
  implicit def fun[A1:Typ,A2:Typ,A3:Typ,A4:Typ,B:Typ](f: (Rep[A1], Rep[A2], Rep[A3], Rep[A4]) => Rep[B]): Rep[((A1,A2,A3,A4))=>B] =
    fun((t: Rep[(A1,A2,A3,A4)]) => f(tuple4_get1(t), tuple4_get2(t), tuple4_get3(t), tuple4_get4(t)))
  implicit def fun[A1:Typ,A2:Typ,A3:Typ,A4:Typ,A5:Typ,B:Typ](f: (Rep[A1], Rep[A2], Rep[A3], Rep[A4], Rep[A5]) => Rep[B]): Rep[((A1,A2,A3,A4,A5))=>B] =
>>>>>>> dba967b7
    fun((t: Rep[(A1,A2,A3,A4,A5)]) => f(tuple5_get1(t), tuple5_get2(t), tuple5_get3(t), tuple5_get4(t), tuple5_get5(t)))

  class LambdaOps2[A1:Typ,A2:Typ,B:Typ](f: Rep[((A1,A2)) => B]) {
    def apply(x1: Rep[A1], x2: Rep[A2]) = doApply(f,(x1, x2))
    def apply(x: Rep[(A1,A2)]): Rep[B] = doApply(f,x)
  }
  class LambdaOps3[A1:Typ,A2:Typ,A3:Typ,B:Typ](f: Rep[((A1,A2,A3)) => B]) {
    def apply(x1: Rep[A1], x2: Rep[A2], x3: Rep[A3]) = doApply(f,(x1, x2, x3))
    def apply(x: Rep[(A1,A2,A3)]): Rep[B] = doApply(f,x)
  }
  class LambdaOps4[A1:Typ,A2:Typ,A3:Typ,A4:Typ,B:Typ](f: Rep[((A1,A2,A3,A4)) => B]) {
    def apply(x1: Rep[A1], x2: Rep[A2], x3: Rep[A3], x4: Rep[A4]) = doApply(f,(x1, x2, x3, x4))
    def apply(x: Rep[(A1,A2,A3,A4)]): Rep[B] = doApply(f,x)
  }
  class LambdaOps5[A1:Typ,A2:Typ,A3:Typ,A4:Typ,A5:Typ,B:Typ](f: Rep[((A1,A2,A3,A4,A5)) => B]) {
    def apply(x1: Rep[A1], x2: Rep[A2], x3: Rep[A3], x4: Rep[A4], x5: Rep[A5]) = doApply(f,(x1, x2, x3, x4, x5))
    def apply(x: Rep[(A1,A2,A3,A4,A5)]): Rep[B] = doApply(f,x)
  }
  //implicit def toLambdaOpsAny[B:Typ](fun: Rep[Any => B]) =
  //  toLambdaOps(fun)
  implicit def toLambdaOps2[A1:Typ,A2:Typ,B:Typ](fun: Rep[((A1,A2)) => B]) =
    new LambdaOps2(fun)
  implicit def toLambdaOps3[A1:Typ,A2:Typ,A3:Typ,B:Typ](fun: Rep[((A1,A2,A3)) => B]) =
    new LambdaOps3(fun)
  implicit def toLambdaOps4[A1:Typ,A2:Typ,A3:Typ,A4:Typ,B:Typ](fun: Rep[((A1,A2,A3,A4)) => B]) =
    new LambdaOps4(fun)
  implicit def toLambdaOps5[A1:Typ,A2:Typ,A3:Typ,A4:Typ,A5:Typ,B:Typ](fun: Rep[((A1,A2,A3,A4,A5)) => B]) =
    new LambdaOps5(fun)
}

trait FunctionsExp extends Functions with EffectExp {
  implicit def funTyp[A:Typ,B:Typ]: Typ[A => B] = {
    implicit val ManifestTyp(mA) = typ[A]
    implicit val ManifestTyp(mB) = typ[B]
    manifestTyp
  }

  case class Lambda[A:Typ,B:Typ](f: Exp[A] => Exp[B], x: Exp[A], y: Block[B]) extends Def[A => B] { val mA = manifest[A]; val mB = manifest[B] }
  case class Apply[A:Typ,B:Typ](f: Exp[A => B], arg: Exp[A]) extends Def[B] { val mA = manifest[A]; val mB = manifest[B] }

  // unboxedFresh and unbox are hooks that can be overridden to
  // implement multiple-arity functions with tuples. These two methods
  // should be overridden consistently. unboxedFresh is used when
  // creating an abstraction, and unbox when applying it. See
  // TupledFunctionsExp for an example.

  def unboxedFresh[A:Typ] : Exp[A] = fresh[A]
  def unbox[A:Typ](x : Exp[A])(implicit pos: SourceContext) : Exp[A] = x

  def doLambdaDef[A:Typ,B:Typ](f: Exp[A] => Exp[B]) : Def[A => B] = {
    val x = unboxedFresh[A]
    val y = reifyEffects(f(x)) // unfold completely at the definition site.

    Lambda(f, x, y)
  }

  override def doLambda[A:Typ,B:Typ](f: Exp[A] => Exp[B])(implicit pos: SourceContext): Exp[A => B] =
    doLambdaDef(f)

  override def doApply[A:Typ,B:Typ](f: Exp[A => B], x: Exp[A])(implicit pos: SourceContext): Exp[B] = {
    val x1 = unbox(x)
    f match {
      case Def(Lambda(_,_,y)) =>
        // if function result is known to be pure, so is application
        // TODO: what about
        val ye = summarizeEffects(y)
        reflectEffect(Apply(f, x1), ye)
      case _ => // unknown function, assume it is effectful TODO: global vs simple?
        reflectEffect(Apply(f, x1))
    }
  }

  override def mirror[A:Typ](e: Def[A], f: Transformer)(implicit pos: SourceContext): Exp[A] = (e match {
    case e@Lambda(g,x:Exp[Any],y:Block[b]) => toAtom(Lambda(f(g),f(x),f(y))(e.mA,e.mB))(mtype(manifest[A]),pos)
    case e@Apply(g,arg) => doApply(f(g), f(arg))(e.mA,mtype(e.mB),pos)
    case Reflect(e@Apply(g,arg), u, es) => reflectMirrored(Reflect(Apply(f(g),f(arg))(e.mA,mtype(e.mB)), mapOver(f,u), f(es)))(mtype(manifest[A]), pos)
    case _ => super.mirror(e,f)
  }).asInstanceOf[Exp[A]] // why??

  override def syms(e: Any): List[Sym[Any]] = e match {
    case Lambda(f, x, y) => syms(y)
    case _ => super.syms(e)
  }

  override def boundSyms(e: Any): List[Sym[Any]] = e match {
    case Lambda(f, x, y) => syms(x) ::: effectSyms(y)
    case _ => super.boundSyms(e)
  }

// TODO: right now were trying to hoist as much as we can out of functions.
// That might not always be appropriate. A promising strategy would be to have
// explicit 'hot' and 'cold' functions.

/*
  override def hotSyms(e: Any): List[Sym[Any]] = e match {
    case Lambda(f, x, y) => syms(y)
    case _ => super.hotSyms(e)
  }
*/

  override def symsFreq(e: Any): List[(Sym[Any], Double)] = e match {
    case Lambda(f, x, y) => freqHot(y)
    case _ => super.symsFreq(e)
  }

}

trait TupledFunctionsExp extends TupledFunctions with FunctionsExp with TupleOpsExp {
  // used to represent unboxed tuples by a list of vars
  // T will be a tuple of a specified arity
  case class UnboxedTuple[T: Typ](val vars: List[Exp[Any]]) extends Exp[T]

  private def tupledTyp[T](m: Typ[T]): Boolean = m.erasure.getName startsWith "scala.Tuple"
  private def tupledTypOf[T](m: Typ[T], arity: Int): Boolean = m.erasure.getName == "scala.Tuple" + arity

  override def unboxedFresh[A:Typ] : Exp[A] = {
    val mA = implicitly[Typ[A]]
    if (mA == implicitly[Typ[Unit]] || tupledTyp(mA))
      UnboxedTuple[A](mA.typeArguments.map(fresh(_)))
    else fresh[A]
  }

  override def unbox[A:Typ](x : Exp[A])(implicit pos: SourceContext) : Exp[A] = {
    val mA = implicitly[Typ[A]]
    x match {
      case _ : UnboxedTuple[A] => x
      case _ if mA == implicitly[Typ[Unit]] =>
        UnboxedTuple[A](List())
      case _ if tupledTypOf(mA, 2) =>
        x match { case t : Rep[(a1,a2)] =>
          UnboxedTuple[A](List(
            tuple2_get1(t)(mA.typeArguments(0).asInstanceOf[Typ[a1]], pos),
            tuple2_get2(t)(mA.typeArguments(1).asInstanceOf[Typ[a2]], pos)))
        }
      case _ if tupledTypOf(mA, 3) =>
        x match { case t : Rep[(a1,a2,a3)] =>
          UnboxedTuple[A](List(
            tuple3_get1(t)(mA.typeArguments(0).asInstanceOf[Typ[a1]], pos),
            tuple3_get2(t)(mA.typeArguments(1).asInstanceOf[Typ[a2]], pos),
            tuple3_get3(t)(mA.typeArguments(2).asInstanceOf[Typ[a3]], pos)))
        }
      case _ if tupledTypOf(mA, 4) =>
        x match { case t : Rep[(a1,a2,a3,a4)] =>
          UnboxedTuple[A](List(
            tuple4_get1(t)(mA.typeArguments(0).asInstanceOf[Typ[a1]], pos),
            tuple4_get2(t)(mA.typeArguments(1).asInstanceOf[Typ[a2]], pos),
            tuple4_get3(t)(mA.typeArguments(2).asInstanceOf[Typ[a3]], pos),
            tuple4_get4(t)(mA.typeArguments(3).asInstanceOf[Typ[a4]], pos)))
        }
      case _ if tupledTypOf(mA, 5) =>
        x match { case t : Rep[(a1,a2,a3,a4,a5)] =>
          UnboxedTuple[A](List(
            tuple5_get1(t)(mA.typeArguments(0).asInstanceOf[Typ[a1]], pos),
            tuple5_get2(t)(mA.typeArguments(1).asInstanceOf[Typ[a2]], pos),
            tuple5_get3(t)(mA.typeArguments(2).asInstanceOf[Typ[a3]], pos),
            tuple5_get4(t)(mA.typeArguments(3).asInstanceOf[Typ[a4]], pos),
            tuple5_get5(t)(mA.typeArguments(4).asInstanceOf[Typ[a5]], pos)))
        }
      case _ => x
    }
  }

  override def boundSyms(e: Any): List[Sym[Any]] = e match {
    case Lambda(f, UnboxedTuple(xs), y) => xs.flatMap(syms) ::: effectSyms(y)
    case _ => super.boundSyms(e)
  }

  override def mirror[A:Typ](e: Def[A], f: Transformer)(implicit pos: SourceContext): Exp[A] = (e match {
    case e@Lambda(g,UnboxedTuple(xs),y:Block[b]) => toAtom(Lambda(f(g),UnboxedTuple(f(xs))(e.mA),f(y))(e.mA,e.mB))(mtype(manifest[A]),implicitly[SourceContext])
    case _ => super.mirror(e,f)
  }).asInstanceOf[Exp[A]]
}

trait FunctionsRecursiveExp extends FunctionsExp with ClosureCompare {
  var funTable: List[(Sym[_], Any)] = List()
  override def doLambda[A:Typ,B:Typ](f: Exp[A] => Exp[B])(implicit pos: SourceContext): Exp[A => B] = {
    val can = canonicalize(f)
    funTable.find(_._2 == can) match {
      case Some((funSym, _)) =>
        funSym.asInstanceOf[Exp[A=>B]]
      case _ =>
        val funSym = fresh[A=>B]
        funTable = (funSym,can)::funTable
        createDefinition(funSym, doLambdaDef(f))
        funSym
    }
  }

}

trait TupledFunctionsRecursiveExp extends FunctionsRecursiveExp with TupledFunctionsExp

trait GenericGenUnboxedTupleAccess extends GenericNestedCodegen {
  val IR: TupledFunctionsExp
  import IR._

  override def emitNode(sym: Sym[Any], rhs: Def[Any]) = rhs match {
    case FieldApply(UnboxedTuple(vars), "_1") => emitValDef(sym, quote(vars(0)))
    case FieldApply(UnboxedTuple(vars), "_2") => emitValDef(sym, quote(vars(1)))
    case FieldApply(UnboxedTuple(vars), "_3") => emitValDef(sym, quote(vars(2)))
    case FieldApply(UnboxedTuple(vars), "_4") => emitValDef(sym, quote(vars(3)))
    case FieldApply(UnboxedTuple(vars), "_5") => emitValDef(sym, quote(vars(4)))
    case _ => super.emitNode(sym, rhs)
  }
}

trait BaseGenFunctions extends GenericNestedCodegen {
  val IR: FunctionsExp
  import IR._

}

trait ScalaGenFunctions extends ScalaGenEffect with BaseGenFunctions {
  import IR._

  override def emitNode(sym: Sym[Any], rhs: Def[Any]) = rhs match {
    case e@Lambda(fun, x, y) =>
      emitValDef(sym, "{" + quote(x) + ": (" + remap(x.tp) + ") => ")
      emitBlock(y)
      stream.println(quote(getBlockResult(y)) + ": " + remap(y.tp))
      stream.println("}")

    case Apply(fun, arg) =>
      emitValDef(sym, quote(fun) + "(" + quote(arg) + ")")

    case _ => super.emitNode(sym, rhs)
  }
}

trait ScalaGenTupledFunctions extends ScalaGenFunctions with GenericGenUnboxedTupleAccess {
  val IR: TupledFunctionsExp
  import IR._

  override def quote(x: Exp[Any]) : String = x match {
    case UnboxedTuple(t) => t.map(quote).mkString("((", ",", "))")
    case _ => super.quote(x)
  }

  override def emitNode(sym: Sym[Any], rhs: Def[Any]) = rhs match {
    case Lambda(fun, UnboxedTuple(xs), y) =>
      emitValDef(sym, "{" + xs.map(s=>quote(s)+":"+remap(s.tp)).mkString("(",",",")") + " => ")
      emitBlock(y)
      stream.println(quote(getBlockResult(y)) + ": " + remap(y.tp))
      stream.println("}")

    case Apply(fun, UnboxedTuple(args)) =>
      emitValDef(sym, quote(fun) + args.map(quote).mkString("(", ",", ")"))

    case _ => super.emitNode(sym,rhs)
  }
  
  def unwrapTupleStr[A](m: Typ[A]): Array[String] = {
    val s = m.toString
    if (s.startsWith("scala.Tuple")) s.slice(s.indexOf("[")+1,s.length-1).filter(c => c != ' ').split(",")
    else Array(remap(m))
  } 
  
  override def remap[A](m: Typ[A]): String = m.toString match {    
    case f if f.startsWith("scala.Function") =>
      val targs = m.typeArguments.dropRight(1)
      val res = remap(m.typeArguments.last)
      val targsUnboxed = targs.flatMap(t => unwrapTupleStr(t))
      val sep = if (targsUnboxed.length > 0) "," else ""
      "scala.Function" + (targsUnboxed.length) + "[" + targsUnboxed.mkString(",") + sep + res + "]"

    case _ => super.remap(m)
  }
}

trait CudaGenFunctions extends CudaGenEffect with BaseGenFunctions {
  val IR: FunctionsExp
  import IR._

  override def emitNode(sym: Sym[Any], rhs: Def[Any]) = {
    rhs match {
      case e@Lambda(fun, x, y) =>
        throw new GenerationFailedException("CudaGenFunctions: Lambda is not supported yet")
        // The version for inlined device function
        //stream.println(addTab() + "%s %s = %s;".format(remap(x.tp), quote(x), quote(sym)+"_1"))
        //emitBlock(y)
        //stream.println(addTab() + "%s %s = %s;".format(remap(y.tp), quote(sym), quote(getBlockResult(y))))

        // The version for separate device function
        /*
        //TODO: If function parameter was originally tuple, then each element should be renamed?
        val freeVars = buildScheduleForResult(y).filter(scope.contains(_)).map(_.sym)
        stream.println("__device__ %s %s(%s %s) {".format(e.mB, quote(sym), e.mA, quote(x)))
        emitBlock(y)
        stream.println("%s %s = %s;".format(e.mB, quote(sym), quote(getBlockResult(y))))
        stream.println("return %s;".format(quote(getBlockResult(y))))
        stream.println("}")
        */
      case Apply(fun, arg) =>
        emitValDef(sym, quote(fun) + "(" + quote(arg) + ")")

      case _ => super.emitNode(sym, rhs)
    }
  }
}

trait OpenCLGenFunctions extends OpenCLGenEffect with BaseGenFunctions {
  val IR: FunctionsExp
  import IR._

  override def emitNode(sym: Sym[Any], rhs: Def[Any]) = {
    rhs match {
      case e@Lambda(fun, x, y) =>
        throw new GenerationFailedException("OpenCLGenFunctions: Lambda is not supported yet")
      case Apply(fun, arg) =>
        emitValDef(sym, quote(fun) + "(" + quote(arg) + ")")

      case _ => super.emitNode(sym, rhs)
    }
  }
}

trait CGenFunctions extends CGenEffect with BaseGenFunctions {
  val IR: FunctionsExp
  import IR._

  // Case for functions with a single argument (therefore, not tupled)
  override def emitNode(sym: Sym[Any], rhs: Def[Any]) = rhs match {
    case e@Lambda(fun, x, y) =>
      val retType = remap(getBlockResult(y).tp)
      val retTp = if (cppExplicitFunRet == "true") "function<"+retType+"("+remap(x.tp)+")>" else "auto"
      stream.println(retTp+" "+quote(sym)+
    		  " = [&]("+remap(x.tp)+" "+quote(x)+") {")
      emitBlock(y)
      val z = getBlockResult(y)
      if (retType != "void")
        stream.println("return " + quote(z) + ";")
      stream.println("};")
    case Apply(fun, arg) =>
      emitValDef(sym, quote(fun) + "(" + quote(arg) + ")")
    case _ => super.emitNode(sym, rhs)
  }
  
}

trait CGenTupledFunctions extends CGenFunctions with GenericGenUnboxedTupleAccess {
  val IR: TupledFunctionsExp
  import IR._
  
  /*override def quote(x: Exp[Any]) : String = x match {
    case UnboxedTuple(t) => t.map(quote).mkString("((", ",", "))")
    case _ => super.quote(x)
  }*/


  override def emitNode(sym: Sym[Any], rhs: Def[Any]) = rhs match {
    case Lambda(fun, UnboxedTuple(xs), y) =>
      val retType = remap(getBlockResult(y).tp)
      val retTp = if (cppExplicitFunRet == "true") "function<"+retType+"("+xs.map(s=>remap(s.tp)).mkString(",")+")>" else "auto"
      stream.println(retTp+" "+quote(sym)+
    		  " = [&]("+xs.map(s=>remap(s.tp)+" "+quote(s)).mkString(",")+") {")
      emitBlock(y)
      val z = getBlockResult(y)
      if (retType != "void")
        stream.println("return " + quote(z) + ";")
      stream.println("};")
    case Apply(fun, UnboxedTuple(args)) =>
      emitValDef(sym, quote(fun) + args.map(quote).mkString("(", ",", ")"))
    case _ => super.emitNode(sym,rhs)
  }

  /*def unwrapTupleStr(s: String): Array[String] = {
    if (s.startsWith("scala.Tuple")) s.slice(s.indexOf("[")+1,s.length-1).filter(c => c != ' ').split(",")
    else Array(s)
  }*/

  /*override def remap[A](m: Typ[A]): String = m.toString match {
    case f if f.startsWith("scala.Function") =>
      val targs = m.typeArguments.dropRight(1)
      val res = remap(m.typeArguments.last)
      val targsUnboxed = targs.flatMap(t => unwrapTupleStr(remap(t)))
      val sep = if (targsUnboxed.length > 0) "," else ""
      "scala.Function" + (targsUnboxed.length) + "[" + targsUnboxed.mkString(",") + sep + res + "]"

    case _ => super.remap(m)
  }*/
}<|MERGE_RESOLUTION|>--- conflicted
+++ resolved
@@ -3,22 +3,17 @@
 
 import java.io.PrintWriter
 
-import scala.lms.internal.{GenericNestedCodegen, GenerationFailedException}
+import scala.reflect.SourceContext
 import scala.lms.util.ClosureCompare
-
-import scala.reflect.SourceContext
+import scala.lms.internal._
+import scala.lms.codegen.GenericCodegen
 
 trait Functions extends Base {
 
-<<<<<<< HEAD
-  def doLambda[A:Manifest,B:Manifest](fun: Rep[A] => Rep[B])(implicit pos: SourceContext): Rep[A => B]
-   def fun[A:Manifest,B:Manifest](f: Rep[A] => Rep[B]): Rep[A=>B] = doLambda(f)
-=======
   implicit def funTyp[A:Typ,B:Typ]: Typ[A => B]
->>>>>>> dba967b7
 
   def doLambda[A:Typ,B:Typ](fun: Rep[A] => Rep[B])(implicit pos: SourceContext): Rep[A => B]
-  implicit def fun[A:Typ,B:Typ](f: Rep[A] => Rep[B]): Rep[A=>B] = doLambda(f)
+  implicit def fun[A:Typ,B:Typ](f: Rep[A] => Rep[B])(implicit pos: SourceContext): Rep[A=>B] = doLambda(f)
 
   implicit def toLambdaOps[A:Typ,B:Typ](fun: Rep[A => B]) = new LambdaOps(fun)
 
@@ -30,66 +25,54 @@
 }
 
 trait TupledFunctions extends Functions with TupleOps {
-<<<<<<< HEAD
-   def fun[B:Manifest](f: () => Rep[B]): Rep[Unit=>B] =
+  implicit def fun[B:Typ](f: () => Rep[B])(implicit pos: SourceContext): Rep[Unit=>B] =
     fun((t: Rep[Unit]) => f())
-   def fun[A1:Manifest,A2:Manifest,B:Manifest](f: (Rep[A1], Rep[A2]) => Rep[B]): Rep[((A1,A2))=>B] =
+  implicit def fun[A1:Typ,A2:Typ,B:Typ](f: (Rep[A1], Rep[A2]) => Rep[B])(implicit pos: SourceContext): Rep[((A1,A2))=>B] =
     fun((t: Rep[(A1,A2)]) => f(tuple2_get1(t), tuple2_get2(t)))
-   def fun[A1:Manifest,A2:Manifest,A3:Manifest,B:Manifest](f: (Rep[A1], Rep[A2], Rep[A3]) => Rep[B]): Rep[((A1,A2,A3))=>B] =
+  implicit def fun[A1:Typ,A2:Typ,A3:Typ,B:Typ](f: (Rep[A1], Rep[A2], Rep[A3]) => Rep[B])(implicit pos: SourceContext): Rep[((A1,A2,A3))=>B] =
     fun((t: Rep[(A1,A2,A3)]) => f(tuple3_get1(t), tuple3_get2(t), tuple3_get3(t)))
-   def fun[A1:Manifest,A2:Manifest,A3:Manifest,A4:Manifest,B:Manifest](f: (Rep[A1], Rep[A2], Rep[A3], Rep[A4]) => Rep[B]): Rep[((A1,A2,A3,A4))=>B] =
+  implicit def fun[A1:Typ,A2:Typ,A3:Typ,A4:Typ,B:Typ](f: (Rep[A1], Rep[A2], Rep[A3], Rep[A4]) => Rep[B])(implicit pos: SourceContext): Rep[((A1,A2,A3,A4))=>B] =
     fun((t: Rep[(A1,A2,A3,A4)]) => f(tuple4_get1(t), tuple4_get2(t), tuple4_get3(t), tuple4_get4(t)))
-   def fun[A1:Manifest,A2:Manifest,A3:Manifest,A4:Manifest,A5:Manifest,B:Manifest](f: (Rep[A1], Rep[A2], Rep[A3], Rep[A4], Rep[A5]) => Rep[B]): Rep[((A1,A2,A3,A4,A5))=>B] =
-=======
-  implicit def fun[B:Typ](f: () => Rep[B]): Rep[Unit=>B] =
-    fun((t: Rep[Unit]) => f())
-  implicit def fun[A1:Typ,A2:Typ,B:Typ](f: (Rep[A1], Rep[A2]) => Rep[B]): Rep[((A1,A2))=>B] =
-    fun((t: Rep[(A1,A2)]) => f(tuple2_get1(t), tuple2_get2(t)))
-  implicit def fun[A1:Typ,A2:Typ,A3:Typ,B:Typ](f: (Rep[A1], Rep[A2], Rep[A3]) => Rep[B]): Rep[((A1,A2,A3))=>B] =
-    fun((t: Rep[(A1,A2,A3)]) => f(tuple3_get1(t), tuple3_get2(t), tuple3_get3(t)))
-  implicit def fun[A1:Typ,A2:Typ,A3:Typ,A4:Typ,B:Typ](f: (Rep[A1], Rep[A2], Rep[A3], Rep[A4]) => Rep[B]): Rep[((A1,A2,A3,A4))=>B] =
-    fun((t: Rep[(A1,A2,A3,A4)]) => f(tuple4_get1(t), tuple4_get2(t), tuple4_get3(t), tuple4_get4(t)))
-  implicit def fun[A1:Typ,A2:Typ,A3:Typ,A4:Typ,A5:Typ,B:Typ](f: (Rep[A1], Rep[A2], Rep[A3], Rep[A4], Rep[A5]) => Rep[B]): Rep[((A1,A2,A3,A4,A5))=>B] =
->>>>>>> dba967b7
+  implicit def fun[A1:Typ,A2:Typ,A3:Typ,A4:Typ,A5:Typ,B:Typ](f: (Rep[A1], Rep[A2], Rep[A3], Rep[A4], Rep[A5]) => Rep[B])(implicit pos: SourceContext): Rep[((A1,A2,A3,A4,A5))=>B] =
     fun((t: Rep[(A1,A2,A3,A4,A5)]) => f(tuple5_get1(t), tuple5_get2(t), tuple5_get3(t), tuple5_get4(t), tuple5_get5(t)))
 
-  class LambdaOps2[A1:Typ,A2:Typ,B:Typ](f: Rep[((A1,A2)) => B]) {
+  class LambdaOps2[A1:Typ,A2:Typ,B:Typ](f: Rep[((A1,A2)) => B])(implicit pos: SourceContext) {
     def apply(x1: Rep[A1], x2: Rep[A2]) = doApply(f,(x1, x2))
     def apply(x: Rep[(A1,A2)]): Rep[B] = doApply(f,x)
   }
-  class LambdaOps3[A1:Typ,A2:Typ,A3:Typ,B:Typ](f: Rep[((A1,A2,A3)) => B]) {
+  class LambdaOps3[A1:Typ,A2:Typ,A3:Typ,B:Typ](f: Rep[((A1,A2,A3)) => B])(implicit pos: SourceContext) {
     def apply(x1: Rep[A1], x2: Rep[A2], x3: Rep[A3]) = doApply(f,(x1, x2, x3))
     def apply(x: Rep[(A1,A2,A3)]): Rep[B] = doApply(f,x)
   }
-  class LambdaOps4[A1:Typ,A2:Typ,A3:Typ,A4:Typ,B:Typ](f: Rep[((A1,A2,A3,A4)) => B]) {
+  class LambdaOps4[A1:Typ,A2:Typ,A3:Typ,A4:Typ,B:Typ](f: Rep[((A1,A2,A3,A4)) => B])(implicit pos: SourceContext) {
     def apply(x1: Rep[A1], x2: Rep[A2], x3: Rep[A3], x4: Rep[A4]) = doApply(f,(x1, x2, x3, x4))
     def apply(x: Rep[(A1,A2,A3,A4)]): Rep[B] = doApply(f,x)
   }
-  class LambdaOps5[A1:Typ,A2:Typ,A3:Typ,A4:Typ,A5:Typ,B:Typ](f: Rep[((A1,A2,A3,A4,A5)) => B]) {
+  class LambdaOps5[A1:Typ,A2:Typ,A3:Typ,A4:Typ,A5:Typ,B:Typ](f: Rep[((A1,A2,A3,A4,A5)) => B])(implicit pos: SourceContext) {
     def apply(x1: Rep[A1], x2: Rep[A2], x3: Rep[A3], x4: Rep[A4], x5: Rep[A5]) = doApply(f,(x1, x2, x3, x4, x5))
     def apply(x: Rep[(A1,A2,A3,A4,A5)]): Rep[B] = doApply(f,x)
   }
   //implicit def toLambdaOpsAny[B:Typ](fun: Rep[Any => B]) =
   //  toLambdaOps(fun)
-  implicit def toLambdaOps2[A1:Typ,A2:Typ,B:Typ](fun: Rep[((A1,A2)) => B]) =
+  implicit def toLambdaOps2[A1:Typ,A2:Typ,B:Typ](fun: Rep[((A1,A2)) => B])(implicit pos: SourceContext) =
     new LambdaOps2(fun)
-  implicit def toLambdaOps3[A1:Typ,A2:Typ,A3:Typ,B:Typ](fun: Rep[((A1,A2,A3)) => B]) =
+  implicit def toLambdaOps3[A1:Typ,A2:Typ,A3:Typ,B:Typ](fun: Rep[((A1,A2,A3)) => B])(implicit pos: SourceContext) =
     new LambdaOps3(fun)
-  implicit def toLambdaOps4[A1:Typ,A2:Typ,A3:Typ,A4:Typ,B:Typ](fun: Rep[((A1,A2,A3,A4)) => B]) =
+  implicit def toLambdaOps4[A1:Typ,A2:Typ,A3:Typ,A4:Typ,B:Typ](fun: Rep[((A1,A2,A3,A4)) => B])(implicit pos: SourceContext) =
     new LambdaOps4(fun)
-  implicit def toLambdaOps5[A1:Typ,A2:Typ,A3:Typ,A4:Typ,A5:Typ,B:Typ](fun: Rep[((A1,A2,A3,A4,A5)) => B]) =
+  implicit def toLambdaOps5[A1:Typ,A2:Typ,A3:Typ,A4:Typ,A5:Typ,B:Typ](fun: Rep[((A1,A2,A3,A4,A5)) => B])(implicit pos: SourceContext) =
     new LambdaOps5(fun)
 }
 
-trait FunctionsExp extends Functions with EffectExp {
+trait FunctionsExp extends Functions with BaseExp {
   implicit def funTyp[A:Typ,B:Typ]: Typ[A => B] = {
     implicit val ManifestTyp(mA) = typ[A]
     implicit val ManifestTyp(mB) = typ[B]
     manifestTyp
   }
 
-  case class Lambda[A:Typ,B:Typ](f: Exp[A] => Exp[B], x: Exp[A], y: Block[B]) extends Def[A => B] { val mA = manifest[A]; val mB = manifest[B] }
-  case class Apply[A:Typ,B:Typ](f: Exp[A => B], arg: Exp[A]) extends Def[B] { val mA = manifest[A]; val mB = manifest[B] }
+  case class Lambda[A:Typ,B:Typ](f: Exp[A] => Exp[B], x: Exp[A], y: Block[B]) extends Def3[A, B, A => B]
+  case class Apply[A:Typ,B:Typ](f: Exp[A => B], arg: Exp[A]) extends Def3[A,B,B]
 
   // unboxedFresh and unbox are hooks that can be overridden to
   // implement multiple-arity functions with tuples. These two methods
@@ -97,7 +80,7 @@
   // creating an abstraction, and unbox when applying it. See
   // TupledFunctionsExp for an example.
 
-  def unboxedFresh[A:Typ] : Exp[A] = fresh[A]
+  def unboxedFresh[A:Typ] : Exp[A] = bound[A]
   def unbox[A:Typ](x : Exp[A])(implicit pos: SourceContext) : Exp[A] = x
 
   def doLambdaDef[A:Typ,B:Typ](f: Exp[A] => Exp[B]) : Def[A => B] = {
@@ -108,7 +91,7 @@
   }
 
   override def doLambda[A:Typ,B:Typ](f: Exp[A] => Exp[B])(implicit pos: SourceContext): Exp[A => B] =
-    doLambdaDef(f)
+    toAtom(doLambdaDef(f))
 
   override def doApply[A:Typ,B:Typ](f: Exp[A => B], x: Exp[A])(implicit pos: SourceContext): Exp[B] = {
     val x1 = unbox(x)
@@ -124,9 +107,9 @@
   }
 
   override def mirror[A:Typ](e: Def[A], f: Transformer)(implicit pos: SourceContext): Exp[A] = (e match {
-    case e@Lambda(g,x:Exp[Any],y:Block[b]) => toAtom(Lambda(f(g),f(x),f(y))(e.mA,e.mB))(mtype(manifest[A]),pos)
+    case e@Lambda(g,x:Exp[Any],y:Block[b]) => toAtom(Lambda(f(g),f(x),f(y))(e.mA,e.mB))(mtype(typ[A]),pos)
     case e@Apply(g,arg) => doApply(f(g), f(arg))(e.mA,mtype(e.mB),pos)
-    case Reflect(e@Apply(g,arg), u, es) => reflectMirrored(Reflect(Apply(f(g),f(arg))(e.mA,mtype(e.mB)), mapOver(f,u), f(es)))(mtype(manifest[A]), pos)
+    case Reflect(e@Apply(g,arg), u, es) => reflectMirrored(Reflect(Apply(f(g),f(arg))(e.mA,mtype(e.mB)), mapOver(f,u), f(es)))(mtype(typ[A]), pos)
     case _ => super.mirror(e,f)
   }).asInstanceOf[Exp[A]] // why??
 
@@ -169,8 +152,8 @@
   override def unboxedFresh[A:Typ] : Exp[A] = {
     val mA = implicitly[Typ[A]]
     if (mA == implicitly[Typ[Unit]] || tupledTyp(mA))
-      UnboxedTuple[A](mA.typeArguments.map(fresh(_)))
-    else fresh[A]
+      UnboxedTuple[A](mA.typeArguments.map(bound(_)))
+    else bound[A]
   }
 
   override def unbox[A:Typ](x : Exp[A])(implicit pos: SourceContext) : Exp[A] = {
@@ -219,7 +202,7 @@
   }
 
   override def mirror[A:Typ](e: Def[A], f: Transformer)(implicit pos: SourceContext): Exp[A] = (e match {
-    case e@Lambda(g,UnboxedTuple(xs),y:Block[b]) => toAtom(Lambda(f(g),UnboxedTuple(f(xs))(e.mA),f(y))(e.mA,e.mB))(mtype(manifest[A]),implicitly[SourceContext])
+    case e@Lambda(g,UnboxedTuple(xs),y:Block[b]) => toAtom(Lambda(f(g),UnboxedTuple(f(xs))(e.mA),f(y))(e.mA,e.mB))(mtype(typ[A]),pos)
     case _ => super.mirror(e,f)
   }).asInstanceOf[Exp[A]]
 }
@@ -234,7 +217,7 @@
       case _ =>
         val funSym = fresh[A=>B]
         funTable = (funSym,can)::funTable
-        createDefinition(funSym, doLambdaDef(f))
+        createStm(List(funSym), doLambdaDef(f))
         funSym
     }
   }
@@ -243,7 +226,7 @@
 
 trait TupledFunctionsRecursiveExp extends FunctionsRecursiveExp with TupledFunctionsExp
 
-trait GenericGenUnboxedTupleAccess extends GenericNestedCodegen {
+trait GenericGenUnboxedTupleAccess extends GenericCodegen {
   val IR: TupledFunctionsExp
   import IR._
 
@@ -257,13 +240,13 @@
   }
 }
 
-trait BaseGenFunctions extends GenericNestedCodegen {
+trait BaseGenFunctions extends GenericCodegen {
   val IR: FunctionsExp
   import IR._
 
 }
 
-trait ScalaGenFunctions extends ScalaGenEffect with BaseGenFunctions {
+trait ScalaGenFunctions extends ScalaGenBase with BaseGenFunctions {
   import IR._
 
   override def emitNode(sym: Sym[Any], rhs: Def[Any]) = rhs match {
@@ -301,14 +284,14 @@
 
     case _ => super.emitNode(sym,rhs)
   }
-  
+
   def unwrapTupleStr[A](m: Typ[A]): Array[String] = {
     val s = m.toString
     if (s.startsWith("scala.Tuple")) s.slice(s.indexOf("[")+1,s.length-1).filter(c => c != ' ').split(",")
     else Array(remap(m))
-  } 
-  
-  override def remap[A](m: Typ[A]): String = m.toString match {    
+  }
+
+  override def remap[A](m: Typ[A]): String = m.toString match {
     case f if f.startsWith("scala.Function") =>
       val targs = m.typeArguments.dropRight(1)
       val res = remap(m.typeArguments.last)
@@ -320,54 +303,50 @@
   }
 }
 
-trait CudaGenFunctions extends CudaGenEffect with BaseGenFunctions {
+trait CudaGenFunctions extends CudaGenBase with BaseGenFunctions {
   val IR: FunctionsExp
   import IR._
 
-  override def emitNode(sym: Sym[Any], rhs: Def[Any]) = {
-    rhs match {
-      case e@Lambda(fun, x, y) =>
-        throw new GenerationFailedException("CudaGenFunctions: Lambda is not supported yet")
-        // The version for inlined device function
-        //stream.println(addTab() + "%s %s = %s;".format(remap(x.tp), quote(x), quote(sym)+"_1"))
-        //emitBlock(y)
-        //stream.println(addTab() + "%s %s = %s;".format(remap(y.tp), quote(sym), quote(getBlockResult(y))))
-
-        // The version for separate device function
-        /*
-        //TODO: If function parameter was originally tuple, then each element should be renamed?
-        val freeVars = buildScheduleForResult(y).filter(scope.contains(_)).map(_.sym)
-        stream.println("__device__ %s %s(%s %s) {".format(e.mB, quote(sym), e.mA, quote(x)))
-        emitBlock(y)
-        stream.println("%s %s = %s;".format(e.mB, quote(sym), quote(getBlockResult(y))))
-        stream.println("return %s;".format(quote(getBlockResult(y))))
-        stream.println("}")
-        */
-      case Apply(fun, arg) =>
-        emitValDef(sym, quote(fun) + "(" + quote(arg) + ")")
-
-      case _ => super.emitNode(sym, rhs)
-    }
-  }
-}
-
-trait OpenCLGenFunctions extends OpenCLGenEffect with BaseGenFunctions {
+  override def emitNode(sym: Sym[Any], rhs: Def[Any]) = rhs match {
+    case e@Lambda(fun, x, y) =>
+      throw new GenerationFailedException("CudaGenFunctions: Lambda is not supported yet")
+      // The version for inlined device function
+      //stream.println(addTab() + "%s %s = %s;".format(remap(x.tp), quote(x), quote(sym)+"_1"))
+      //emitBlock(y)
+      //stream.println(addTab() + "%s %s = %s;".format(remap(y.tp), quote(sym), quote(getBlockResult(y))))
+
+      // The version for separate device function
+      /*
+      //TODO: If function parameter was originally tuple, then each element should be renamed?
+      val freeVars = buildScheduleForResult(y).filter(scope.contains(_)).map(_.sym)
+      stream.println("__device__ %s %s(%s %s) {".format(e.mB, quote(sym), e.mA, quote(x)))
+      emitBlock(y)
+      stream.println("%s %s = %s;".format(e.mB, quote(sym), quote(getBlockResult(y))))
+      stream.println("return %s;".format(quote(getBlockResult(y))))
+      stream.println("}")
+      */
+    case Apply(fun, arg) =>
+      emitValDef(sym, quote(fun) + "(" + quote(arg) + ")")
+
+    case _ => super.emitNode(sym, rhs)
+  }
+}
+
+trait OpenCLGenFunctions extends OpenCLGenBase with BaseGenFunctions {
   val IR: FunctionsExp
   import IR._
 
-  override def emitNode(sym: Sym[Any], rhs: Def[Any]) = {
-    rhs match {
-      case e@Lambda(fun, x, y) =>
-        throw new GenerationFailedException("OpenCLGenFunctions: Lambda is not supported yet")
-      case Apply(fun, arg) =>
-        emitValDef(sym, quote(fun) + "(" + quote(arg) + ")")
-
-      case _ => super.emitNode(sym, rhs)
-    }
-  }
-}
-
-trait CGenFunctions extends CGenEffect with BaseGenFunctions {
+  override def emitNode(sym: Sym[Any], rhs: Def[Any]) = rhs match {
+    case e@Lambda(fun, x, y) =>
+      throw new GenerationFailedException("OpenCLGenFunctions: Lambda is not supported yet")
+    case Apply(fun, arg) =>
+      emitValDef(sym, quote(fun) + "(" + quote(arg) + ")")
+
+    case _ => super.emitNode(sym, rhs)
+  }
+}
+
+trait CGenFunctions extends CGenBase with BaseGenFunctions {
   val IR: FunctionsExp
   import IR._
 
@@ -387,13 +366,13 @@
       emitValDef(sym, quote(fun) + "(" + quote(arg) + ")")
     case _ => super.emitNode(sym, rhs)
   }
-  
+
 }
 
 trait CGenTupledFunctions extends CGenFunctions with GenericGenUnboxedTupleAccess {
   val IR: TupledFunctionsExp
   import IR._
-  
+
   /*override def quote(x: Exp[Any]) : String = x match {
     case UnboxedTuple(t) => t.map(quote).mkString("((", ",", "))")
     case _ => super.quote(x)

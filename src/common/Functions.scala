package scala.virtualization.lms
package common

import java.io.PrintWriter

trait Functions extends Base {

  implicit def doLambda[A,B](fun: Rep[A] => Rep[B])(implicit mA: Manifest[A]): Rep[A => B]
  class LambdaOps[A,B](f: Rep[A => B]) {
    def apply(x: Rep[A]): Rep[B] = doApply(f,x)
  }
  def doApply[A,B](fun: Rep[A => B], arg: Rep[A]): Rep[B]

}

trait FunctionsExp extends Functions with EffectExp {

  case class Lambda[A,B](f: Exp[A] => Exp[B], x: Sym[A], y: Exp[B])(implicit val mA: Manifest[A]) extends Def[A => B]
  case class Apply[A,B](f: Exp[A => B], arg: Exp[A]) extends Def[B]

  def doLambda[A,B](f: Exp[A] => Exp[B])(implicit mA: Manifest[A]) : Exp[A => B] = {
    val x = fresh[A]
    val y = reifyEffects(f(x)) // unfold completely at the definition site. 
                               // TODO: this will not work if f is recursive. 
                               // need to incorporate the other pieces at some point.
    Lambda(f, x, y)
  }
  
  def doApply[A,B](f: Exp[A => B], x: Exp[A]): Exp[B] = f match {
    case Def(Lambda(_,_,Def(Reify(_,_)))) => 
      // if function result is known to be effectful, so is application
      reflectEffect(Apply(f,x))
    case Def(Lambda(_,_,_)) => 
      // if function result is known to be pure, so is application
      Apply(f, x)
    case _ => // unknown function, assume it is effectful
      reflectEffect(Apply(f, x))
  }

}

trait ScalaGenFunctions extends ScalaGenEffect {
  val IR: FunctionsExp
  import IR._

/*  
  // TODO: right now were trying to hoist as much as we can out of functions. that might not always be appropriate!

  override def syms(e: Any): List[Sym[Any]] = e match {
    case Lambda(f, x, y) if shallow => Nil // in shallow mode, don't count deps from nested blocks
    case _ => super.syms(e)
  }
*/
<<<<<<< HEAD
=======
  override def syms(e: Any): List[Sym[Any]] = e match {
    case Lambda(f, x, y) => syms(y)
    case _ => super.syms(e)
  }
>>>>>>> 2c6d7e19

  override def boundSyms(e: Any): List[Sym[Any]] = e match { // treat effects as bound symbols, just like the fun param
    case Lambda(f, x, Def(Reify(y, es))) => x :: es.asInstanceOf[List[Sym[Any]]] ::: boundSyms(y) // i.e. they must live inside
    case Lambda(f, x, y) => x :: boundSyms(y)
    case _ => super.boundSyms(e)
  }

  override def emitNode(sym: Sym[_], rhs: Def[_])(implicit stream: PrintWriter) = rhs match {
    case e@Lambda(fun, x, y) =>
      stream.println("val " + quote(sym) + " = {" + quote(x) + ": (" + e.mA + ") => ")
      emitBlock(y)
      stream.println(quote(getBlockResult(y)))
      stream.println("}")
    case Apply(fun, arg) => 
      emitValDef(sym, quote(fun) + "(" + quote(arg) + ")")
    case _ => super.emitNode(sym, rhs)
  }
}<|MERGE_RESOLUTION|>--- conflicted
+++ resolved
@@ -51,13 +51,11 @@
     case _ => super.syms(e)
   }
 */
-<<<<<<< HEAD
-=======
+
   override def syms(e: Any): List[Sym[Any]] = e match {
     case Lambda(f, x, y) => syms(y)
     case _ => super.syms(e)
   }
->>>>>>> 2c6d7e19
 
   override def boundSyms(e: Any): List[Sym[Any]] = e match { // treat effects as bound symbols, just like the fun param
     case Lambda(f, x, Def(Reify(y, es))) => x :: es.asInstanceOf[List[Sym[Any]]] ::: boundSyms(y) // i.e. they must live inside

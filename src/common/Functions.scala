package scala.virtualization.lms
package common

import java.io.PrintWriter

import scala.virtualization.lms.internal.{GenericNestedCodegen, GenerationFailedException}
import scala.virtualization.lms.util.ClosureCompare

import scala.reflect.SourceContext

trait Functions extends Base {
 
  def doLambda[A:Manifest,B:Manifest](fun: Rep[A] => Rep[B])(implicit pos: SourceContext): Rep[A => B]
  implicit def fun[A:Manifest,B:Manifest](f: Rep[A] => Rep[B]): Rep[A=>B] = doLambda(f)

  implicit def toLambdaOps[A:Manifest,B:Manifest](fun: Rep[A => B]) = new LambdaOps(fun)

  class LambdaOps[A:Manifest,B:Manifest](f: Rep[A => B]) {
    def apply(x: Rep[A])(implicit pos: SourceContext): Rep[B] = doApply(f,x)
  }

  def doApply[A:Manifest,B:Manifest](fun: Rep[A => B], arg: Rep[A])(implicit pos: SourceContext): Rep[B]
}

trait TupledFunctions extends Functions with TupleOps {
  implicit def fun[B:Manifest](f: () => Rep[B]): Rep[Unit=>B] =
    fun((t: Rep[Unit]) => f())
  implicit def fun[A1:Manifest,A2:Manifest,B:Manifest](f: (Rep[A1], Rep[A2]) => Rep[B]): Rep[((A1,A2))=>B] =
    fun((t: Rep[(A1,A2)]) => f(tuple2_get1(t), tuple2_get2(t)))
  implicit def fun[A1:Manifest,A2:Manifest,A3:Manifest,B:Manifest](f: (Rep[A1], Rep[A2], Rep[A3]) => Rep[B]): Rep[((A1,A2,A3))=>B] =
    fun((t: Rep[(A1,A2,A3)]) => f(tuple3_get1(t), tuple3_get2(t), tuple3_get3(t)))
  implicit def fun[A1:Manifest,A2:Manifest,A3:Manifest,A4:Manifest,B:Manifest](f: (Rep[A1], Rep[A2], Rep[A3], Rep[A4]) => Rep[B]): Rep[((A1,A2,A3,A4))=>B] =
    fun((t: Rep[(A1,A2,A3,A4)]) => f(tuple4_get1(t), tuple4_get2(t), tuple4_get3(t), tuple4_get4(t)))
  implicit def fun[A1:Manifest,A2:Manifest,A3:Manifest,A4:Manifest,A5:Manifest,B:Manifest](f: (Rep[A1], Rep[A2], Rep[A3], Rep[A4], Rep[A5]) => Rep[B]): Rep[((A1,A2,A3,A4,A5))=>B] =
    fun((t: Rep[(A1,A2,A3,A4,A5)]) => f(tuple5_get1(t), tuple5_get2(t), tuple5_get3(t), tuple5_get4(t), tuple5_get5(t)))

  class LambdaOps2[A1:Manifest,A2:Manifest,B:Manifest](f: Rep[((A1,A2)) => B]) {
    def apply(x1: Rep[A1], x2: Rep[A2]) = doApply(f,(x1, x2))
    def apply(x: Rep[(A1,A2)]): Rep[B] = doApply(f,x)
  }
  class LambdaOps3[A1:Manifest,A2:Manifest,A3:Manifest,B:Manifest](f: Rep[((A1,A2,A3)) => B]) {
    def apply(x1: Rep[A1], x2: Rep[A2], x3: Rep[A3]) = doApply(f,(x1, x2, x3))
    def apply(x: Rep[(A1,A2,A3)]): Rep[B] = doApply(f,x)
  }
  class LambdaOps4[A1:Manifest,A2:Manifest,A3:Manifest,A4:Manifest,B:Manifest](f: Rep[((A1,A2,A3,A4)) => B]) {
    def apply(x1: Rep[A1], x2: Rep[A2], x3: Rep[A3], x4: Rep[A4]) = doApply(f,(x1, x2, x3, x4))
    def apply(x: Rep[(A1,A2,A3,A4)]): Rep[B] = doApply(f,x)
  }
  class LambdaOps5[A1:Manifest,A2:Manifest,A3:Manifest,A4:Manifest,A5:Manifest,B:Manifest](f: Rep[((A1,A2,A3,A4,A5)) => B]) {
    def apply(x1: Rep[A1], x2: Rep[A2], x3: Rep[A3], x4: Rep[A4], x5: Rep[A5]) = doApply(f,(x1, x2, x3, x4, x5))
    def apply(x: Rep[(A1,A2,A3,A4,A5)]): Rep[B] = doApply(f,x)
  }
  implicit def toLambdaOpsAny[B:Manifest](fun: Rep[Any => B]) =
    toLambdaOps(fun)
  implicit def toLambdaOps2[A1:Manifest,A2:Manifest,B:Manifest](fun: Rep[((A1,A2)) => B]) =
    new LambdaOps2(fun)
  implicit def toLambdaOps3[A1:Manifest,A2:Manifest,A3:Manifest,B:Manifest](fun: Rep[((A1,A2,A3)) => B]) =
    new LambdaOps3(fun)
  implicit def toLambdaOps4[A1:Manifest,A2:Manifest,A3:Manifest,A4:Manifest,B:Manifest](fun: Rep[((A1,A2,A3,A4)) => B]) =
    new LambdaOps4(fun)
  implicit def toLambdaOps5[A1:Manifest,A2:Manifest,A3:Manifest,A4:Manifest,A5:Manifest,B:Manifest](fun: Rep[((A1,A2,A3,A4,A5)) => B]) =
    new LambdaOps5(fun)
}

trait FunctionsExp extends Functions with EffectExp {
  case class Lambda[A:Manifest,B:Manifest](f: Exp[A] => Exp[B], x: Exp[A], y: Block[B]) extends Def[A => B] { val mA = manifest[A]; val mB = manifest[B] }
  case class Apply[A:Manifest,B:Manifest](f: Exp[A => B], arg: Exp[A]) extends Def[B]

  // unboxedFresh and unbox are hooks that can be overridden to
  // implement multiple-arity functions with tuples. These two methods
  // should be overridden consistently. unboxedFresh is used when
  // creating an abstraction, and unbox when applying it. See
  // TupledFunctionsExp for an example.

  def unboxedFresh[A:Manifest] : Exp[A] = fresh[A]
  def unbox[A:Manifest](x : Exp[A])(implicit pos: SourceContext) : Exp[A] = x

  def doLambdaDef[A:Manifest,B:Manifest](f: Exp[A] => Exp[B]) : Def[A => B] = {
    val x = unboxedFresh[A]
    val y = reifyEffects(f(x)) // unfold completely at the definition site.

    Lambda(f, x, y)
  }

  override def doLambda[A:Manifest,B:Manifest](f: Exp[A] => Exp[B])(implicit pos: SourceContext): Exp[A => B] =
    doLambdaDef(f)

  override def doApply[A:Manifest,B:Manifest](f: Exp[A => B], x: Exp[A])(implicit pos: SourceContext): Exp[B] = {
    val x1 = unbox(x)
    f match {
      case Def(Lambda(_,_,y)) =>
        // if function result is known to be pure, so is application
        // TODO: what about
        val ye = summarizeEffects(y)
        reflectEffect(Apply(f, x1), ye)
      case _ => // unknown function, assume it is effectful TODO: global vs simple?
        reflectEffect(Apply(f, x1))
    }
  }

  override def mirror[A:Manifest](e: Def[A], f: Transformer)(implicit pos: SourceContext): Exp[A] = (e match {
    case e@Lambda(g,x,y) => toAtom(Lambda(f(g),f(x),f(y))(e.mA,e.mB))(mtype(manifest[A]),implicitly[SourceContext])
    case _ => super.mirror(e,f)
  }).asInstanceOf[Exp[A]] // why??

  override def syms(e: Any): List[Sym[Any]] = e match {
    case Lambda(f, x, y) => syms(y)
    case _ => super.syms(e)
  }

  override def boundSyms(e: Any): List[Sym[Any]] = e match {
    case Lambda(f, x, y) => syms(x) ::: effectSyms(y)
    case _ => super.boundSyms(e)
  }

// TODO: right now were trying to hoist as much as we can out of functions.
// That might not always be appropriate. A promising strategy would be to have
// explicit 'hot' and 'cold' functions.

/*
  override def hotSyms(e: Any): List[Sym[Any]] = e match {
    case Lambda(f, x, y) => syms(y)
    case _ => super.hotSyms(e)
  }
*/

  override def symsFreq(e: Any): List[(Sym[Any], Double)] = e match {
    case Lambda(f, x, y) => freqHot(y)
    case _ => super.symsFreq(e)
  }

}

trait TupledFunctionsExp extends TupledFunctions with FunctionsExp with TupleOpsExp {
  // used to represent unboxed tuples by a list of vars
  // T will be a tuple of a specified arity
  case class UnboxedTuple[T: Manifest](val vars: List[Exp[Any]]) extends Exp[T]

  private def tupledManifest[T](m: Manifest[T]): Boolean = m.erasure.getName startsWith "scala.Tuple"
  private def tupledManifestOf[T](m: Manifest[T], arity: Int): Boolean = m.erasure.getName == "scala.Tuple" + arity

  override def unboxedFresh[A:Manifest] : Exp[A] = {
    val mA = implicitly[Manifest[A]]
    if (mA == implicitly[Manifest[Unit]] || tupledManifest(mA))
      UnboxedTuple[A](mA.typeArguments.map(fresh(_)))
    else fresh[A]
  }

  override def unbox[A:Manifest](x : Exp[A])(implicit pos: SourceContext) : Exp[A] = {
    val mA = implicitly[Manifest[A]]
    x match {
      case _ : UnboxedTuple[A] => x
      case _ if mA == implicitly[Manifest[Unit]] =>
        UnboxedTuple[A](List())
      case _ if tupledManifestOf(mA, 2) =>
        x match { case t : Rep[(a1,a2)] =>
          UnboxedTuple[A](List(
            tuple2_get1(t)(mA.typeArguments(0).asInstanceOf[Manifest[a1]], pos),
            tuple2_get2(t)(mA.typeArguments(1).asInstanceOf[Manifest[a2]], pos)))
        }
      case _ if tupledManifestOf(mA, 3) =>
        x match { case t : Rep[(a1,a2,a3)] =>
          UnboxedTuple[A](List(
            tuple3_get1(t)(mA.typeArguments(0).asInstanceOf[Manifest[a1]], pos),
            tuple3_get2(t)(mA.typeArguments(1).asInstanceOf[Manifest[a2]], pos),
            tuple3_get3(t)(mA.typeArguments(2).asInstanceOf[Manifest[a3]], pos)))
        }
      case _ if tupledManifestOf(mA, 4) =>
        x match { case t : Rep[(a1,a2,a3,a4)] =>
          UnboxedTuple[A](List(
            tuple4_get1(t)(mA.typeArguments(0).asInstanceOf[Manifest[a1]], pos),
            tuple4_get2(t)(mA.typeArguments(1).asInstanceOf[Manifest[a2]], pos),
            tuple4_get3(t)(mA.typeArguments(2).asInstanceOf[Manifest[a3]], pos),
            tuple4_get4(t)(mA.typeArguments(3).asInstanceOf[Manifest[a4]], pos)))
        }
      case _ if tupledManifestOf(mA, 5) =>
        x match { case t : Rep[(a1,a2,a3,a4,a5)] =>
          UnboxedTuple[A](List(
            tuple5_get1(t)(mA.typeArguments(0).asInstanceOf[Manifest[a1]], pos),
            tuple5_get2(t)(mA.typeArguments(1).asInstanceOf[Manifest[a2]], pos),
            tuple5_get3(t)(mA.typeArguments(2).asInstanceOf[Manifest[a3]], pos),
            tuple5_get4(t)(mA.typeArguments(3).asInstanceOf[Manifest[a4]], pos),
            tuple5_get5(t)(mA.typeArguments(4).asInstanceOf[Manifest[a5]], pos)))
        }
      case _ => x
    }
  }

  override def boundSyms(e: Any): List[Sym[Any]] = e match {
    case Lambda(f, UnboxedTuple(xs), y) => xs.flatMap(syms) ::: effectSyms(y)
    case _ => super.boundSyms(e)
  }

  override def mirror[A:Manifest](e: Def[A], f: Transformer)(implicit pos: SourceContext): Exp[A] = (e match {
    case e@Lambda(g,UnboxedTuple(xs),y) => toAtom(Lambda(f(g),UnboxedTuple(f(xs))(e.mA),f(y))(e.mA,e.mB))(mtype(manifest[A]),implicitly[SourceContext])
    case _ => super.mirror(e,f)
  }).asInstanceOf[Exp[A]]
}

trait FunctionsRecursiveExp extends FunctionsExp with ClosureCompare {
  var funTable: List[(Sym[_], Any)] = List()
  override def doLambda[A:Manifest,B:Manifest](f: Exp[A] => Exp[B])(implicit pos: SourceContext): Exp[A => B] = {
    val can = canonicalize(f)
    funTable.find(_._2 == can) match {
      case Some((funSym, _)) =>
        funSym.asInstanceOf[Exp[A=>B]]
      case _ =>
        val funSym = fresh[A=>B]
        funTable = (funSym,can)::funTable
        createDefinition(funSym, doLambdaDef(f))
        funSym
    }
  }

}

trait TupledFunctionsRecursiveExp extends FunctionsRecursiveExp with TupledFunctionsExp

trait GenericGenUnboxedTupleAccess extends GenericNestedCodegen {
  val IR: TupledFunctionsExp
  import IR._

  override def emitNode(sym: Sym[Any], rhs: Def[Any]) = rhs match {
    case Tuple2Access1(UnboxedTuple(vars)) => emitValDef(sym, quote(vars(0)))
    case Tuple2Access2(UnboxedTuple(vars)) => emitValDef(sym, quote(vars(1)))

    case Tuple3Access1(UnboxedTuple(vars)) => emitValDef(sym, quote(vars(0)))
    case Tuple3Access2(UnboxedTuple(vars)) => emitValDef(sym, quote(vars(1)))
    case Tuple3Access3(UnboxedTuple(vars)) => emitValDef(sym, quote(vars(2)))

    case Tuple4Access1(UnboxedTuple(vars)) => emitValDef(sym, quote(vars(0)))
    case Tuple4Access2(UnboxedTuple(vars)) => emitValDef(sym, quote(vars(1)))
    case Tuple4Access3(UnboxedTuple(vars)) => emitValDef(sym, quote(vars(2)))
    case Tuple4Access4(UnboxedTuple(vars)) => emitValDef(sym, quote(vars(3)))

    case Tuple5Access1(UnboxedTuple(vars)) => emitValDef(sym, quote(vars(0)))
    case Tuple5Access2(UnboxedTuple(vars)) => emitValDef(sym, quote(vars(1)))
    case Tuple5Access3(UnboxedTuple(vars)) => emitValDef(sym, quote(vars(2)))
    case Tuple5Access4(UnboxedTuple(vars)) => emitValDef(sym, quote(vars(3)))
    case Tuple5Access5(UnboxedTuple(vars)) => emitValDef(sym, quote(vars(4)))

    case _ => super.emitNode(sym, rhs)
  }
}

trait BaseGenFunctions extends GenericNestedCodegen {
  val IR: FunctionsExp
  import IR._

}

trait ScalaGenFunctions extends ScalaGenEffect with BaseGenFunctions {
  import IR._

  override def emitNode(sym: Sym[Any], rhs: Def[Any]) = rhs match {
    case e@Lambda(fun, x, y) =>
<<<<<<< HEAD
      emitValDef(sym, "{" + quote(x, true) + ": (" + x.tp + ") => ")
      emitBlock(y)
      if (y.tp != manifest[Unit]) stream.println(quote(getBlockResult(y)) + ": " + y.tp)
=======
      emitValDef(sym, "{" + quote(x) + ": (" + remap(x.tp) + ") => ")
      emitBlock(y)
      stream.println(quote(getBlockResult(y)) + ": " + remap(y.tp))
>>>>>>> 91d5baad
      stream.println("}")

    case Apply(fun, arg) =>
      emitValDef(sym, quote(fun) + "(" + quote(arg) + ")")

    case _ => super.emitNode(sym, rhs)
  }
}

trait ScalaGenTupledFunctions extends ScalaGenFunctions with GenericGenUnboxedTupleAccess {
  val IR: TupledFunctionsExp
  import IR._

  override def quote(x: Exp[Any]) : String = x match {
    case UnboxedTuple(t) => t.map(quote).mkString("((", ",", "))")
    case _ => super.quote(x)
  }

  override def emitNode(sym: Sym[Any], rhs: Def[Any]) = rhs match {
    case Lambda(fun, UnboxedTuple(xs), y) =>
      emitValDef(sym, "{" + xs.map(s=>quote(s, true)+":"+remap(s.tp)).mkString("(",",",")") + " => ")
      emitBlock(y)
<<<<<<< HEAD
      var ytp = remap(y.tp).toString;
      if (ytp != manifest[Unit]) stream.println(quote(getBlockResult(y)) + ": " + ytp )
=======
      stream.println(quote(getBlockResult(y)) + ": " + remap(y.tp))
>>>>>>> 91d5baad
      stream.println("}")

    case Apply(fun, UnboxedTuple(args)) =>
      emitValDef(sym, quote(fun) + args.map(quote).mkString("(", ",", ")"))

    case _ => super.emitNode(sym,rhs)
  }

  def unwrapTupleStr(s: String): Array[String] = {
    if (s.startsWith("scala.Tuple")) s.slice(s.indexOf("[")+1,s.length-1).filter(c => c != ' ').split(",")
    else Array(s)
  }

  override def remap[A](m: Manifest[A]): String = m.toString match {
    case f if f.startsWith("scala.Function") =>
      val targs = m.typeArguments.dropRight(1)
      val res = remap(m.typeArguments.last)
      val targsUnboxed = targs.flatMap(t => unwrapTupleStr(remap(t)))
      val sep = if (targsUnboxed.length > 0) "," else ""
      "scala.Function" + (targsUnboxed.length) + "[" + targsUnboxed.mkString(",") + sep + res + "]"

    case _ => super.remap(m)
  }
}

trait CudaGenFunctions extends CudaGenEffect with BaseGenFunctions {
  val IR: FunctionsExp
  import IR._

  override def emitNode(sym: Sym[Any], rhs: Def[Any]) = {
    rhs match {
      case e@Lambda(fun, x, y) =>
        // The version for inlined device function
        stream.println(addTab() + "%s %s = %s;".format(remap(x.tp), quote(x), quote(sym)+"_1"))
        emitBlock(y)
        stream.println(addTab() + "%s %s = %s;".format(remap(y.tp), quote(sym), quote(getBlockResult(y))))

        // The version for separate device function
        /*
        //TODO: If function parameter was originally tuple, then each element should be renamed?
        val freeVars = buildScheduleForResult(y).filter(scope.contains(_)).map(_.sym)
        stream.println("__device__ %s %s(%s %s) {".format(e.mB, quote(sym), e.mA, quote(x)))
        emitBlock(y)
        stream.println("%s %s = %s;".format(e.mB, quote(sym), quote(getBlockResult(y))))
        stream.println("return %s;".format(quote(getBlockResult(y))))
        stream.println("}")
        */

      case Apply(fun, arg) =>
        emitValDef(sym, quote(fun) + "(" + quote(arg) + ")")

      case _ => super.emitNode(sym, rhs)
    }
  }
}

trait OpenCLGenFunctions extends OpenCLGenEffect with BaseGenFunctions {
  val IR: FunctionsExp
  import IR._

  override def emitNode(sym: Sym[Any], rhs: Def[Any]) = {
    rhs match {
      case e@Lambda(fun, x, y) =>
        throw new GenerationFailedException("OpenCLGenFunctions: Lambda is not supported yet")
      case Apply(fun, arg) =>
        emitValDef(sym, quote(fun) + "(" + quote(arg) + ")")

      case _ => super.emitNode(sym, rhs)
    }
  }
}

trait CGenFunctions extends CGenEffect with BaseGenFunctions {
  val IR: FunctionsExp
  import IR._

  override def emitNode(sym: Sym[Any], rhs: Def[Any]) = rhs match {
    case e@Lambda(fun, x, y) =>
      stream.println(remap(y.tp)+" "+quote(sym)+"("+remap(x.tp)+" "+quote(x)+") {")
      emitBlock(y)
      val z = getBlockResult(y)
      if (remap(z.tp) != "void")
        stream.println("return " + quote(z) + ";")
      stream.println("}")
    case Apply(fun, arg) =>
      emitValDef(sym, quote(fun) + "(" + quote(arg) + ")")
    case _ => super.emitNode(sym, rhs)
  }
}

trait CGenTupledFunctions extends CGenFunctions with GenericGenUnboxedTupleAccess {
  val IR: TupledFunctionsExp
  import IR._

  /*override def quote(x: Exp[Any]) : String = x match {
    case UnboxedTuple(t) => t.map(quote).mkString("((", ",", "))")
    case _ => super.quote(x)
  }*/

  override def emitNode(sym: Sym[Any], rhs: Def[Any]) = rhs match {
    case Lambda(fun, UnboxedTuple(xs), y) =>
      stream.println(remap(y.tp)+" "+quote(sym)+"("+xs.map(s=>remap(s.tp)+" "+quote(s)).mkString(",")+") {")
      emitBlock(y)
      val z = getBlockResult(y)
      if (remap(z.tp) != "void")
        stream.println("return " + quote(z) + ";")
      stream.println("}")
    case Apply(fun, UnboxedTuple(args)) =>
      emitValDef(sym, quote(fun) + args.map(quote).mkString("(", ",", ")"))
    case _ => super.emitNode(sym,rhs)
  }

  /*def unwrapTupleStr(s: String): Array[String] = {
    if (s.startsWith("scala.Tuple")) s.slice(s.indexOf("[")+1,s.length-1).filter(c => c != ' ').split(",")
    else Array(s)
  }*/

  /*override def remap[A](m: Manifest[A]): String = m.toString match {
    case f if f.startsWith("scala.Function") =>
      val targs = m.typeArguments.dropRight(1)
      val res = remap(m.typeArguments.last)
      val targsUnboxed = targs.flatMap(t => unwrapTupleStr(remap(t)))
      val sep = if (targsUnboxed.length > 0) "," else ""
      "scala.Function" + (targsUnboxed.length) + "[" + targsUnboxed.mkString(",") + sep + res + "]"

    case _ => super.remap(m)
  }*/
}<|MERGE_RESOLUTION|>--- conflicted
+++ resolved
@@ -254,15 +254,9 @@
 
   override def emitNode(sym: Sym[Any], rhs: Def[Any]) = rhs match {
     case e@Lambda(fun, x, y) =>
-<<<<<<< HEAD
       emitValDef(sym, "{" + quote(x, true) + ": (" + x.tp + ") => ")
       emitBlock(y)
       if (y.tp != manifest[Unit]) stream.println(quote(getBlockResult(y)) + ": " + y.tp)
-=======
-      emitValDef(sym, "{" + quote(x) + ": (" + remap(x.tp) + ") => ")
-      emitBlock(y)
-      stream.println(quote(getBlockResult(y)) + ": " + remap(y.tp))
->>>>>>> 91d5baad
       stream.println("}")
 
     case Apply(fun, arg) =>
@@ -285,12 +279,8 @@
     case Lambda(fun, UnboxedTuple(xs), y) =>
       emitValDef(sym, "{" + xs.map(s=>quote(s, true)+":"+remap(s.tp)).mkString("(",",",")") + " => ")
       emitBlock(y)
-<<<<<<< HEAD
       var ytp = remap(y.tp).toString;
       if (ytp != manifest[Unit]) stream.println(quote(getBlockResult(y)) + ": " + ytp )
-=======
-      stream.println(quote(getBlockResult(y)) + ": " + remap(y.tp))
->>>>>>> 91d5baad
       stream.println("}")
 
     case Apply(fun, UnboxedTuple(args)) =>

package scala.virtualization.lms
package common

import java.io.PrintWriter

import scala.virtualization.lms.internal.{GenericNestedCodegen, GenerationFailedException}
import scala.virtualization.lms.util.ClosureCompare

import scala.reflect.SourceContext

trait Functions extends Base {

  def doLambda[A:Manifest,B:Manifest](fun: Rep[A] => Rep[B])(implicit pos: SourceContext): Rep[A => B]
  implicit def fun[A:Manifest,B:Manifest](f: Rep[A] => Rep[B]): Rep[A=>B] = doLambda(f)

  implicit def toLambdaOps[A:Manifest,B:Manifest](fun: Rep[A => B]) = new LambdaOps(fun)
  
  class LambdaOps[A:Manifest,B:Manifest](f: Rep[A => B]) {
    def apply(x: Rep[A])(implicit pos: SourceContext): Rep[B] = doApply(f,x)
  }

  def doApply[A:Manifest,B:Manifest](fun: Rep[A => B], arg: Rep[A])(implicit pos: SourceContext): Rep[B]
}

trait TupledFunctions extends Functions with TupleOps {
  implicit def fun[B:Manifest](f: () => Rep[B]): Rep[Unit=>B] =
    fun((t: Rep[Unit]) => f())
  implicit def fun[A1:Manifest,A2:Manifest,B:Manifest](f: (Rep[A1], Rep[A2]) => Rep[B]): Rep[((A1,A2))=>B] =
    fun((t: Rep[(A1,A2)]) => f(tuple2_get1(t), tuple2_get2(t)))
  implicit def fun[A1:Manifest,A2:Manifest,A3:Manifest,B:Manifest](f: (Rep[A1], Rep[A2], Rep[A3]) => Rep[B]): Rep[((A1,A2,A3))=>B] =
    fun((t: Rep[(A1,A2,A3)]) => f(tuple3_get1(t), tuple3_get2(t), tuple3_get3(t)))
  implicit def fun[A1:Manifest,A2:Manifest,A3:Manifest,A4:Manifest,B:Manifest](f: (Rep[A1], Rep[A2], Rep[A3], Rep[A4]) => Rep[B]): Rep[((A1,A2,A3,A4))=>B] =
    fun((t: Rep[(A1,A2,A3,A4)]) => f(tuple4_get1(t), tuple4_get2(t), tuple4_get3(t), tuple4_get4(t)))
  implicit def fun[A1:Manifest,A2:Manifest,A3:Manifest,A4:Manifest,A5:Manifest,B:Manifest](f: (Rep[A1], Rep[A2], Rep[A3], Rep[A4], Rep[A5]) => Rep[B]): Rep[((A1,A2,A3,A4,A5))=>B] =
    fun((t: Rep[(A1,A2,A3,A4,A5)]) => f(tuple5_get1(t), tuple5_get2(t), tuple5_get3(t), tuple5_get4(t), tuple5_get5(t)))

  class LambdaOps2[A1:Manifest,A2:Manifest,B:Manifest](f: Rep[((A1,A2)) => B]) {
    def apply(x1: Rep[A1], x2: Rep[A2]) = doApply(f,(x1, x2))
    def apply(x: Rep[(A1,A2)]): Rep[B] = doApply(f,x)
  }
  class LambdaOps3[A1:Manifest,A2:Manifest,A3:Manifest,B:Manifest](f: Rep[((A1,A2,A3)) => B]) {
    def apply(x1: Rep[A1], x2: Rep[A2], x3: Rep[A3]) = doApply(f,(x1, x2, x3))
    def apply(x: Rep[(A1,A2,A3)]): Rep[B] = doApply(f,x)
  }
  class LambdaOps4[A1:Manifest,A2:Manifest,A3:Manifest,A4:Manifest,B:Manifest](f: Rep[((A1,A2,A3,A4)) => B]) {
    def apply(x1: Rep[A1], x2: Rep[A2], x3: Rep[A3], x4: Rep[A4]) = doApply(f,(x1, x2, x3, x4))
    def apply(x: Rep[(A1,A2,A3,A4)]): Rep[B] = doApply(f,x)
  }
  class LambdaOps5[A1:Manifest,A2:Manifest,A3:Manifest,A4:Manifest,A5:Manifest,B:Manifest](f: Rep[((A1,A2,A3,A4,A5)) => B]) {
    def apply(x1: Rep[A1], x2: Rep[A2], x3: Rep[A3], x4: Rep[A4], x5: Rep[A5]) = doApply(f,(x1, x2, x3, x4, x5))
    def apply(x: Rep[(A1,A2,A3,A4,A5)]): Rep[B] = doApply(f,x)
  }
  implicit def toLambdaOpsAny[B:Manifest](fun: Rep[Any => B]) =
    toLambdaOps(fun)
  implicit def toLambdaOps2[A1:Manifest,A2:Manifest,B:Manifest](fun: Rep[((A1,A2)) => B]) =
    new LambdaOps2(fun)
  implicit def toLambdaOps3[A1:Manifest,A2:Manifest,A3:Manifest,B:Manifest](fun: Rep[((A1,A2,A3)) => B]) =
    new LambdaOps3(fun)
  implicit def toLambdaOps4[A1:Manifest,A2:Manifest,A3:Manifest,A4:Manifest,B:Manifest](fun: Rep[((A1,A2,A3,A4)) => B]) =
    new LambdaOps4(fun)
  implicit def toLambdaOps5[A1:Manifest,A2:Manifest,A3:Manifest,A4:Manifest,A5:Manifest,B:Manifest](fun: Rep[((A1,A2,A3,A4,A5)) => B]) =
    new LambdaOps5(fun)
}

trait FunctionsExp extends Functions with EffectExp {
<<<<<<< HEAD

  case class Lambda[A:Manifest,B:Manifest](f: Exp[A] => Exp[B], x: Sym[A], y: Block[B]) extends Def[A => B]
  case class Lambda2[A1:Manifest,A2:Manifest,B:Manifest](f: (Exp[A1],Exp[A2]) => Exp[B], x1: Sym[A1], x2: Sym[A2], y: Block[B]) extends Def[(A1,A2) => B]

=======
  case class Lambda[A:Manifest,B:Manifest](f: Exp[A] => Exp[B], x: Exp[A], y: Block[B]) extends Def[A => B] { val mA = manifest[A]; val mB = manifest[B] }
>>>>>>> 0c659beb
  case class Apply[A:Manifest,B:Manifest](f: Exp[A => B], arg: Exp[A]) extends Def[B]

  // unboxedFresh and unbox are hooks that can be overridden to
  // implement multiple-arity functions with tuples. These two methods
  // should be overridden consistently. unboxedFresh is used when
  // creating an abstraction, and unbox when applying it. See
  // TupledFunctionsExp for an example.

  def unboxedFresh[A:Manifest] : Exp[A] = fresh[A]
  def unbox[A:Manifest](x : Exp[A])(implicit pos: SourceContext) : Exp[A] = x

  def doLambdaDef[A:Manifest,B:Manifest](f: Exp[A] => Exp[B]) : Def[A => B] = {
    val x = unboxedFresh[A]
    val y = reifyEffects(f(x)) // unfold completely at the definition site. 

    Lambda(f, x, y)
  }

  override def doLambda[A:Manifest,B:Manifest](f: Exp[A] => Exp[B])(implicit pos: SourceContext): Exp[A => B] =
    doLambdaDef(f)

  override def doApply[A:Manifest,B:Manifest](f: Exp[A => B], x: Exp[A])(implicit pos: SourceContext): Exp[B] = {
    val x1 = unbox(x)
    f match {
      case Def(Lambda(_,_,y)) =>
        // if function result is known to be pure, so is application
        // TODO: what about
        val ye = summarizeEffects(y)
        reflectEffect(Apply(f, x1), ye)
      case _ => // unknown function, assume it is effectful TODO: global vs simple?
        reflectEffect(Apply(f, x1))
    }
  }

  override def mirror[A:Manifest](e: Def[A], f: Transformer)(implicit pos: SourceContext): Exp[A] = (e match {
    case e@Lambda(g,x,y) => toAtom(Lambda(f(g),f(x),f(y))(e.mA,e.mB))(mtype(manifest[A]),implicitly[SourceContext])
    case _ => super.mirror(e,f)
  }).asInstanceOf[Exp[A]] // why??
    
  override def syms(e: Any): List[Sym[Any]] = e match {
    case Lambda(f, x, y) => syms(y)
    case _ => super.syms(e)
  }

  override def boundSyms(e: Any): List[Sym[Any]] = e match {
    case Lambda(f, x, y) => syms(x) ::: effectSyms(y)
    case _ => super.boundSyms(e)
  }  

// TODO: right now were trying to hoist as much as we can out of functions. 
// That might not always be appropriate. A promising strategy would be to have
// explicit 'hot' and 'cold' functions. 

/*
  override def hotSyms(e: Any): List[Sym[Any]] = e match {
    case Lambda(f, x, y) => syms(y)
    case _ => super.hotSyms(e)
  }
*/

  override def symsFreq(e: Any): List[(Sym[Any], Double)] = e match {
    case Lambda(f, x, y) => freqHot(y)
    case _ => super.symsFreq(e)
  }

}

trait TupledFunctionsExp extends TupledFunctions with FunctionsExp with TupleOpsExp {
  // used to represent unboxed tuples by a list of vars
  // T will be a tuple of a specified arity
  case class UnboxedTuple[T: Manifest](val vars: List[Exp[Any]]) extends Exp[T]

  private def tupledManifest[T](m: Manifest[T]): Boolean = m.erasure.getName startsWith "scala.Tuple"
  private def tupledManifestOf[T](m: Manifest[T], arity: Int): Boolean = m.erasure.getName == "scala.Tuple" + arity

  override def unboxedFresh[A:Manifest] : Exp[A] = {
    val mA = implicitly[Manifest[A]]
    if (mA == implicitly[Manifest[Unit]] || tupledManifest(mA))
      UnboxedTuple[A](mA.typeArguments.map(fresh(_)))
    else fresh[A]
  }

  override def unbox[A:Manifest](x : Exp[A])(implicit pos: SourceContext) : Exp[A] = {
    val mA = implicitly[Manifest[A]]
    x match {
      case _ : UnboxedTuple[A] => x
      case _ if mA == implicitly[Manifest[Unit]] =>
        UnboxedTuple[A](List())
      case _ if tupledManifestOf(mA, 2) =>
	x match { case t : Rep[(a1,a2)] =>
	  UnboxedTuple[A](List(
	    tuple2_get1(t)(mA.typeArguments(0).asInstanceOf[Manifest[a1]], pos),
	    tuple2_get2(t)(mA.typeArguments(1).asInstanceOf[Manifest[a2]], pos)))
	}
      case _ if tupledManifestOf(mA, 3) =>
	x match { case t : Rep[(a1,a2,a3)] =>
	  UnboxedTuple[A](List(
	    tuple3_get1(t)(mA.typeArguments(0).asInstanceOf[Manifest[a1]], pos),
	    tuple3_get2(t)(mA.typeArguments(0).asInstanceOf[Manifest[a2]], pos),
	    tuple3_get3(t)(mA.typeArguments(1).asInstanceOf[Manifest[a3]], pos)))
	}
      case _ if tupledManifestOf(mA, 4) =>
	x match { case t : Rep[(a1,a2,a3,a4)] =>
	  UnboxedTuple[A](List(
	    tuple4_get1(t)(mA.typeArguments(0).asInstanceOf[Manifest[a1]], pos),
	    tuple4_get2(t)(mA.typeArguments(0).asInstanceOf[Manifest[a2]], pos),
	    tuple4_get3(t)(mA.typeArguments(0).asInstanceOf[Manifest[a3]], pos),
	    tuple4_get4(t)(mA.typeArguments(1).asInstanceOf[Manifest[a4]], pos)))
	}
      case _ if tupledManifestOf(mA, 5) =>
	x match { case t : Rep[(a1,a2,a3,a4,a5)] =>
	  UnboxedTuple[A](List(
	    tuple5_get1(t)(mA.typeArguments(0).asInstanceOf[Manifest[a1]], pos),
	    tuple5_get2(t)(mA.typeArguments(0).asInstanceOf[Manifest[a2]], pos),
	    tuple5_get3(t)(mA.typeArguments(0).asInstanceOf[Manifest[a3]], pos),
	    tuple5_get4(t)(mA.typeArguments(0).asInstanceOf[Manifest[a4]], pos),
	    tuple5_get5(t)(mA.typeArguments(1).asInstanceOf[Manifest[a5]], pos)))
	}
      case _ => x
    }
  }

  override def boundSyms(e: Any): List[Sym[Any]] = e match {
    case Lambda(f, UnboxedTuple(xs), y) => xs.flatMap(syms) ::: effectSyms(y)
    case _ => super.boundSyms(e)
  }  
  
  override def mirror[A:Manifest](e: Def[A], f: Transformer)(implicit pos: SourceContext): Exp[A] = (e match {
    case e@Lambda(g,UnboxedTuple(xs),y) => toAtom(Lambda(f(g),UnboxedTuple(f(xs))(e.mA),f(y))(e.mA,e.mB))(mtype(manifest[A]),implicitly[SourceContext])
    case _ => super.mirror(e,f)
  }).asInstanceOf[Exp[A]]  
}

trait FunctionsRecursiveExp extends FunctionsExp with ClosureCompare {
  var funTable: List[(Sym[_], Any)] = List()
  override def doLambda[A:Manifest,B:Manifest](f: Exp[A] => Exp[B])(implicit pos: SourceContext): Exp[A => B] = {
    val can = canonicalize(f)
    funTable.find(_._2 == can) match {
      case Some((funSym, _)) =>
        funSym.asInstanceOf[Exp[A=>B]]
      case _ =>
        val funSym = fresh[A=>B]
        funTable = (funSym,can)::funTable
        createDefinition(funSym, doLambdaDef(f))
        funSym
    }
  }
  
}

trait TupledFunctionsRecursiveExp extends FunctionsRecursiveExp with TupledFunctionsExp

trait GenericGenUnboxedTupleAccess extends GenericNestedCodegen {
  val IR: TupledFunctionsExp
  import IR._

  override def emitNode(sym: Sym[Any], rhs: Def[Any]) = rhs match {
    case Tuple2Access1(UnboxedTuple(vars)) => emitValDef(sym, quote(vars(0)))
    case Tuple2Access2(UnboxedTuple(vars)) => emitValDef(sym, quote(vars(1)))

    case Tuple3Access1(UnboxedTuple(vars)) => emitValDef(sym, quote(vars(0)))
    case Tuple3Access2(UnboxedTuple(vars)) => emitValDef(sym, quote(vars(1)))
    case Tuple3Access3(UnboxedTuple(vars)) => emitValDef(sym, quote(vars(2)))

    case Tuple4Access1(UnboxedTuple(vars)) => emitValDef(sym, quote(vars(0)))
    case Tuple4Access2(UnboxedTuple(vars)) => emitValDef(sym, quote(vars(1)))
    case Tuple4Access3(UnboxedTuple(vars)) => emitValDef(sym, quote(vars(2)))
    case Tuple4Access4(UnboxedTuple(vars)) => emitValDef(sym, quote(vars(3)))

    case Tuple5Access1(UnboxedTuple(vars)) => emitValDef(sym, quote(vars(0)))
    case Tuple5Access2(UnboxedTuple(vars)) => emitValDef(sym, quote(vars(1)))
    case Tuple5Access3(UnboxedTuple(vars)) => emitValDef(sym, quote(vars(2)))
    case Tuple5Access4(UnboxedTuple(vars)) => emitValDef(sym, quote(vars(3)))
    case Tuple5Access5(UnboxedTuple(vars)) => emitValDef(sym, quote(vars(4)))

    case _ => super.emitNode(sym, rhs)
  }
}

trait BaseGenFunctions extends GenericNestedCodegen {
  val IR: FunctionsExp
  import IR._

}

trait ScalaGenFunctions extends ScalaGenEffect with BaseGenFunctions {
  import IR._
  
  override def emitNode(sym: Sym[Any], rhs: Def[Any]) = rhs match {
    case e@Lambda(fun, x, y) =>
      emitValDef(sym, "{" + quote(x) + ": (" + x.tp + ") => ")
      emitBlock(y)
      stream.println(quote(getBlockResult(y)) + ": " + y.tp)
      stream.println("}")

    case Apply(fun, arg) =>
      emitValDef(sym, quote(fun) + "(" + quote(arg) + ")")

    case _ => super.emitNode(sym, rhs)
  }
}

trait ScalaGenTupledFunctions extends ScalaGenFunctions with GenericGenUnboxedTupleAccess {
  val IR: TupledFunctionsExp
  import IR._

  override def quote(x: Exp[Any]) : String = x match {
    case UnboxedTuple(t) => t.map(quote).mkString("((", ",", "))")
    case _ => super.quote(x)
  }
  
  override def emitNode(sym: Sym[Any], rhs: Def[Any]) = rhs match {
    case Lambda(fun, UnboxedTuple(xs), y) =>
      emitValDef(sym, "{" + xs.map(s=>quote(s)+":"+remap(s.tp)).mkString("(",",",")") + " => ")
      emitBlock(y)
      stream.println(quote(getBlockResult(y)) + ": " + y.tp)
      stream.println("}")

    case Apply(fun, UnboxedTuple(args)) =>
      emitValDef(sym, quote(fun) + args.map(quote).mkString("(", ",", ")"))
    
    case _ => super.emitNode(sym,rhs)
  }
  
  def unwrapTupleStr(s: String): Array[String] = {
    if (s.startsWith("scala.Tuple")) s.slice(s.indexOf("[")+1,s.length-1).filter(c => c != ' ').split(",")
    else Array(s)
  } 
  
  override def remap[A](m: Manifest[A]): String = m.toString match {    
    case f if f.startsWith("scala.Function") =>
      val targs = m.typeArguments.dropRight(1)
      val res = remap(m.typeArguments.last)
      val targsUnboxed = targs.flatMap(t => unwrapTupleStr(remap(t)))
      val sep = if (targsUnboxed.length > 0) "," else ""
      "scala.Function" + (targsUnboxed.length) + "[" + targsUnboxed.mkString(",") + sep + res + "]"      
      
    case _ => super.remap(m)
  }  
}

trait CudaGenFunctions extends CudaGenEffect with BaseGenFunctions {
  val IR: FunctionsExp
  import IR._

  override def emitNode(sym: Sym[Any], rhs: Def[Any]) = {
    rhs match {
      case e@Lambda(fun, x, y) =>
        // The version for inlined device function
        stream.println(addTab() + "%s %s = %s;".format(remap(x.tp), quote(x), quote(sym)+"_1"))
        emitBlock(y)
        stream.println(addTab() + "%s %s = %s;".format(remap(y.tp), quote(sym), quote(getBlockResult(y))))

        // The version for separate device function
        /*
        //TODO: If function parameter was originally tuple, then each element should be renamed?
        val freeVars = buildScheduleForResult(y).filter(scope.contains(_)).map(_.sym)
        stream.println("__device__ %s %s(%s %s) {".format(e.mB, quote(sym), e.mA, quote(x)))
        emitBlock(y)
        stream.println("%s %s = %s;".format(e.mB, quote(sym), quote(getBlockResult(y))))
        stream.println("return %s;".format(quote(getBlockResult(y))))
        stream.println("}")
        */

      case Apply(fun, arg) =>
        emitValDef(sym, quote(fun) + "(" + quote(arg) + ")")

      case _ => super.emitNode(sym, rhs)
    }
  }
}

trait OpenCLGenFunctions extends OpenCLGenEffect with BaseGenFunctions {
  val IR: FunctionsExp
  import IR._

  override def emitNode(sym: Sym[Any], rhs: Def[Any]) = {
    rhs match {
      case e@Lambda(fun, x, y) =>
        throw new GenerationFailedException("OpenCLGenFunctions: Lambda is not supported yet")
      case Apply(fun, arg) =>
        emitValDef(sym, quote(fun) + "(" + quote(arg) + ")")

      case _ => super.emitNode(sym, rhs)
    }
  }
}

trait CGenFunctions extends CGenEffect with BaseGenFunctions {
  val IR: FunctionsExp
  import IR._

  override def emitNode(sym: Sym[Any], rhs: Def[Any]) = {
    rhs match {
      case e@Lambda(fun, x, y) =>
        throw new GenerationFailedException("CGenFunctions: Lambda is not supported yet")
      case Apply(fun, arg) =>
        emitValDef(sym, quote(fun) + "(" + quote(arg) + ")")

      case _ => super.emitNode(sym, rhs)
    }
  }
}<|MERGE_RESOLUTION|>--- conflicted
+++ resolved
@@ -63,14 +63,7 @@
 }
 
 trait FunctionsExp extends Functions with EffectExp {
-<<<<<<< HEAD
-
-  case class Lambda[A:Manifest,B:Manifest](f: Exp[A] => Exp[B], x: Sym[A], y: Block[B]) extends Def[A => B]
-  case class Lambda2[A1:Manifest,A2:Manifest,B:Manifest](f: (Exp[A1],Exp[A2]) => Exp[B], x1: Sym[A1], x2: Sym[A2], y: Block[B]) extends Def[(A1,A2) => B]
-
-=======
   case class Lambda[A:Manifest,B:Manifest](f: Exp[A] => Exp[B], x: Exp[A], y: Block[B]) extends Def[A => B] { val mA = manifest[A]; val mB = manifest[B] }
->>>>>>> 0c659beb
   case class Apply[A:Manifest,B:Manifest](f: Exp[A => B], arg: Exp[A]) extends Def[B]
 
   // unboxedFresh and unbox are hooks that can be overridden to

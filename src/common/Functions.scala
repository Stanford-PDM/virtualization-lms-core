package scala.virtualization.lms
package common

import java.io.PrintWriter
import scala.virtualization.lms.internal.{CudaGenEffect, GenericNestedCodegen, ScalaGenEffect}

trait Functions extends Base {

  implicit def doLambda[A:Manifest,B:Manifest](fun: Rep[A] => Rep[B]): Rep[A => B]
  implicit def doLambda2[A1:Manifest,A2:Manifest,B:Manifest](fun: (Rep[A1],Rep[A2]) => Rep[B]): Rep[(A1,A2) => B]

  implicit def toLambdaOps[A:Manifest,B:Manifest](fun: Rep[A => B]) = new LambdaOps(fun)
  
  class LambdaOps[A:Manifest,B:Manifest](f: Rep[A => B]) {
    def apply(x: Rep[A]): Rep[B] = doApply(f,x)
  }

  def doApply[A:Manifest,B:Manifest](fun: Rep[A => B], arg: Rep[A]): Rep[B]

}

trait FunctionsExp extends Functions with EffectExp {

  case class Lambda[A:Manifest,B:Manifest](f: Exp[A] => Exp[B], x: Sym[A], y: Exp[B]) extends Def[A => B]
  case class Lambda2[A1:Manifest,A2:Manifest,B:Manifest](f: (Exp[A1],Exp[A2]) => Exp[B], x1: Sym[A1], x2: Sym[A2], y: Exp[B]) extends Def[(A1,A2) => B]

  case class Apply[A:Manifest,B:Manifest](f: Exp[A => B], arg: Exp[A]) extends Def[B]

  def doLambda[A:Manifest,B:Manifest](f: Exp[A] => Exp[B]) : Exp[A => B] = {

    val x = fresh[A]
    val y = reifyEffects(f(x)) // unfold completely at the definition site. 
                               // TODO: this will not work if f is recursive. 
                               // need to incorporate the other pieces at some point.
    Lambda(f, x, y)
  }

  def doLambda2[A1:Manifest,A2:Manifest,B:Manifest](f: (Exp[A1],Exp[A2]) => Exp[B]) : Exp[(A1,A2) => B] = {

    val x1 = fresh[A1]
    val x2 = fresh[A2]
    val y = reifyEffects(f(x1,x2)) // unfold completely at the definition site.
                               // TODO: this will not work if f is recursive.
                               // need to incorporate the other pieces at some point.
    Lambda2(f, x1, x2, y)
  }

  def doApply[A:Manifest,B:Manifest](f: Exp[A => B], x: Exp[A]): Exp[B] = f match {

    case Def(Lambda(_,_,Def(Reify(_,_)))) => 
      // if function result is known to be effectful, so is application
      reflectEffect(Apply(f,x))
    case Def(Lambda(_,_,_)) => 
      // if function result is known to be pure, so is application
      Apply(f, x)
    case _ => // unknown function, assume it is effectful
      reflectEffect(Apply(f, x))
  }
}

trait BaseGenFunctions extends GenericNestedCodegen {
  val IR: FunctionsExp
  import IR._

<<<<<<< HEAD
=======
/*  
  // TODO: right now were trying to hoist as much as we can out of functions. that might not always be appropriate!

>>>>>>> fc432ee5
  override def syms(e: Any): List[Sym[Any]] = e match {
    case Lambda(f, x, y) if shallow => Nil // in shallow mode, don't count deps from nested blocks
    case Lambda2(f, x1, x2, y) if shallow => Nil
    case _ => super.syms(e)
  }
<<<<<<< HEAD

  override def boundSyms(e: Any): List[Sym[Any]] = e match {
    case Lambda(f, x, Def(Reify(y, es))) => x :: es.asInstanceOf[List[Sym[Any]]] ::: boundSyms(y)
    case Lambda(f, x, y) => x :: boundSyms(y)
    case Lambda2(f, x1, x2, Def(Reify(y, es))) => x1 :: x2 :: es.asInstanceOf[List[Sym[Any]]] ::: boundSyms(y)
    case Lambda2(f, x1, x2, y) => x1 :: x2 :: boundSyms(y)
    //case Lambda(f, x, Def(a,lst)) => x :: boundSyms(y)
    case _ => Nil
  }

  override def getFreeVarNode(rhs: Def[_]): List[Sym[_]] = rhs match {
    case Lambda(f, x, y) => getFreeVarBlock(y,List(x.asInstanceOf[Sym[_]]))
    case _ => super.getFreeVarNode(rhs)
  }
}

trait ScalaGenFunctions extends ScalaGenEffect with BaseGenFunctions {
  import IR._
=======
*/

  override def syms(e: Any): List[Sym[Any]] = e match {
    case Lambda(f, x, y) => syms(y)
    case _ => super.syms(e)
  }

  override def boundSyms(e: Any): List[Sym[Any]] = e match { // treat effects as bound symbols, just like the fun param
    case Lambda(f, x, Def(Reify(y, es))) => x :: es.asInstanceOf[List[Sym[Any]]] ::: boundSyms(y) // i.e. they must live inside
    case Lambda(f, x, y) => x :: boundSyms(y)
    case _ => super.boundSyms(e)
  }
>>>>>>> fc432ee5

  override def emitNode(sym: Sym[_], rhs: Def[_])(implicit stream: PrintWriter) = rhs match {
    case e@Lambda(fun, x, y) =>
      stream.println("val " + quote(sym) + " = {" + quote(x) + ": (" + x.Type + ") => ")
      emitBlock(y)
      stream.println(quote(getBlockResult(y)))
      stream.println("}")

    case Apply(fun, arg) =>
      emitValDef(sym, quote(fun) + "(" + quote(arg) + ")")

    case _ => super.emitNode(sym, rhs)
  }
}

trait CudaGenFunctions extends CudaGenEffect with BaseGenFunctions {
  val IR: FunctionsExp
  import IR._


  override def emitNode(sym: Sym[_], rhs: Def[_])(implicit stream: PrintWriter) = {
      rhs match {
        case e@Lambda(fun, x, y) =>
              // The version for inlined device function
              stream.println(addTab() + "%s %s = %s;".format(remap(x.Type), quote(x), quote(sym)+"_1"))
              emitBlock(y)
              stream.println(addTab() + "%s %s = %s;".format(remap(y.Type), quote(sym), quote(getBlockResult(y))))

              // The version for separate device function
              /*
              //TODO: If function parameter was originally tuple, then each element should be renamed?
              val freeVars = buildScheduleForResult(y).filter(scope.contains(_)).map(_.sym)
              stream.println("__device__ %s %s(%s %s) {".format(e.mB, quote(sym), e.mA, quote(x)))
              emitBlock(y)
              stream.println("%s %s = %s;".format(e.mB, quote(sym), quote(getBlockResult(y))))
              stream.println("return %s;".format(quote(getBlockResult(y))))
              stream.println("}")
              */

        case e@Lambda2(fun, x1, x2, y) =>
            // The version for inlined device function
            stream.println(addTab() + "%s %s = %s;".format(remap(x1.Type), quote(x1), quote(sym)+"_1"))
            stream.println(addTab() + "%s %s = %s;".format(remap(x2.Type), quote(x2), quote(sym)+"_2"))
            emitBlock(y)
            stream.println(addTab() + "%s %s = %s;".format(remap(y.Type), quote(sym), quote(getBlockResult(y))))
        case Apply(fun, arg) =>
          emitValDef(sym, quote(fun) + "(" + quote(arg) + ")")

        case _ => super.emitNode(sym, rhs)
      }
    }
}<|MERGE_RESOLUTION|>--- conflicted
+++ resolved
@@ -2,7 +2,7 @@
 package common
 
 import java.io.PrintWriter
-import scala.virtualization.lms.internal.{CudaGenEffect, GenericNestedCodegen, ScalaGenEffect}
+import scala.virtualization.lms.internal.GenericNestedCodegen
 
 trait Functions extends Base {
 
@@ -62,18 +62,14 @@
   val IR: FunctionsExp
   import IR._
 
-<<<<<<< HEAD
-=======
-/*  
+
   // TODO: right now were trying to hoist as much as we can out of functions. that might not always be appropriate!
 
->>>>>>> fc432ee5
   override def syms(e: Any): List[Sym[Any]] = e match {
-    case Lambda(f, x, y) if shallow => Nil // in shallow mode, don't count deps from nested blocks
-    case Lambda2(f, x1, x2, y) if shallow => Nil
+    case Lambda(f, x, y) => syms(y)
+    case Lambda2(f, x1, x2, y) => syms(y)
     case _ => super.syms(e)
   }
-<<<<<<< HEAD
 
   override def boundSyms(e: Any): List[Sym[Any]] = e match {
     case Lambda(f, x, Def(Reify(y, es))) => x :: es.asInstanceOf[List[Sym[Any]]] ::: boundSyms(y)
@@ -81,7 +77,7 @@
     case Lambda2(f, x1, x2, Def(Reify(y, es))) => x1 :: x2 :: es.asInstanceOf[List[Sym[Any]]] ::: boundSyms(y)
     case Lambda2(f, x1, x2, y) => x1 :: x2 :: boundSyms(y)
     //case Lambda(f, x, Def(a,lst)) => x :: boundSyms(y)
-    case _ => Nil
+    case _ => super.boundSyms(e)
   }
 
   override def getFreeVarNode(rhs: Def[_]): List[Sym[_]] = rhs match {
@@ -92,20 +88,6 @@
 
 trait ScalaGenFunctions extends ScalaGenEffect with BaseGenFunctions {
   import IR._
-=======
-*/
-
-  override def syms(e: Any): List[Sym[Any]] = e match {
-    case Lambda(f, x, y) => syms(y)
-    case _ => super.syms(e)
-  }
-
-  override def boundSyms(e: Any): List[Sym[Any]] = e match { // treat effects as bound symbols, just like the fun param
-    case Lambda(f, x, Def(Reify(y, es))) => x :: es.asInstanceOf[List[Sym[Any]]] ::: boundSyms(y) // i.e. they must live inside
-    case Lambda(f, x, y) => x :: boundSyms(y)
-    case _ => super.boundSyms(e)
-  }
->>>>>>> fc432ee5
 
   override def emitNode(sym: Sym[_], rhs: Def[_])(implicit stream: PrintWriter) = rhs match {
     case e@Lambda(fun, x, y) =>
@@ -125,36 +107,35 @@
   val IR: FunctionsExp
   import IR._
 
+  override def emitNode(sym: Sym[_], rhs: Def[_])(implicit stream: PrintWriter) = {
+    rhs match {
+      case e@Lambda(fun, x, y) =>
+        // The version for inlined device function
+        stream.println(addTab() + "%s %s = %s;".format(remap(x.Type), quote(x), quote(sym)+"_1"))
+        emitBlock(y)
+        stream.println(addTab() + "%s %s = %s;".format(remap(y.Type), quote(sym), quote(getBlockResult(y))))
 
-  override def emitNode(sym: Sym[_], rhs: Def[_])(implicit stream: PrintWriter) = {
-      rhs match {
-        case e@Lambda(fun, x, y) =>
-              // The version for inlined device function
-              stream.println(addTab() + "%s %s = %s;".format(remap(x.Type), quote(x), quote(sym)+"_1"))
-              emitBlock(y)
-              stream.println(addTab() + "%s %s = %s;".format(remap(y.Type), quote(sym), quote(getBlockResult(y))))
+        // The version for separate device function
+        /*
+        //TODO: If function parameter was originally tuple, then each element should be renamed?
+        val freeVars = buildScheduleForResult(y).filter(scope.contains(_)).map(_.sym)
+        stream.println("__device__ %s %s(%s %s) {".format(e.mB, quote(sym), e.mA, quote(x)))
+        emitBlock(y)
+        stream.println("%s %s = %s;".format(e.mB, quote(sym), quote(getBlockResult(y))))
+        stream.println("return %s;".format(quote(getBlockResult(y))))
+        stream.println("}")
+        */
 
-              // The version for separate device function
-              /*
-              //TODO: If function parameter was originally tuple, then each element should be renamed?
-              val freeVars = buildScheduleForResult(y).filter(scope.contains(_)).map(_.sym)
-              stream.println("__device__ %s %s(%s %s) {".format(e.mB, quote(sym), e.mA, quote(x)))
-              emitBlock(y)
-              stream.println("%s %s = %s;".format(e.mB, quote(sym), quote(getBlockResult(y))))
-              stream.println("return %s;".format(quote(getBlockResult(y))))
-              stream.println("}")
-              */
+      case e@Lambda2(fun, x1, x2, y) =>
+        // The version for inlined device function
+        stream.println(addTab() + "%s %s = %s;".format(remap(x1.Type), quote(x1), quote(sym)+"_1"))
+        stream.println(addTab() + "%s %s = %s;".format(remap(x2.Type), quote(x2), quote(sym)+"_2"))
+        emitBlock(y)
+        stream.println(addTab() + "%s %s = %s;".format(remap(y.Type), quote(sym), quote(getBlockResult(y))))
+      case Apply(fun, arg) =>
+        emitValDef(sym, quote(fun) + "(" + quote(arg) + ")")
 
-        case e@Lambda2(fun, x1, x2, y) =>
-            // The version for inlined device function
-            stream.println(addTab() + "%s %s = %s;".format(remap(x1.Type), quote(x1), quote(sym)+"_1"))
-            stream.println(addTab() + "%s %s = %s;".format(remap(x2.Type), quote(x2), quote(sym)+"_2"))
-            emitBlock(y)
-            stream.println(addTab() + "%s %s = %s;".format(remap(y.Type), quote(sym), quote(getBlockResult(y))))
-        case Apply(fun, arg) =>
-          emitValDef(sym, quote(fun) + "(" + quote(arg) + ")")
-
-        case _ => super.emitNode(sym, rhs)
-      }
+      case _ => super.emitNode(sym, rhs)
     }
+  }
 }
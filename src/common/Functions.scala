package scala.virtualization.lms
package common

import java.io.PrintWriter

import scala.virtualization.lms.internal.{GenericNestedCodegen, GenerationFailedException}
import scala.virtualization.lms.util.ClosureCompare

import scala.reflect.SourceContext

trait Functions extends Base {

  def doLambda[A:Manifest,B:Manifest](fun: Rep[A] => Rep[B])(implicit pos: SourceContext): Rep[A => B]
  implicit def fun[A:Manifest,B:Manifest](f: Rep[A] => Rep[B]): Rep[A=>B] = doLambda(f)

  implicit def toLambdaOps[A:Manifest,B:Manifest](fun: Rep[A => B]) = new LambdaOps(fun)

  class LambdaOps[A:Manifest,B:Manifest](f: Rep[A => B]) {
    def apply(x: Rep[A])(implicit pos: SourceContext): Rep[B] = doApply(f,x)
  }

  def doApply[A:Manifest,B:Manifest](fun: Rep[A => B], arg: Rep[A])(implicit pos: SourceContext): Rep[B]
}

trait TupledFunctions extends Functions with TupleOps {
  implicit def fun[B:Manifest](f: () => Rep[B]): Rep[Unit=>B] =
    fun((t: Rep[Unit]) => f())
  implicit def fun[A1:Manifest,A2:Manifest,B:Manifest](f: (Rep[A1], Rep[A2]) => Rep[B]): Rep[((A1,A2))=>B] =
    fun((t: Rep[(A1,A2)]) => f(tuple2_get1(t), tuple2_get2(t)))
  implicit def fun[A1:Manifest,A2:Manifest,A3:Manifest,B:Manifest](f: (Rep[A1], Rep[A2], Rep[A3]) => Rep[B]): Rep[((A1,A2,A3))=>B] =
    fun((t: Rep[(A1,A2,A3)]) => f(tuple3_get1(t), tuple3_get2(t), tuple3_get3(t)))
  implicit def fun[A1:Manifest,A2:Manifest,A3:Manifest,A4:Manifest,B:Manifest](f: (Rep[A1], Rep[A2], Rep[A3], Rep[A4]) => Rep[B]): Rep[((A1,A2,A3,A4))=>B] =
    fun((t: Rep[(A1,A2,A3,A4)]) => f(tuple4_get1(t), tuple4_get2(t), tuple4_get3(t), tuple4_get4(t)))
  implicit def fun[A1:Manifest,A2:Manifest,A3:Manifest,A4:Manifest,A5:Manifest,B:Manifest](f: (Rep[A1], Rep[A2], Rep[A3], Rep[A4], Rep[A5]) => Rep[B]): Rep[((A1,A2,A3,A4,A5))=>B] =
    fun((t: Rep[(A1,A2,A3,A4,A5)]) => f(tuple5_get1(t), tuple5_get2(t), tuple5_get3(t), tuple5_get4(t), tuple5_get5(t)))

  class LambdaOps2[A1:Manifest,A2:Manifest,B:Manifest](f: Rep[((A1,A2)) => B]) {
    def apply(x1: Rep[A1], x2: Rep[A2]) = doApply(f,(x1, x2))
    def apply(x: Rep[(A1,A2)]): Rep[B] = doApply(f,x)
  }
  class LambdaOps3[A1:Manifest,A2:Manifest,A3:Manifest,B:Manifest](f: Rep[((A1,A2,A3)) => B]) {
    def apply(x1: Rep[A1], x2: Rep[A2], x3: Rep[A3]) = doApply(f,(x1, x2, x3))
    def apply(x: Rep[(A1,A2,A3)]): Rep[B] = doApply(f,x)
  }
  class LambdaOps4[A1:Manifest,A2:Manifest,A3:Manifest,A4:Manifest,B:Manifest](f: Rep[((A1,A2,A3,A4)) => B]) {
    def apply(x1: Rep[A1], x2: Rep[A2], x3: Rep[A3], x4: Rep[A4]) = doApply(f,(x1, x2, x3, x4))
    def apply(x: Rep[(A1,A2,A3,A4)]): Rep[B] = doApply(f,x)
  }
  class LambdaOps5[A1:Manifest,A2:Manifest,A3:Manifest,A4:Manifest,A5:Manifest,B:Manifest](f: Rep[((A1,A2,A3,A4,A5)) => B]) {
    def apply(x1: Rep[A1], x2: Rep[A2], x3: Rep[A3], x4: Rep[A4], x5: Rep[A5]) = doApply(f,(x1, x2, x3, x4, x5))
    def apply(x: Rep[(A1,A2,A3,A4,A5)]): Rep[B] = doApply(f,x)
  }
  implicit def toLambdaOpsAny[B:Manifest](fun: Rep[Any => B]) =
    toLambdaOps(fun)
  implicit def toLambdaOps2[A1:Manifest,A2:Manifest,B:Manifest](fun: Rep[((A1,A2)) => B]) =
    new LambdaOps2(fun)
  implicit def toLambdaOps3[A1:Manifest,A2:Manifest,A3:Manifest,B:Manifest](fun: Rep[((A1,A2,A3)) => B]) =
    new LambdaOps3(fun)
  implicit def toLambdaOps4[A1:Manifest,A2:Manifest,A3:Manifest,A4:Manifest,B:Manifest](fun: Rep[((A1,A2,A3,A4)) => B]) =
    new LambdaOps4(fun)
  implicit def toLambdaOps5[A1:Manifest,A2:Manifest,A3:Manifest,A4:Manifest,A5:Manifest,B:Manifest](fun: Rep[((A1,A2,A3,A4,A5)) => B]) =
    new LambdaOps5(fun)
}

trait FunctionsExp extends Functions with EffectExp {
  case class Lambda[A:Manifest,B:Manifest](f: Exp[A] => Exp[B], x: Exp[A], y: Block[B]) extends Def[A => B] { val mA = manifest[A]; val mB = manifest[B] }
  case class Apply[A:Manifest,B:Manifest](f: Exp[A => B], arg: Exp[A]) extends Def[B] { val mA = manifest[A]; val mB = manifest[B] }

  // unboxedFresh and unbox are hooks that can be overridden to
  // implement multiple-arity functions with tuples. These two methods
  // should be overridden consistently. unboxedFresh is used when
  // creating an abstraction, and unbox when applying it. See
  // TupledFunctionsExp for an example.

  def unboxedFresh[A:Manifest] : Exp[A] = fresh[A]
  def unbox[A:Manifest](x : Exp[A])(implicit pos: SourceContext) : Exp[A] = x

  def doLambdaDef[A:Manifest,B:Manifest](f: Exp[A] => Exp[B]) : Def[A => B] = {
    val x = unboxedFresh[A]
    val y = reifyEffects(f(x)) // unfold completely at the definition site.

    Lambda(f, x, y)
  }

  override def doLambda[A:Manifest,B:Manifest](f: Exp[A] => Exp[B])(implicit pos: SourceContext): Exp[A => B] =
    doLambdaDef(f)

  override def doApply[A:Manifest,B:Manifest](f: Exp[A => B], x: Exp[A])(implicit pos: SourceContext): Exp[B] = {
    val x1 = unbox(x)
    f match {
      case Def(Lambda(_,_,y)) =>
        // if function result is known to be pure, so is application
        // TODO: what about
        val ye = summarizeEffects(y)
        reflectEffect(Apply(f, x1), ye)
      case _ => // unknown function, assume it is effectful TODO: global vs simple?
        reflectEffect(Apply(f, x1))
    }
  }

  override def mirror[A:Manifest](e: Def[A], f: Transformer)(implicit pos: SourceContext): Exp[A] = (e match {
    case e@Lambda(g,x,y) => toAtom(Lambda(f(g),f(x),f(y))(e.mA,e.mB))(mtype(manifest[A]),implicitly[SourceContext])
    case e@Apply(g,arg) => doApply(f(g), f(arg))(e.mA,mtype(e.mB),implicitly[SourceContext])
    case Reflect(e@Apply(g,arg), u, es) => reflectMirrored(Reflect(Apply(f(g),f(arg))(e.mA,mtype(e.mB)), mapOver(f,u), f(es)))(mtype(manifest[A]), pos)
    case _ => super.mirror(e,f)
  }).asInstanceOf[Exp[A]] // why??

  override def syms(e: Any): List[Sym[Any]] = e match {
    case Lambda(f, x, y) => syms(y)
    case _ => super.syms(e)
  }

  override def boundSyms(e: Any): List[Sym[Any]] = e match {
    case Lambda(f, x, y) => syms(x) ::: effectSyms(y)
    case _ => super.boundSyms(e)
  }

// TODO: right now were trying to hoist as much as we can out of functions.
// That might not always be appropriate. A promising strategy would be to have
// explicit 'hot' and 'cold' functions.

/*
  override def hotSyms(e: Any): List[Sym[Any]] = e match {
    case Lambda(f, x, y) => syms(y)
    case _ => super.hotSyms(e)
  }
*/

  override def symsFreq(e: Any): List[(Sym[Any], Double)] = e match {
    case Lambda(f, x, y) => freqHot(y)
    case _ => super.symsFreq(e)
  }

}

trait TupledFunctionsExp extends TupledFunctions with FunctionsExp with TupleOpsExp {
  // used to represent unboxed tuples by a list of vars
  // T will be a tuple of a specified arity
  case class UnboxedTuple[T: Manifest](val vars: List[Exp[Any]]) extends Exp[T]

  private def tupledManifest[T](m: Manifest[T]): Boolean = m.erasure.getName startsWith "scala.Tuple"
  private def tupledManifestOf[T](m: Manifest[T], arity: Int): Boolean = m.erasure.getName == "scala.Tuple" + arity

  override def unboxedFresh[A:Manifest] : Exp[A] = {
    val mA = implicitly[Manifest[A]]
    if (mA == implicitly[Manifest[Unit]] || tupledManifest(mA))
      UnboxedTuple[A](mA.typeArguments.map(fresh(_)))
    else fresh[A]
  }

  override def unbox[A:Manifest](x : Exp[A])(implicit pos: SourceContext) : Exp[A] = {
    val mA = implicitly[Manifest[A]]
    x match {
      case _ : UnboxedTuple[A] => x
      case _ if mA == implicitly[Manifest[Unit]] =>
        UnboxedTuple[A](List())
      case _ if tupledManifestOf(mA, 2) =>
        x match { case t : Rep[(a1,a2)] =>
          UnboxedTuple[A](List(
            tuple2_get1(t)(mA.typeArguments(0).asInstanceOf[Manifest[a1]], pos),
            tuple2_get2(t)(mA.typeArguments(1).asInstanceOf[Manifest[a2]], pos)))
        }
      case _ if tupledManifestOf(mA, 3) =>
        x match { case t : Rep[(a1,a2,a3)] =>
          UnboxedTuple[A](List(
            tuple3_get1(t)(mA.typeArguments(0).asInstanceOf[Manifest[a1]], pos),
            tuple3_get2(t)(mA.typeArguments(1).asInstanceOf[Manifest[a2]], pos),
            tuple3_get3(t)(mA.typeArguments(2).asInstanceOf[Manifest[a3]], pos)))
        }
      case _ if tupledManifestOf(mA, 4) =>
        x match { case t : Rep[(a1,a2,a3,a4)] =>
          UnboxedTuple[A](List(
            tuple4_get1(t)(mA.typeArguments(0).asInstanceOf[Manifest[a1]], pos),
            tuple4_get2(t)(mA.typeArguments(1).asInstanceOf[Manifest[a2]], pos),
            tuple4_get3(t)(mA.typeArguments(2).asInstanceOf[Manifest[a3]], pos),
            tuple4_get4(t)(mA.typeArguments(3).asInstanceOf[Manifest[a4]], pos)))
        }
      case _ if tupledManifestOf(mA, 5) =>
        x match { case t : Rep[(a1,a2,a3,a4,a5)] =>
          UnboxedTuple[A](List(
            tuple5_get1(t)(mA.typeArguments(0).asInstanceOf[Manifest[a1]], pos),
            tuple5_get2(t)(mA.typeArguments(1).asInstanceOf[Manifest[a2]], pos),
            tuple5_get3(t)(mA.typeArguments(2).asInstanceOf[Manifest[a3]], pos),
            tuple5_get4(t)(mA.typeArguments(3).asInstanceOf[Manifest[a4]], pos),
            tuple5_get5(t)(mA.typeArguments(4).asInstanceOf[Manifest[a5]], pos)))
        }
      case _ => x
    }
  }

  override def boundSyms(e: Any): List[Sym[Any]] = e match {
    case Lambda(f, UnboxedTuple(xs), y) => xs.flatMap(syms) ::: effectSyms(y)
    case _ => super.boundSyms(e)
  }

  override def mirror[A:Manifest](e: Def[A], f: Transformer)(implicit pos: SourceContext): Exp[A] = (e match {
    case e@Lambda(g,UnboxedTuple(xs),y) => toAtom(Lambda(f(g),UnboxedTuple(f(xs))(e.mA),f(y))(e.mA,e.mB))(mtype(manifest[A]),implicitly[SourceContext])
    case _ => super.mirror(e,f)
  }).asInstanceOf[Exp[A]]
}

trait FunctionsRecursiveExp extends FunctionsExp with ClosureCompare {
  var funTable: List[(Sym[_], Any)] = List()
  override def doLambda[A:Manifest,B:Manifest](f: Exp[A] => Exp[B])(implicit pos: SourceContext): Exp[A => B] = {
    val can = canonicalize(f)
    funTable.find(_._2 == can) match {
      case Some((funSym, _)) =>
        funSym.asInstanceOf[Exp[A=>B]]
      case _ =>
        val funSym = fresh[A=>B]
        funTable = (funSym,can)::funTable
        createDefinition(funSym, doLambdaDef(f))
        funSym
    }
  }

}

trait TupledFunctionsRecursiveExp extends FunctionsRecursiveExp with TupledFunctionsExp

trait GenericGenUnboxedTupleAccess extends GenericNestedCodegen {
  val IR: TupledFunctionsExp
  import IR._

  override def emitNode(sym: Sym[Any], rhs: Def[Any]) = rhs match {
    case FieldApply(UnboxedTuple(vars), "_1") => emitValDef(sym, quote(vars(0)))
    case FieldApply(UnboxedTuple(vars), "_2") => emitValDef(sym, quote(vars(1)))
    case FieldApply(UnboxedTuple(vars), "_3") => emitValDef(sym, quote(vars(2)))
    case FieldApply(UnboxedTuple(vars), "_4") => emitValDef(sym, quote(vars(3)))
    case FieldApply(UnboxedTuple(vars), "_5") => emitValDef(sym, quote(vars(4)))
    case _ => super.emitNode(sym, rhs)
  }
}

trait BaseGenFunctions extends GenericNestedCodegen {
  val IR: FunctionsExp
  import IR._

}

trait ScalaGenFunctions extends ScalaGenEffect with BaseGenFunctions {
  import IR._

  override def emitNode(sym: Sym[Any], rhs: Def[Any]) = rhs match {
    case e@Lambda(fun, x, y) =>
      emitValDef(sym, "{" + quote(x) + ": (" + remap(x.tp) + ") => ")
      emitBlock(y)
      stream.println(quote(getBlockResult(y)) + ": " + remap(y.tp))
      stream.println("}")

    case Apply(fun, arg) =>
      emitValDef(sym, quote(fun) + "(" + quote(arg) + ")")

    case _ => super.emitNode(sym, rhs)
  }
}

trait ScalaGenTupledFunctions extends ScalaGenFunctions with GenericGenUnboxedTupleAccess {
  val IR: TupledFunctionsExp
  import IR._

  override def quote(x: Exp[Any]) : String = x match {
    case UnboxedTuple(t) => t.map(quote).mkString("((", ",", "))")
    case _ => super.quote(x)
  }

  override def emitNode(sym: Sym[Any], rhs: Def[Any]) = rhs match {
    case Lambda(fun, UnboxedTuple(xs), y) =>
      emitValDef(sym, "{" + xs.map(s=>quote(s)+":"+remap(s.tp)).mkString("(",",",")") + " => ")
      emitBlock(y)
      stream.println(quote(getBlockResult(y)) + ": " + remap(y.tp))
      stream.println("}")

    case Apply(fun, UnboxedTuple(args)) =>
      emitValDef(sym, quote(fun) + args.map(quote).mkString("(", ",", ")"))

    case _ => super.emitNode(sym,rhs)
  }
<<<<<<< HEAD
  
  def unwrapTupleStr[A](m: Manifest[A]): Array[String] = {
    val s = m.toString
    if (s.startsWith("scala.Tuple")) s.slice(s.indexOf("[")+1,s.length-1).filter(c => c != ' ').split(",")
    else Array(remap(m))
  } 
  
  override def remap[A](m: Manifest[A]): String = m.toString match {    
=======

  def unwrapTupleStr(s: String): Array[String] = {
    if (s.startsWith("scala.Tuple")) s.slice(s.indexOf("[")+1,s.length-1).filter(c => c != ' ').split(",")
    else Array(s)
  }

  override def remap[A](m: Manifest[A]): String = m.toString match {
>>>>>>> 45af066b
    case f if f.startsWith("scala.Function") =>
      val targs = m.typeArguments.dropRight(1)
      val res = remap(m.typeArguments.last)
      val targsUnboxed = targs.flatMap(t => unwrapTupleStr(t))
      val sep = if (targsUnboxed.length > 0) "," else ""
      "scala.Function" + (targsUnboxed.length) + "[" + targsUnboxed.mkString(",") + sep + res + "]"

    case _ => super.remap(m)
  }
}

trait CudaGenFunctions extends CudaGenEffect with BaseGenFunctions {
  val IR: FunctionsExp
  import IR._

  override def emitNode(sym: Sym[Any], rhs: Def[Any]) = {
    rhs match {
      case e@Lambda(fun, x, y) =>
        throw new GenerationFailedException("CudaGenFunctions: Lambda is not supported yet")
        // The version for inlined device function
        //stream.println(addTab() + "%s %s = %s;".format(remap(x.tp), quote(x), quote(sym)+"_1"))
        //emitBlock(y)
        //stream.println(addTab() + "%s %s = %s;".format(remap(y.tp), quote(sym), quote(getBlockResult(y))))

        // The version for separate device function
        /*
        //TODO: If function parameter was originally tuple, then each element should be renamed?
        val freeVars = buildScheduleForResult(y).filter(scope.contains(_)).map(_.sym)
        stream.println("__device__ %s %s(%s %s) {".format(e.mB, quote(sym), e.mA, quote(x)))
        emitBlock(y)
        stream.println("%s %s = %s;".format(e.mB, quote(sym), quote(getBlockResult(y))))
        stream.println("return %s;".format(quote(getBlockResult(y))))
        stream.println("}")
        */
      case Apply(fun, arg) =>
        emitValDef(sym, quote(fun) + "(" + quote(arg) + ")")

      case _ => super.emitNode(sym, rhs)
    }
  }
}

trait OpenCLGenFunctions extends OpenCLGenEffect with BaseGenFunctions {
  val IR: FunctionsExp
  import IR._

  override def emitNode(sym: Sym[Any], rhs: Def[Any]) = {
    rhs match {
      case e@Lambda(fun, x, y) =>
        throw new GenerationFailedException("OpenCLGenFunctions: Lambda is not supported yet")
      case Apply(fun, arg) =>
        emitValDef(sym, quote(fun) + "(" + quote(arg) + ")")

      case _ => super.emitNode(sym, rhs)
    }
  }
}

trait CGenFunctions extends CGenEffect with BaseGenFunctions {
  val IR: FunctionsExp
  import IR._

  // Nested functions are not allowed in standard C.
  // TODO: Either emit the function other place or use C++11 (or only gcc)
  /*
  override def emitNode(sym: Sym[Any], rhs: Def[Any]) = rhs match {
    case e@Lambda(fun, x, y) =>
      stream.println(remap(y.tp)+" "+quote(sym)+"("+remap(x.tp)+" "+quote(x)+") {")
      emitBlock(y)
      val z = getBlockResult(y)
      if (remap(z.tp) != "void")
        stream.println("return " + quote(z) + ";")
      stream.println("}")
    case Apply(fun, arg) =>
      emitValDef(sym, quote(fun) + "(" + quote(arg) + ")")
    case _ => super.emitNode(sym, rhs)
  }
  */
}

trait CGenTupledFunctions extends CGenFunctions with GenericGenUnboxedTupleAccess {
  val IR: TupledFunctionsExp
  import IR._
  
  /*override def quote(x: Exp[Any]) : String = x match {
    case UnboxedTuple(t) => t.map(quote).mkString("((", ",", "))")
    case _ => super.quote(x)
  }*/
<<<<<<< HEAD
 
  /*
=======

>>>>>>> 45af066b
  override def emitNode(sym: Sym[Any], rhs: Def[Any]) = rhs match {
    case Lambda(fun, UnboxedTuple(xs), y) =>
      stream.println(remap(y.tp)+" "+quote(sym)+"("+xs.map(s=>remap(s.tp)+" "+quote(s)).mkString(",")+") {")
      emitBlock(y)
      val z = getBlockResult(y)
      if (remap(z.tp) != "void")
        stream.println("return " + quote(z) + ";")
      stream.println("}")
    case Apply(fun, UnboxedTuple(args)) =>
      emitValDef(sym, quote(fun) + args.map(quote).mkString("(", ",", ")"))
    case _ => super.emitNode(sym,rhs)
  }
<<<<<<< HEAD
  */
  
=======

>>>>>>> 45af066b
  /*def unwrapTupleStr(s: String): Array[String] = {
    if (s.startsWith("scala.Tuple")) s.slice(s.indexOf("[")+1,s.length-1).filter(c => c != ' ').split(",")
    else Array(s)
  }*/

  /*override def remap[A](m: Manifest[A]): String = m.toString match {
    case f if f.startsWith("scala.Function") =>
      val targs = m.typeArguments.dropRight(1)
      val res = remap(m.typeArguments.last)
      val targsUnboxed = targs.flatMap(t => unwrapTupleStr(remap(t)))
      val sep = if (targsUnboxed.length > 0) "," else ""
      "scala.Function" + (targsUnboxed.length) + "[" + targsUnboxed.mkString(",") + sep + res + "]"

    case _ => super.remap(m)
  }*/
}<|MERGE_RESOLUTION|>--- conflicted
+++ resolved
@@ -276,7 +276,6 @@
 
     case _ => super.emitNode(sym,rhs)
   }
-<<<<<<< HEAD
   
   def unwrapTupleStr[A](m: Manifest[A]): Array[String] = {
     val s = m.toString
@@ -285,15 +284,6 @@
   } 
   
   override def remap[A](m: Manifest[A]): String = m.toString match {    
-=======
-
-  def unwrapTupleStr(s: String): Array[String] = {
-    if (s.startsWith("scala.Tuple")) s.slice(s.indexOf("[")+1,s.length-1).filter(c => c != ' ').split(",")
-    else Array(s)
-  }
-
-  override def remap[A](m: Manifest[A]): String = m.toString match {
->>>>>>> 45af066b
     case f if f.startsWith("scala.Function") =>
       val targs = m.typeArguments.dropRight(1)
       val res = remap(m.typeArguments.last)
@@ -382,12 +372,8 @@
     case UnboxedTuple(t) => t.map(quote).mkString("((", ",", "))")
     case _ => super.quote(x)
   }*/
-<<<<<<< HEAD
- 
-  /*
-=======
-
->>>>>>> 45af066b
+
+
   override def emitNode(sym: Sym[Any], rhs: Def[Any]) = rhs match {
     case Lambda(fun, UnboxedTuple(xs), y) =>
       stream.println(remap(y.tp)+" "+quote(sym)+"("+xs.map(s=>remap(s.tp)+" "+quote(s)).mkString(",")+") {")
@@ -400,12 +386,7 @@
       emitValDef(sym, quote(fun) + args.map(quote).mkString("(", ",", ")"))
     case _ => super.emitNode(sym,rhs)
   }
-<<<<<<< HEAD
-  */
-  
-=======
-
->>>>>>> 45af066b
+
   /*def unwrapTupleStr(s: String): Array[String] = {
     if (s.startsWith("scala.Tuple")) s.slice(s.indexOf("[")+1,s.length-1).filter(c => c != ' ').split(",")
     else Array(s)

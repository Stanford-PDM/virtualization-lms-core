package scala.virtualization.lms
package common

import java.io.PrintWriter
<<<<<<< HEAD

=======
import scala.virtualization.lms.internal.{CGenBase, CLikeCodegen, CudaGenBase, ScalaGenBase}
>>>>>>> 062e261e

trait FractionalOps extends ImplicitOps {
  def infix_/[A,T](lhs: Rep[T], rhs: Rep[A])(implicit c: A => T, f: Fractional[T], mA: Manifest[A], mT: Manifest[T]) = fractional_divide(lhs,implicit_convert[A,T](rhs))

  def fractional_divide[T:Fractional:Manifest](lhs: Rep[T], rhs: Rep[T]): Rep[T]
}

trait FractionalOpsExp extends FractionalOps with ImplicitOpsExp {
  
  case class FractionalDivide[T](lhs: Exp[T], rhs: Exp[T])(implicit f: Fractional[T], val mT: Manifest[T]) extends Def[T]

  def fractional_divide[T:Fractional:Manifest](lhs: Exp[T], rhs: Exp[T]) : Rep[T] = FractionalDivide(lhs, rhs)
}

trait ScalaGenFractionalOps extends ScalaGenBase {
  val IR: FractionalOpsExp
  import IR._

  override def emitNode(sym: Sym[_], rhs: Def[_])(implicit stream: PrintWriter) = rhs match {
    case FractionalDivide(a,b) => emitValDef(sym, quote(a) + " / " + quote(b))
    case _ => super.emitNode(sym, rhs)
  }
}

trait CLikeGenFractionalOps extends CLikeCodegen {
  val IR: FractionalOpsExp
  import IR._

  override def emitNode(sym: Sym[_], rhs: Def[_])(implicit stream: PrintWriter) = {
      rhs match {
        case FractionalDivide(a,b) =>
          emitValDef(sym, quote(a) + " / " + quote(b))
        case _ => super.emitNode(sym, rhs)
     }
    }
}

trait CudaGenFractionalOps extends CudaGenBase with CLikeGenFractionalOps
trait CGenFractionalOps extends CGenBase with CLikeGenFractionalOps<|MERGE_RESOLUTION|>--- conflicted
+++ resolved
@@ -2,11 +2,6 @@
 package common
 
 import java.io.PrintWriter
-<<<<<<< HEAD
-
-=======
-import scala.virtualization.lms.internal.{CGenBase, CLikeCodegen, CudaGenBase, ScalaGenBase}
->>>>>>> 062e261e
 
 trait FractionalOps extends ImplicitOps {
   def infix_/[A,T](lhs: Rep[T], rhs: Rep[A])(implicit c: A => T, f: Fractional[T], mA: Manifest[A], mT: Manifest[T]) = fractional_divide(lhs,implicit_convert[A,T](rhs))
@@ -31,7 +26,7 @@
   }
 }
 
-trait CLikeGenFractionalOps extends CLikeCodegen {
+trait CLikeGenFractionalOps extends CLikeGenBase {
   val IR: FractionalOpsExp
   import IR._
 

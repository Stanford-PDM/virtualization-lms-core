--- conflicted
+++ resolved
@@ -11,13 +11,9 @@
 }
 
 trait FractionalOpsExp extends FractionalOps with ImplicitOpsExp {
-<<<<<<< HEAD
+  
   case class FractionalDivide[T](lhs: Exp[T], rhs: Exp[T])(implicit f: Fractional[T], val mT: Manifest[T]) extends Def[T]
 
-=======
-  case class FractionalDivide[T:Fractional:Manifest](lhs: Exp[T], rhs: Exp[T]) extends Def[T]
-  
->>>>>>> a7879789
   def fractional_divide[T:Fractional:Manifest](lhs: Exp[T], rhs: Exp[T]) : Rep[T] = FractionalDivide(lhs, rhs)
 }
 

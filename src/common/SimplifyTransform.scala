--- conflicted
+++ resolved
@@ -5,12 +5,10 @@
 
 // TODO: generalize and clean up
 
-trait SimplifyTransform extends internal.FatTraversal {
+trait SimplifyTransform extends internal.GenericFatCodegen {
   val IR: LoopsFatExp with IfThenElseFatExp
   import IR._
   
-<<<<<<< HEAD
-=======
   case class Forward[A](x: Exp[A]) extends Def[A]
   
   override def emitNode(sym: Sym[Any], rhs: Def[Any])(implicit stream: java.io.PrintWriter) = rhs match {
@@ -20,7 +18,6 @@
 
   def freshSourceContext()(implicit ctx: SourceContext) = ctx
 
->>>>>>> 805e1fd9
   def transformOne[A](s: Sym[A], x: Def[A], t: SubstTransformer): Exp[A] = {
     if (t.subst.contains(s)) return t(s)
     implicit val m: Manifest[A] = s.Type.asInstanceOf[Manifest[A]]

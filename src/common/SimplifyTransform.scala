--- conflicted
+++ resolved
@@ -4,14 +4,6 @@
 import scala.reflect.SourceContext
 
 
-<<<<<<< HEAD
-trait SimplifyTransform extends internal.FatTraversal {
-  val IR: LoopsFatExp with IfThenElseFatExp
-  import IR._
-
-  def freshSourceContext()(implicit ctx: SourceContext) = ctx
-  
-=======
 trait SimplifyTransform extends internal.FatScheduling {
   val IR: LoopsFatExp with IfThenElseFatExp
   import IR._
@@ -41,7 +33,6 @@
   }
 */  
 
->>>>>>> 0c659beb
   def transformOne[A](s: Sym[A], x: Def[A], t: SubstTransformer): Exp[A] = {
     if (t.subst.contains(s)) return t(s) // should continue transforming t(s)?
 
@@ -99,11 +90,7 @@
     mirrorFatDef(x, t)
   }
   def transformIfBody[A](s: Sym[A], x: Block[A], t: SubstTransformer): Block[A] = {
-<<<<<<< HEAD
-    implicit val m: Manifest[A] = s.Type.asInstanceOf[Manifest[A]]
-=======
     implicit val m: Manifest[A] = s.tp.asInstanceOf[Manifest[A]]
->>>>>>> 0c659beb
     //transformOne(s,x,t)
     t(x)
   }
@@ -186,32 +173,10 @@
 */      
   }
 
-<<<<<<< HEAD
-  /**
-   * Applies the transformation several times on the current scope with transformer t.
-   */
-  def transformAllFully(currentScope0: List[TTP], result0: List[Exp[Any]], t: SubstTransformer): (List[TTP], List[Exp[Any]]) = {
-=======
   def transformAllFully(currentScope0: List[Stm], result0: List[Exp[Any]], t: SubstTransformer): (List[Stm], List[Exp[Any]]) = {
->>>>>>> 0c659beb
     var currentScope = currentScope0
     var result = result0
     
-    /*
-        this comment block was added to wip-fusion -- need to keep??
-    
-        //NOTE: if we have added stuff to currentScope, the line below will reset it
-        // because result is still untransformed and thus the new stuff no used
-        //currentScope = getFatSchedule(currentScope)(result) // clean things up!
-        //NOTE: it is necessary to bring currentScope into the right order, though
-        // the current approach is to use all of currentScope as root, not just result
-        currentScope = getFatSchedule(currentScope)(currentScope)
-    
-        // SIMPLIFY! <--- multiple steps necessary? 
-        // currently yes: transform goes first to last, but later elems may
-        // induce substitutions on earlier ones, so we have to iterate
-    */  
-
     // ---
     currentScope = getSchedule(currentScope)(currentScope) // clean things up!
 
@@ -232,9 +197,6 @@
       scope
     }
   
-    // Applies the transformation several times until convergence. NOTE: The first invocations use the whole scope as
-    // the result because we are still not sure about the order of operations.
-    // The last two operations take the scope result and clean up the code.
     currentScope = withEffectContext { transformAll(currentScope, t) }
     result = t(result)
     currentScope = getSchedule(currentScope)(currentScope) // clean things up!
@@ -243,28 +205,10 @@
     result = t(result)
     currentScope = getSchedule(currentScope)(currentScope) // clean things up!
 
-    val previousScopeFull = currentScope
-
-    currentScope = withEffectContext { transformAll(currentScope, t) }
-    result = t(result)
-    currentScope = getFatSchedule(currentScope)(currentScope) // clean things up!
-
-    if (currentScope != previousScopeFull) { // check convergence
-      printerr("error: transformation of (full) scope contents has not converged")
-      printdbg(previousScopeFull + "-->" + currentScope)
-    }
-
-
-
-
-    // now get schedule for result only
     currentScope = withEffectContext { transformAll(currentScope, t) }
     result = t(result)
     currentScope = getSchedule(currentScope)(result) // clean things up!
 
-    currentScope = withEffectContext { transformAll(currentScope, t) }
-    result = t(result)
-    currentScope = getFatSchedule(currentScope)(result) // clean things up!
 
     // once more to see if we are converged
     val previousScope = currentScope

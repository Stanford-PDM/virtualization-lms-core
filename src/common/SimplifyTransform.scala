package scala.virtualization.lms
package common

import scala.reflect.SourceContext

// TODO: generalize and clean up

trait SimplifyTransform extends internal.FatTraversal {
  val IR: LoopsFatExp with IfThenElseFatExp
  import IR._
  
<<<<<<< HEAD
  case class Forward[A](x: Exp[A]) extends Def[A]
  
  override def emitNode(sym: Sym[Any], rhs: Def[Any])(implicit stream: java.io.PrintWriter) = rhs match {
    case Forward(x) => emitValDef(sym, quote(x))
    case _ => super.emitNode(sym, rhs)
  }

  def freshSourceContext()(implicit ctx: SourceContext) = ctx

=======
>>>>>>> 0435461a
  def transformOne[A](s: Sym[A], x: Def[A], t: SubstTransformer): Exp[A] = {
    if (t.subst.contains(s)) return t(s)
    implicit val m: Manifest[A] = s.Type.asInstanceOf[Manifest[A]]
    val ctx: SourceContext =
      if (s.sourceContexts.isEmpty) freshSourceContext()
      else s.sourceContexts(0)

    //if (!syms(x).exists(t.subst contains _)) return s   //<---- should be safe to prune but test fails (??)

    val y = try { 
      val ss = syms(x)
      val tss = t(ss)
      if (ss != tss) {
        val s2 = mirror(x, t)(m, ctx)
        if (s2 == s) {
          printerr("warning: mirroring of "+s+"="+x+" syms " + ss.mkString(",") + " returned same object (expected t(syms) = " + tss.mkString(",") + ")")
        }
        s2 match { 
          case Def(x2) => 
            val ss2 = syms(x2)
            if (ss2 != tss.filter(_.isInstanceOf[Sym[Any]])) // should do filtering in def of tss above?
              printerr("warning: mirroring of "+s+"="+x+" syms " + ss.mkString(",") + " returned "+s2+"="+x2+" syms " + ss2.mkString(",") + " (expected t(syms) = " + tss.mkString(",") + ")")
            if (!(s2.Type <:< s.Type))
              printerr("warning: mirroring of "+s+"="+x+" type " + s.Type + " returned "+s2+"="+x2+" type " + s2.Type + " (not a subtype)")
          case _ =>
            if (!(s2.Type <:< s.Type))
              printerr("warning: mirroring of "+s+"="+x+" type " + s.Type + " returned "+s2+" type " + s2.Type + " (not a subtype)")
        }
        s2
      } else {
        printdbg("skipping mirror operation "+s+"="+x+" syms " + ss.mkString(",") + " subst " + t.subst.mkString(","))
        s
      }
    } catch { //hack
      case e if e.toString contains "don't know how to mirror" => 
        printerr("error: " + e.getMessage)
        s
      case e => 
        printerr("error: exception during mirroring of "+x+": "+ e)
        e.printStackTrace; 
        s
    }

    if (y != s) {
      if (y.isInstanceOf[Sym[Any]] && findDefinition(y.asInstanceOf[Sym[Any]]).nonEmpty)
        printdbg("--> replace " + s+"="+x + " by " + y+"="+findDefinition(y.asInstanceOf[Sym[Any]]).get.rhs)
      else
        printdbg("--> replace " + s+"="+x + " by " + y)
      t.subst(s) = y // TODO: move out of conditional?
    }
    y
  }

  def transformLoopBody[A](s: Sym[A], x: Def[A], t: SubstTransformer): Def[A] = {
    implicit val m: Manifest[A] = s.Type.asInstanceOf[Manifest[A]]
    mirrorFatDef(x, t)
  }
  def transformIfBody[A](s: Sym[A], x: Block[A], t: SubstTransformer): Block[A] = {
    implicit val m: Manifest[A] = s.Type.asInstanceOf[Manifest[A]]
    //transformOne(s,x,t)
    t(x)
  }
  
  // TODO: generalize, abstract out SimpleFatXX types
  def transformAll(scope: List[TTP], t: SubstTransformer): List[TTP] = scope flatMap {
    case TTP(List(sym), ThinDef(rhs)) =>
      transformOne(sym, rhs, t) match {
        case s: Sym[Any] => 
          val tp = findDefinition(s)
          if (tp.isEmpty) Nil // happens for array(100) { i => i } TODO: match on Def?
          else List(fatten(tp.get))
        case _ => Nil
      }
    case TTP(lhs, SimpleFatIfThenElse(c,as,bs)) =>
      // alternate strategy: transform thin def, then fatten again (a little detour)
      printdbg("need to transform rhs of fat if/then/else: " + lhs + ", if " + c + " then " + as + " else " + bs)
      val lhs2 = lhs.map { case s @ Def(r) => transformOne(s, r, t) }.distinct.asInstanceOf[List[Sym[Any]]]
      if (lhs != lhs2) {
        val missing = (lhs2.map(s => findDefinition(s).get) diff innerScope)
        printdbg("lhs changed! will add to innerScope: "+missing.mkString(","))
        innerScope = innerScope ::: missing
      }
      //val shape2 = if (lhs != lhs2) lhs2.map { case Def(SimpleLoop(s,_,_)) => s } reduceLeft { (s1,s2) => assert(s1==s2,"shapes don't agree: "+s1+","+s2); s1 }
      //val cond2 = if (lhs != lhs2) lhs2.map { s => fatten(findDefinition(s).get) match { case TTP(List(s), SimpleFatIfThenElse(c, _, _)) => c }} reduceLeft { (s1,s2) => assert(s1==s2,"conditions don't agree: "+s1+","+s2); s1 }
      val cond2 = if (lhs != lhs2) lhs2.map { 
                    case Def(l: AbstractIfThenElse[_]) => l.cond
                    case Def(Reflect(l: AbstractIfThenElse[_], _, _)) => l.cond
                    case Def(x) => sys.error("XXX " + x)
                  } reduceLeft { (s1,s2) => assert(s1==s2,"conditions don't agree: "+s1+","+s2); s1 }
                  else t(c)
      val as2 = if (lhs != lhs2) lhs2.map { s => fatten(findDefinition(s).get) match { case TTP(List(s), SimpleFatIfThenElse(_, List(r), _)) => transformIfBody(s,r,t) }}
                 else (lhs zip as) map { case (s,r) => transformIfBody(s,r,t) }
      val bs2 = if (lhs != lhs2) lhs2.map { s => fatten(findDefinition(s).get) match { case TTP(List(s), SimpleFatIfThenElse(_, _, List(r))) => transformIfBody(s,r,t) }}
                 else (lhs zip bs) map { case (s,r) => transformIfBody(s,r,t) }
    
      //update innerScope -- change definition of lhs2 in place
      innerScope = innerScope map {
        case TP(l,_) if lhs2 contains l => TP(l, IfThenElse(cond2,as2(lhs2.indexOf(l)),bs2(lhs2.indexOf(l))))
        case d => d
      }
    
      printdbg("came up with: " + lhs2 + ", if " + cond2 + " then " + as2 + " else " + bs2 + " with subst " + t.subst.mkString(","))
      List(TTP(lhs2, SimpleFatIfThenElse(cond2,as2,bs2)))
    case TTP(lhs, SimpleFatLoop(s,x,rhs)) =>
      // alternate strategy: transform thin def, then fatten again (a little detour)
      printdbg("need to transform rhs of fat loop: " + lhs + ", " + rhs)
      val lhs2 = lhs.map { case s @ Def(r) => transformOne(s, r, t) }.distinct.asInstanceOf[List[Sym[Any]]]
      if (lhs != lhs2) {
        val missing = (lhs2.map(s => findDefinition(s).get) diff innerScope)
        printdbg("lhs changed! will add to innerScope: "+missing.mkString(","))
        innerScope = innerScope ::: missing
      }
      //val shape2 = if (lhs != lhs2) lhs2.map { case Def(SimpleLoop(s,_,_)) => s } reduceLeft { (s1,s2) => assert(s1==s2,"shapes don't agree: "+s1+","+s2); s1 }
      val shape2 = if (lhs != lhs2) lhs2.map { case Def(l: AbstractLoop[_]) => l.size case Def(Reflect(l: AbstractLoop[_], _, _)) => l.size } reduceLeft { (s1,s2) => assert(s1==s2,"shapes don't agree: "+s1+","+s2); s1 }
                   else t(s)
      val rhs2 = if (lhs != lhs2) lhs2.map { s => fatten(findDefinition(s).get) match { case TTP(List(s), SimpleFatLoop(_, _, List(r))) => transformLoopBody(s,r,t) }}
                 else (lhs zip rhs) map { case (s,r) => transformLoopBody(s,r,t) }
      
      //update innerScope -- change definition of lhs2 in place
      innerScope = innerScope map {
        case TP(l,_) if lhs2 contains l => TP(l, SimpleLoop(shape2,t(x).asInstanceOf[Sym[Int]],rhs2(lhs2.indexOf(l)))) 
        case d => d
      }
      
      printdbg("came up with: " + lhs2 + ", " + rhs2 + " with subst " + t.subst.mkString(","))
      List(TTP(lhs2, SimpleFatLoop(shape2,t(x).asInstanceOf[Sym[Int]],rhs2)))
      // still problem: VectorSum(a,b) = SimpleLoop(i, ReduceElem(f(i))) 
      // might need to translate f(i), but looking up VectorSum will not be changed at all!!!
      // --> change rhs nonetheless???
      
/*      
      // potential problem here: calling toAtom on a SimpleCollect (which does not have any symbol so far!)
      val lhs2 = (lhs zip rhs).map(p=>transformOne(p._1,p._2,t)).map { case s: Sym[Any] => s }.distinct.asInstanceOf[List[Sym[Any]]]
      val rhs2 = lhs2 map (findDefinition(_).get.rhs) //FIXME: will lookup old sym (ie VectorTrans) in case of AbstractCollect
      List(TTP(lhs2, SimpleFatLoop(t(s),t(x).asInstanceOf[Sym[Int]],rhs2)))
*/      
  }

  /**
   * Applies the transformation several times on the current scope with transformer t.
   */
  def transformAllFully(currentScope0: List[TTP], result0: List[Exp[Any]], t: SubstTransformer): (List[TTP], List[Exp[Any]]) = {
    var currentScope = currentScope0
    var result = result0
    
    /*
        this comment block was added to wip-fusion -- need to keep??
    
        //NOTE: if we have added stuff to currentScope, the line below will reset it
        // because result is still untransformed and thus the new stuff no used
        //currentScope = getFatSchedule(currentScope)(result) // clean things up!
        //NOTE: it is necessary to bring currentScope into the right order, though
        // the current approach is to use all of currentScope as root, not just result
        currentScope = getFatSchedule(currentScope)(currentScope)
    
        // SIMPLIFY! <--- multiple steps necessary? 
        // currently yes: transform goes first to last, but later elems may
        // induce substitutions on earlier ones, so we have to iterate
    */  

    // ---
    currentScope = getFatSchedule(currentScope)(currentScope) // clean things up!

    /*println("<1---"+result0+"/"+result)
    currentScope.foreach(println)
    println("---1>")*/

    // SIMPLIFY! <--- multiple steps necessary???
  
    def withEffectContext(body: =>List[TTP]): List[TTP] = {
      val save = context
      context = Nil
      val scope = body
      val leftovereffects = context.filterNot((scope.flatMap(_.lhs)) contains _)
      if (leftovereffects.nonEmpty) 
        printlog("warning: transformation left effect context (will be discarded): "+leftovereffects)
      context = save
      scope
    }
  
    // Applies the transformation several times until convergence. NOTE: The first invocations use the whole scope as
    // the result because we are still not sure about the order of operations.
    // The last two operations take the scope result and clean up the code.
    currentScope = withEffectContext { transformAll(currentScope, t) }
    result = t(result)
    currentScope = getFatSchedule(currentScope)(currentScope) // clean things up!

    currentScope = withEffectContext { transformAll(currentScope, t) }
    result = t(result)
    currentScope = getFatSchedule(currentScope)(currentScope) // clean things up!

    val previousScopeFull = currentScope

    currentScope = withEffectContext { transformAll(currentScope, t) }
    result = t(result)
    currentScope = getFatSchedule(currentScope)(currentScope) // clean things up!

    if (currentScope != previousScopeFull) { // check convergence
      printerr("error: transformation of (full) scope contents has not converged")
      printdbg(previousScopeFull + "-->" + currentScope)
    }




    // now get schedule for result only
    currentScope = withEffectContext { transformAll(currentScope, t) }
    result = t(result)
    currentScope = getFatSchedule(currentScope)(result) // clean things up!

    currentScope = withEffectContext { transformAll(currentScope, t) }
    result = t(result)
    currentScope = getFatSchedule(currentScope)(result) // clean things up!

    // once more to see if we are converged
    val previousScope = currentScope
  
    currentScope = withEffectContext { transformAll(currentScope, t) }
    result = t(result)
    currentScope = getFatSchedule(currentScope)(result) // clean things up!
  
    if (currentScope != previousScope) { // check convergence
      printerr("error: transformation of scope contents has not converged")
      printdbg(previousScope + "-->" + currentScope)
    }
  
    /*println("<x---"+result0+"/"+result)
    currentScope.foreach(println)
    println("---x>")*/
    
    (currentScope, result)
  }
  
  
  def simplify(scope: List[TTP])(results: List[Exp[Any]]): (List[TTP], List[Exp[Any]]) = {
    val t = new SubstTransformer    
    val scope2 = transformAll(scope, t)
    val results2 = results map (t apply _)
    (scope2, results2)
  }
}<|MERGE_RESOLUTION|>--- conflicted
+++ resolved
@@ -8,19 +8,9 @@
 trait SimplifyTransform extends internal.FatTraversal {
   val IR: LoopsFatExp with IfThenElseFatExp
   import IR._
-  
-<<<<<<< HEAD
-  case class Forward[A](x: Exp[A]) extends Def[A]
-  
-  override def emitNode(sym: Sym[Any], rhs: Def[Any])(implicit stream: java.io.PrintWriter) = rhs match {
-    case Forward(x) => emitValDef(sym, quote(x))
-    case _ => super.emitNode(sym, rhs)
-  }
 
   def freshSourceContext()(implicit ctx: SourceContext) = ctx
-
-=======
->>>>>>> 0435461a
+  
   def transformOne[A](s: Sym[A], x: Def[A], t: SubstTransformer): Exp[A] = {
     if (t.subst.contains(s)) return t(s)
     implicit val m: Manifest[A] = s.Type.asInstanceOf[Manifest[A]]

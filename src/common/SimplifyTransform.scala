--- conflicted
+++ resolved
@@ -161,13 +161,8 @@
       }*/
       
       printdbg("came up with: " + lhs2 + ", " + rhs2 + " with subst " + t.subst.mkString(","))
-<<<<<<< HEAD
-      List(TTP(lhs2, SimpleFatLoop(shape2,t(x).asInstanceOf[Sym[Int]],rhs2)))
-      // still problem: VectorSum(a,b) = SimpleLoop(i, ReduceElem(f(i)))
-=======
       List(TTP(lhs2, mhs2, SimpleFatLoop(shape2,t(x).asInstanceOf[Sym[Int]],rhs2)))
       // still problem: VectorSum(a,b) = SimpleLoop(i, ReduceElem(f(i))) 
->>>>>>> d9f33ea5
       // might need to translate f(i), but looking up VectorSum will not be changed at all!!!
       // --> change rhs nonetheless???
       
@@ -179,38 +174,12 @@
 */      
   }
 
-<<<<<<< HEAD
-  /**
-   * Applies the transformation several times on the current scope with transformer t.
-   */
-  def transformAllFully(currentScope0: List[TTP], result0: List[Exp[Any]], t: SubstTransformer): (List[TTP], List[Exp[Any]]) = {
-    var currentScope = currentScope0
-    var result = result0
-    
-/*
-    this comment block was added to wip-fusion -- need to keep??
-
-    //NOTE: if we have added stuff to currentScope, the line below will reset it
-    // because result is still untransformed and thus the new stuff no used
-    //currentScope = getFatSchedule(currentScope)(result) // clean things up!
-    //NOTE: it is necessary to bring currentScope into the right order, though
-    // the current approach is to use all of currentScope as root, not just result
-    currentScope = getFatSchedule(currentScope)(currentScope)
-
-    // SIMPLIFY! <--- multiple steps necessary? 
-    // currently yes: transform goes first to last, but later elems may
-    // induce substitutions on earlier ones, so we have to iterate
-    
-    currentScope = getFatSchedule(currentScope)(currentScope) // clean things up!
-*/
-=======
   def transformAllFully(currentScope0: List[Stm], result0: List[Exp[Any]], t: SubstTransformer): (List[Stm], List[Exp[Any]]) = {
     var currentScope = currentScope0
     var result = result0
     
     // ---
     currentScope = getSchedule(currentScope)(currentScope) // clean things up!
->>>>>>> d9f33ea5
 
     // ---
     currentScope = getFatSchedule(currentScope)(currentScope) // clean things up!
@@ -233,7 +202,7 @@
     // The last several operations take the scope result and clean up the code.
     currentScope = withEffectContext { transformAll(currentScope, t) }
     result = t(result)
-<<<<<<< HEAD
+
     currentScope = getFatSchedule(currentScope)(currentScope)
 
     currentScope = withEffectContext { transformAll(currentScope, t) }
@@ -268,13 +237,6 @@
 
     if (currentScope != previousScopeWhole) // check convergence and avoid silent failure
       throw new RuntimeException("The scope has not converged!!! Increase the number of cleanup steps. Scopes: " + previousScopeWhole + "\n----->\n" + currentScope)
-=======
-    currentScope = getSchedule(currentScope)(currentScope) // clean things up!
-
-    currentScope = withEffectContext { transformAll(currentScope, t) }
-    result = t(result)
-    currentScope = getSchedule(currentScope)(currentScope) // clean things up!
->>>>>>> d9f33ea5
 
     currentScope = withEffectContext { transformAll(currentScope, t) }
     result = t(result)
@@ -289,25 +251,11 @@
   
     currentScope = withEffectContext { transformAll(currentScope, t) }
     result = t(result)
-<<<<<<< HEAD
     currentScope = getFatSchedule(currentScope)(result) // clean things up!
 
     if (currentScope != previousScope) // check convergence and avoid silent failure
       throw new RuntimeException("The scope has not converged!!! Increase the number of cleanup steps. Scopes: " + previousScope + "\n----->\n" + currentScope)
 
-=======
-    currentScope = getSchedule(currentScope)(result) // clean things up!
-  
-    if (currentScope != previousScope) { // check convergence
-      printerr("error: transformation of scope contents has not converged")
-      printdbg(previousScope + "-->" + currentScope)
-    }
-  
-    /*println("<x---"+result0+"/"+result)
-    currentScope.foreach(println)
-    println("---x>")*/
-    
->>>>>>> d9f33ea5
     (currentScope, result)
   }
   

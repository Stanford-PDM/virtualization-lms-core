package scala.virtualization.lms
package common

import java.io.PrintWriter
import scala.virtualization.lms.internal.{GenericNestedCodegen,GenericFatCodegen}

trait Loops extends Base { // no surface constructs for now

}

trait LoopsExp extends Loops with BaseExp with EffectExp {

  abstract class AbstractLoop[A] extends Def[A] {
    val size: Exp[Int]
    val v: Sym[Int]
    val body: Def[A]
  }
  
  case class SimpleLoop[A](val size: Exp[Int], val v: Sym[Int], val body: Def[A]) extends AbstractLoop[A]


  override def syms(e: Any): List[Sym[Any]] = e match {
    case e: AbstractLoop[_] => syms(e.size) ::: syms(e.body) // should add super.syms(e) ?? not without a flag ...
    case _ => super.syms(e)
  }

<<<<<<< HEAD
  override def readSyms(e: Any): List[Sym[Any]] = e match { 
    case e: AbstractLoop[_] => readSyms(e.size) ::: readSyms(e.body)
=======
	override def readSyms(e: Any): List[Sym[Any]] = e match { 
		case e: AbstractLoop[_] => readSyms(e.size) ::: readSyms(e.body)
>>>>>>> 415aa121
    case _ => super.readSyms(e)
  }

  override def boundSyms(e: Any): List[Sym[Any]] = e match {
    case e: AbstractLoop[_] => e.v :: boundSyms(e.body)
    case _ => super.boundSyms(e)
  }

  override def symsFreq(e: Any): List[(Sym[Any], Double)] = e match {
    case e: AbstractLoop[_] => freqNormal(e.size) ::: freqHot(e.body) // should add super.syms(e) ?? not without a flag ...
    case _ => super.symsFreq(e)
  }

}

trait LoopsFatExp extends LoopsExp with BaseFatExp {

  abstract class AbstractFatLoop extends FatDef {
    val size: Exp[Int]
    val v: Sym[Int]
    val body: List[Def[Any]]
  }
  
  case class SimpleFatLoop(val size: Exp[Int], val v: Sym[Int], val body: List[Def[Any]]) extends AbstractFatLoop


  override def syms(e: Any): List[Sym[Any]] = e match {
    case e: AbstractFatLoop => syms(e.size) ::: syms(e.body)
    case _ => super.syms(e)
  }

  override def boundSyms(e: Any): List[Sym[Any]] = e match {
    case e: AbstractFatLoop => e.v :: boundSyms(e.body)
    case _ => super.boundSyms(e)
  }

  override def symsFreq(e: Any): List[(Sym[Any], Double)] = e match {
    case e: AbstractFatLoop => freqNormal(e.size) ::: freqHot(e.body)
    case _ => super.symsFreq(e)
  }

}




trait BaseGenLoops extends GenericNestedCodegen {
  val IR: LoopsExp
  import IR._

}

trait BaseGenLoopsFat extends BaseGenLoops with GenericFatCodegen {
  val IR: LoopsFatExp
  import IR._

  override def fatten(e: TP[Any]): TTP = e.rhs match {
    case op: AbstractLoop[_] => 
      TTP(List(e.sym), SimpleFatLoop(op.size, op.v, List(op.body)))
    case _ => super.fatten(e)
  }

}



trait ScalaGenLoops extends ScalaGenBase with BaseGenLoops {
  import IR._

  //TODO

}

trait ScalaGenLoopsFat extends ScalaGenLoops with ScalaGenFat with BaseGenLoopsFat {
  import IR._

  //TODO

}

trait CudaGenLoops extends CudaGenBase with BaseGenLoops {
  import IR._

  //TODO

}

trait CudaGenLoopsFat extends CudaGenLoops with CudaGenFat with BaseGenLoopsFat {
  import IR._

  //TODO

}<|MERGE_RESOLUTION|>--- conflicted
+++ resolved
@@ -24,13 +24,8 @@
     case _ => super.syms(e)
   }
 
-<<<<<<< HEAD
-  override def readSyms(e: Any): List[Sym[Any]] = e match { 
-    case e: AbstractLoop[_] => readSyms(e.size) ::: readSyms(e.body)
-=======
 	override def readSyms(e: Any): List[Sym[Any]] = e match { 
 		case e: AbstractLoop[_] => readSyms(e.size) ::: readSyms(e.body)
->>>>>>> 415aa121
     case _ => super.readSyms(e)
   }
 

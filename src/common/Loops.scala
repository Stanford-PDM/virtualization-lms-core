--- conflicted
+++ resolved
@@ -19,12 +19,8 @@
   
   case class SimpleLoop[A](val size: Exp[Int], val v: Sym[Int], val body: Def[A]) extends AbstractLoop[A]
   
-<<<<<<< HEAD
-  def simpleLoop[A:Manifest](size: Exp[Int], v: Sym[Int], body: Def[A]): Exp[A] = SimpleLoop(size, v, body)
-  def simpleLoopCopy[A:Manifest](size: Exp[Int], v: Sym[Int], body: Def[A], oldDef: Def[A]): Exp[A] = SimpleLoop(size, v, body).copyMirroredCanBeFused(oldDef)
-=======
   def simpleLoop[A:Manifest](size: Exp[Int], v: Sym[Int], body: Def[A])(implicit pos: SourceContext): Exp[A] = SimpleLoop(size, v, body)
->>>>>>> 46911520
+  def simpleLoopCopy[A:Manifest](size: Exp[Int], v: Sym[Int], body: Def[A], oldDef: Def[A])(implicit pos: SourceContext): Exp[A] = SimpleLoop(size, v, body).copyMirroredCanBeFused(oldDef)
 
 
   override def syms(e: Any): List[Sym[Any]] = e match {
@@ -52,13 +48,8 @@
   // mirroring
 
   override def mirror[A:Manifest](e: Def[A], f: Transformer)(implicit pos: SourceContext): Exp[A] = (e match {
-<<<<<<< HEAD
     case SimpleLoop(s,v,body: Def[A]) => simpleLoopCopy(f(s),f(v).asInstanceOf[Sym[Int]],mirrorFatDef(body,f), e)
-    case Reflect(SimpleLoop(s,v,body: Def[A]), u, es) if u == Control() => reflectMirrored(Reflect(SimpleLoop(f(s),f(v).asInstanceOf[Sym[Int]],mirrorFatDef(body,f)).copyMirroredCanBeFused(e), mapOver(f,u), f(es)))(mtype(manifest[A])) 
-=======
-    case SimpleLoop(s,v,body: Def[A]) => simpleLoop(f(s),f(v).asInstanceOf[Sym[Int]],mirrorFatDef(body,f))
-    case Reflect(SimpleLoop(s,v,body: Def[A]), u, es) if u == Control() => reflectMirrored(Reflect(SimpleLoop(f(s),f(v).asInstanceOf[Sym[Int]],mirrorFatDef(body,f)), mapOver(f,u), f(es)))(mtype(manifest[A]), pos) 
->>>>>>> 46911520
+    case Reflect(SimpleLoop(s,v,body: Def[A]), u, es) if u == Control() => reflectMirrored(Reflect(SimpleLoop(f(s),f(v).asInstanceOf[Sym[Int]],mirrorFatDef(body,f)).copyMirroredCanBeFused(e), mapOver(f,u), f(es)))(mtype(manifest[A]), pos) 
     case _ => super.mirror(e,f)
   }).asInstanceOf[Exp[A]] // why??
 

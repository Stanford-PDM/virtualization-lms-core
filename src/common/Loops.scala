--- conflicted
+++ resolved
@@ -47,11 +47,7 @@
   //////////////
   // mirroring
 
-<<<<<<< HEAD
   override def mirror[A:Manifest](e: Def[A], f: Transformer)(implicit pos: SourceContext): Exp[A] = (e match {
-=======
-  override def mirror[A:Manifest](e: Def[A], f: Transformer)(implicit ctx: SourceContext): Exp[A] = (e match {
->>>>>>> c4b8e91d
     case SimpleLoop(s,v,body) => simpleLoop(f(s),f(v).asInstanceOf[Sym[Int]],mirrorFatDef(body,f))
     case _ => super.mirror(e,f)
   }).asInstanceOf[Exp[A]] // why??

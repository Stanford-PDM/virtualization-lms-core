--- conflicted
+++ resolved
@@ -4,11 +4,6 @@
 import java.io.PrintWriter
 import scala.reflect.SourceContext
 import scala.virtualization.lms.internal.{GenericNestedCodegen,GenericFatCodegen}
-<<<<<<< HEAD
-import reflect.SourceContext
-=======
-import scala.reflect.SourceContext
->>>>>>> 0c659beb
 
 trait Loops extends Base { // no surface constructs for now
 
@@ -22,13 +17,10 @@
     val body: Def[A]
   }
 
-<<<<<<< HEAD
   object Loop {
     def unapply[A](l: AbstractLoop[A]): Option[(Exp[Int], Sym[Int], Def[A])] = Some((l.size, l.v, l.body))
   }
   
-=======
->>>>>>> 0c659beb
   case class SimpleLoop[A](val size: Exp[Int], val v: Sym[Int], val body: Def[A]) extends AbstractLoop[A]
   
   def simpleLoop[A:Manifest](size: Exp[Int], v: Sym[Int], body: Def[A]): Exp[A] = SimpleLoop(size, v, body)
@@ -59,19 +51,11 @@
   // mirroring
 
   override def mirror[A:Manifest](e: Def[A], f: Transformer)(implicit pos: SourceContext): Exp[A] = (e match {
-<<<<<<< HEAD
-    case SimpleLoop(s,v,body) => simpleLoop(f(s),f(v).asInstanceOf[Sym[Int]],mirrorFatDef(body,f))
-    case _ => super.mirror(e,f)
-  }).asInstanceOf[Exp[A]] // why??
-
-	/////////////////////
-=======
     case SimpleLoop(s,v,body: Def[A]) => simpleLoop(f(s),f(v).asInstanceOf[Sym[Int]],mirrorFatDef(body,f))
     case _ => super.mirror(e,f)
   }).asInstanceOf[Exp[A]] // why??
 
   /////////////////////
->>>>>>> 0c659beb
   // aliases and sharing
 
   override def aliasSyms(e: Any): List[Sym[Any]] = e match {

package scala.virtualization.lms
package common

import java.io.PrintWriter
<<<<<<< HEAD
import scala.virtualization.lms.internal.GenericNestedCodegen
=======
import scala.virtualization.lms.internal._
>>>>>>> 062e261e

trait RangeOps extends Base {
  // workaround for infix not working with manifests
  implicit def repRangeToRangeOpsCls(r: Rep[Range]) = new rangeOpsCls(r)
  class rangeOpsCls(r: Rep[Range]){
    def foreach(f: Rep[Int] => Rep[Unit]) = range_foreach(r, f)
  }

  def infix_until(start: Rep[Int], end: Rep[Int]) = range_until(start,end)
  def infix_start(r: Rep[Range]) = range_start(r)
  def infix_step(r: Rep[Range]) = range_step(r)
  def infix_end(r: Rep[Range]) = range_end(r)
  //def infix_foreach(r: Rep[Range], f: Rep[Int] => Rep[Unit]) = range_foreach(r, f)

  def range_until(start: Rep[Int], end: Rep[Int]): Rep[Range]
  def range_start(r: Rep[Range]) : Rep[Int]
  def range_step(r: Rep[Range]) : Rep[Int]
  def range_end(r: Rep[Range]) : Rep[Int]
  def range_foreach(r: Rep[Range], f: (Rep[Int]) => Rep[Unit]): Rep[Unit]
}

trait RangeOpsExp extends RangeOps with FunctionsExp {
  case class Until(start: Exp[Int], end: Exp[Int]) extends Def[Range]
  case class RangeStart(r: Exp[Range]) extends Def[Int]
  case class RangeStep(r: Exp[Range]) extends Def[Int]
  case class RangeEnd(r: Exp[Range]) extends Def[Int]
  //case class RangeForeach(r: Exp[Range], i: Exp[Int], body: Exp[Unit]) extends Def[Unit]
  case class RangeForeach(start: Exp[Int], end: Exp[Int], i: Sym[Int], body: Exp[Unit]) extends Def[Unit]

  def range_until(start: Exp[Int], end: Exp[Int]) : Exp[Range] = Until(start, end)
  def range_start(r: Exp[Range]) : Exp[Int] = RangeStart(r)
  def range_step(r: Exp[Range]) : Exp[Int] = RangeStep(r)
  def range_end(r: Exp[Range]) : Exp[Int] = RangeEnd(r)
  def range_foreach(r: Exp[Range], block: Exp[Int] => Exp[Unit]) : Exp[Unit] = {
    val i = fresh[Int]
    //reflectEffect(RangeForeach(r, i, reifyEffects(block(i))))
    val (start,end) = r match {
      case Def(Until(start,end)) => (start,end)
      case _ => throw new Exception("unexpected symbol in RangeForeach")
    }
    reflectEffect(RangeForeach(start, end, i, reifyEffects(block(i))))
  }

  override def mirror[A:Manifest](e: Def[A], f: Transformer): Exp[A] = (e match {
    case Reflect(RangeForeach(s,e,i,b), es) => toAtom(Reflect(RangeForeach(f(s),f(e),f(i).asInstanceOf[Sym[Int]],f(b)), es map (e => f(e))))
    case _ => super.mirror(e,f)
  }).asInstanceOf[Exp[A]]
}

trait BaseGenRangeOps extends GenericNestedCodegen {
  val IR: RangeOpsExp
  import IR._

<<<<<<< HEAD
/*
  override def syms(e: Any): List[Sym[Any]] = e match { //TR TODO!
=======
  override def syms(e: Any): List[Sym[Any]] = e match {
    // we want to hoist things out of the loop if possible, so we count nested free deps as well
    //case RangeForeach(start, end, i, body) if shallow => syms(start) ::: syms(end) ::: getFreeVarBlock(body,List(i.asInstanceOf[Sym[_]])).asInstanceOf[List[Sym[Any]]]// in shallow mode, don't count deps from nested blocks
>>>>>>> 062e261e
    case RangeForeach(start, end, i, body) if shallow => syms(start) ::: syms(end) // in shallow mode, don't count deps from nested blocks
    case _ => super.syms(e)
  }
*/

  override def syms(e: Any): List[Sym[Any]] = e match {
    case RangeForeach(start, end, i, body) => syms(start):::syms(end):::syms(body)
    case _ => super.syms(e)
  }

  override def boundSyms(e: Any): List[Sym[Any]] = e match {
    case RangeForeach(start, end, i, y) => i :: effectSyms(y)
    case _ => super.boundSyms(e)
  }


  override def getFreeVarNode(rhs: Def[_]): List[Sym[_]] = rhs match {
    case RangeForeach(start, end, i, body) => /*getFreeVarNode(start) ::: getFreeVarNode(end) ::: */getFreeVarBlock(body,List(i.asInstanceOf[Sym[_]]))
    case _ => super.getFreeVarNode(rhs)
  }
}

trait ScalaGenRangeOps extends ScalaGenEffect with BaseGenRangeOps {
  import IR._

  override def emitNode(sym: Sym[_], rhs: Def[_])(implicit stream: PrintWriter) = rhs match {
    case Until(start, end) => emitValDef(sym, "" + quote(start) + " until " + quote(end))

    /*
    case RangeForeach(r, i, body) => {
      stream.println("val " + quote(sym) + " = " + quote(r) + ".foreach{ " + quote(i) + ": Int =>")
      emitBlock(body)
      stream.println(quote(getBlockResult(body)))
      stream.println("}")
    }
    */

    case RangeForeach(start, end, i, body) => {
      stream.println("var " + quote(i) + " : Int = " + quote(start))
      stream.println("val " + quote(sym) + " = " + "while (" + quote(i) + " < " + quote(end) + ") {")
      nestedEmission = true
      emitBlock(body)
      stream.println(quote(getBlockResult(body)))
      stream.println(quote(i) + " = " + quote(i) + " + 1")
      stream.println("}")
    }

    case _ => super.emitNode(sym, rhs)
  }
}

trait CudaGenRangeOps extends CudaGenEffect with BaseGenRangeOps {
  val IR: RangeOpsExp
  import IR._

  override def emitNode(sym: Sym[_], rhs: Def[_])(implicit stream: PrintWriter) = rhs match {
    case Until(start, end) =>
        stream.println(addTab()+"int %s_start = %s;".format(quote(sym), quote(start)))
        stream.println(addTab()+"int %s_end = %s;".format(quote(sym), quote(end)))
        // Do nothing: will be handled by RangeForeach

    // TODO: What if the range is not continuous integer set?
    case RangeForeach(start, end, i, body) => {
        //var freeVars = buildScheduleForResult(body).filter(scope.contains(_)).map(_.sym)
        val freeVars = getFreeVarBlock(body,List(i.asInstanceOf[Sym[_]]))

        // Add the variables of range to the free variable list if necessary
        var paramList = freeVars
        //val Until(startIdx,endIdx) = findDefinition(r.asInstanceOf[Sym[Range]]).map(_.rhs).get.asInstanceOf[Until]
        if(start.isInstanceOf[Sym[_]]) paramList = start.asInstanceOf[Sym[_]] :: paramList
        if(end.isInstanceOf[Sym[_]]) paramList = end.asInstanceOf[Sym[_]] :: paramList
        paramList = paramList.distinct
        val paramListStr = paramList.map(ele=>remap(ele.Type) + " " + quote(ele)).mkString(", ")

        if(parallelFor) {
          //stream.println("__global__ gpuKernel_%s(%s) {".format(quote(sym),paramListStr))
          tabWidth += 1
          stream.println(addTab()+"int %s = blockIdx.x*blockDim.x + threadIdx.x;".format(quote(i)))
          //stream.println(addTab() + "%s = %s + %s;".format(quote(i), quote(i), quote(startIdx)))
          //stream.println(addTab()+"if(%s < %s) {".format(quote(i), quote(endIdx)))
          stream.println(addTab() + "%s = %s + %s;".format(quote(i), quote(i), quote(start)))
          stream.println(addTab()+"if(%s < %s) {".format(quote(i), quote(end)))
          tabWidth += 1
          // No parallelism in the inner block
          parallelFor = true
          emitBlock(body)
          parallelFor = false
          tabWidth -= 1
          stream.println(addTab()+"}")
          tabWidth -= 1
          stream.println(addTab()+"}")
        }
        else {
          stream.println(addTab()+"for(int %s=%s; %s < %s; %s++) {".format(quote(i),quote(start),quote(i),quote(end),quote(i)))
          tabWidth += 1
          emitBlock(body)
          tabWidth -= 1
          stream.println(addTab() + "}")
        }
    }
    case _ => super.emitNode(sym, rhs)
  }
}

trait CGenRangeOps extends CGenEffect with BaseGenRangeOps {
  val IR: RangeOpsExp
  import IR._

  override def emitNode(sym: Sym[_], rhs: Def[_])(implicit stream: PrintWriter) = rhs match {
    case Until(start, end) =>
      throw new GenerationFailedException("CGenRangeOps: Range vector is not supported")
    case RangeForeach(start, end, i, body) =>
      stream.println("for(int %s=%s; %s < %s; %s++) {".format(quote(i),quote(start),quote(i),quote(end),quote(i)))
      emitBlock(body)
      stream.println("}")

    case _ => super.emitNode(sym, rhs)
  }
}<|MERGE_RESOLUTION|>--- conflicted
+++ resolved
@@ -2,11 +2,8 @@
 package common
 
 import java.io.PrintWriter
-<<<<<<< HEAD
-import scala.virtualization.lms.internal.GenericNestedCodegen
-=======
-import scala.virtualization.lms.internal._
->>>>>>> 062e261e
+
+import scala.virtualization.lms.internal.{GenericNestedCodegen, GenerationFailedException}
 
 trait RangeOps extends Base {
   // workaround for infix not working with manifests
@@ -60,19 +57,6 @@
   val IR: RangeOpsExp
   import IR._
 
-<<<<<<< HEAD
-/*
-  override def syms(e: Any): List[Sym[Any]] = e match { //TR TODO!
-=======
-  override def syms(e: Any): List[Sym[Any]] = e match {
-    // we want to hoist things out of the loop if possible, so we count nested free deps as well
-    //case RangeForeach(start, end, i, body) if shallow => syms(start) ::: syms(end) ::: getFreeVarBlock(body,List(i.asInstanceOf[Sym[_]])).asInstanceOf[List[Sym[Any]]]// in shallow mode, don't count deps from nested blocks
->>>>>>> 062e261e
-    case RangeForeach(start, end, i, body) if shallow => syms(start) ::: syms(end) // in shallow mode, don't count deps from nested blocks
-    case _ => super.syms(e)
-  }
-*/
-
   override def syms(e: Any): List[Sym[Any]] = e match {
     case RangeForeach(start, end, i, body) => syms(start):::syms(end):::syms(body)
     case _ => super.syms(e)
@@ -108,7 +92,7 @@
     case RangeForeach(start, end, i, body) => {
       stream.println("var " + quote(i) + " : Int = " + quote(start))
       stream.println("val " + quote(sym) + " = " + "while (" + quote(i) + " < " + quote(end) + ") {")
-      nestedEmission = true
+      //nestedEmission = true TODO nestedEmission??
       emitBlock(body)
       stream.println(quote(getBlockResult(body)))
       stream.println(quote(i) + " = " + quote(i) + " + 1")

--- conflicted
+++ resolved
@@ -96,19 +96,20 @@
     */
 
     case RangeForeach(start, end, i, body) => {
-<<<<<<< HEAD
       stream.println("var " + quote(i) + " : Int = " + quote(start))
       emitValDef(sym, "while (" + quote(i) + " < " + quote(end) + ") {")
       emitBlock(body)
-=======
->>>>>>> 91d5baad
       // do not need to print unit result
       //stream.println(quote(getBlockResult(body)))
+      stream.println(quote(i) + " = " + quote(i) + " + 1")
+      stream.println("}")
+      /* XXX:TO_MERGE
       gen"""var $i : Int = $start
            |val $sym = while ($i < $end) {
            |${nestedBlock(body)}
            |$i = $i + 1
            |}"""
+      */
     }
 
     case _ => super.emitNode(sym, rhs)

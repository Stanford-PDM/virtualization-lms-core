--- conflicted
+++ resolved
@@ -2,11 +2,7 @@
 package common
 
 import java.io.PrintWriter
-<<<<<<< HEAD
-import scala.virtualization.lms.internal.GenericNestedCodegen
-=======
-import internal._
->>>>>>> b932c63b
+import scala.virtualization.lms.internal.{GenericNestedCodegen, GenerationFailedException}
 
 trait IfThenElse extends Base {
   def __ifThenElse[T:Manifest](cond: Rep[Boolean], thenp: => Rep[T], elsep: => Rep[T]): Rep[T]
@@ -32,7 +28,7 @@
     val b = reifyEffectsHere(elsep)
     (a,b) match {
       case (Def(Reify(_,_,_)), _) | (_, Def(Reify(_,_,_))) => reflectEffect(IfThenElse(cond,a,b)) //TODO u
-      case _ => IfThenElse(cond, thenp, elsep)
+      case _ => IfThenElse(cond, a, b)
     }
   }
 
@@ -157,13 +153,6 @@
               stream.println(addTab() + "%s = %s;".format(quote(sym),quote(getBlockResult(b))))
               tabWidth -= 1
               stream.println(addTab()+"}")
-<<<<<<< HEAD
-              isObjectType(sym.Type) match {
-                case true => allocReference(sym,getBlockResult(a).asInstanceOf[Sym[Any]])
-                case _ =>
-              }
-=======
->>>>>>> b932c63b
           }
 
         case _ => super.emitNode(sym, rhs)

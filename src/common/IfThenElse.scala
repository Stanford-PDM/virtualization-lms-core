package scala.virtualization.lms
package common

import java.io.PrintWriter
import scala.virtualization.lms.internal.{GenericNestedCodegen, GenericFatCodegen, GenerationFailedException}

trait IfThenElse extends Base {
  def __ifThenElse[T:Manifest](cond: Rep[Boolean], thenp: => Rep[T], elsep: => Rep[T]): Rep[T]

  // HACK -- bug in scala-virtualized
  override def __ifThenElse[T](cond: =>Boolean, thenp: => T, elsep: => T) = cond match {
    case true => thenp
    case false => elsep
  }
}

// TODO: it would be nice if IfThenElseExp would extend IfThenElsePureExp
// but then we would need to use different names.

trait IfThenElsePureExp extends IfThenElse with BaseExp {

  case class IfThenElse[T:Manifest](cond: Exp[Boolean], thenp: Exp[T], elsep: Exp[T]) extends Def[T]

  def __ifThenElse[T:Manifest](cond: Rep[Boolean], thenp: => Rep[T], elsep: => Rep[T]) = IfThenElse(cond, thenp, elsep)
}


trait IfThenElseExp extends IfThenElse with EffectExp {

  abstract class AbstractIfThenElse[T] extends Def[T] {
    val cond: Exp[Boolean]
    val thenp: Exp[T]
    val elsep: Exp[T]
  }
  
  case class IfThenElse[T:Manifest](cond: Exp[Boolean], thenp: Exp[T], elsep: Exp[T]) extends AbstractIfThenElse[T]

  override def __ifThenElse[T:Manifest](cond: Rep[Boolean], thenp: => Rep[T], elsep: => Rep[T]) = {
    val a = reifyEffectsHere(thenp)
    val b = reifyEffectsHere(elsep)
    ifThenElse(cond,a,b)
  }

  def ifThenElse[T:Manifest](cond: Rep[Boolean], thenp: Rep[T], elsep: Rep[T]) = { // thenp,elsep reified
    val ae = summarizeEffects(thenp)
    val be = summarizeEffects(elsep)
    reflectEffect(IfThenElse(cond,thenp,elsep), ae orElse be)
  }
  
  override def mirror[A:Manifest](e: Def[A], f: Transformer): Exp[A] = e match {
    case Reflect(IfThenElse(c,a,b), u, es) => reflectMirrored(Reflect(IfThenElse(f(c),f(a),f(b)), mapOver(f,u), f(es)))
    case IfThenElse(c,a,b) => IfThenElse(f(c),f(a),f(b)) // FIXME: should apply pattern rewrites (ie call smart constructor)
    case _ => super.mirror(e,f)
  }

  override def aliasSyms(e: Any): List[Sym[Any]] = e match {
    case IfThenElse(c,a,b) => syms(a):::syms(b)
    case _ => super.aliasSyms(e)
  }

  override def containSyms(e: Any): List[Sym[Any]] = e match {
    case IfThenElse(c,a,b) => Nil
    case _ => super.containSyms(e)
  }

  override def extractSyms(e: Any): List[Sym[Any]] = e match {
    case IfThenElse(c,a,b) => Nil
    case _ => super.extractSyms(e)
  }

  override def copySyms(e: Any): List[Sym[Any]] = e match {
    case IfThenElse(c,a,b) => Nil // could return a,b but implied by aliasSyms
    case _ => super.copySyms(e)
  }


  override def symsFreq(e: Any): List[(Sym[Any], Double)] = e match {
    case IfThenElse(c, t, e) => freqNormal(c) ++ freqCold(t) ++ freqCold(e)
    case _ => super.symsFreq(e)
  }

/*
  override def coldSyms(e: Any): List[Sym[Any]] = e match {
    case IfThenElse(c, t, e) => syms(t) ++ syms(e)
    case _ => super.coldSyms(e)
  }
*/

  override def boundSyms(e: Any): List[Sym[Any]] = e match {
    case IfThenElse(c, t, e) => effectSyms(t):::effectSyms(e)
    case _ => super.boundSyms(e)
  }

}

trait IfThenElseFatExp extends IfThenElseExp with BaseFatExp {

  abstract class AbstractFatIfThenElse extends FatDef {
    val cond: Exp[Boolean]
    val thenp: List[Exp[Any]]
    val elsep: List[Exp[Any]]
  }

  case class SimpleFatIfThenElse(cond: Exp[Boolean], thenp: List[Exp[Any]], elsep: List[Exp[Any]]) extends AbstractFatIfThenElse

  override def boundSyms(e: Any): List[Sym[Any]] = e match {
    case SimpleFatIfThenElse(c, t, e) => effectSyms(t):::effectSyms(e)
    case _ => super.boundSyms(e)
  }

  override def symsFreq(e: Any): List[(Sym[Any], Double)] = e match {
    case SimpleFatIfThenElse(c, t, e) => freqNormal(c) ++ freqCold(t) ++ freqCold(e)
    case _ => super.symsFreq(e)
  }

  // aliasing / sharing
  
  override def aliasSyms(e: Any): List[Sym[Any]] = e match {
    case SimpleFatIfThenElse(c,a,b) => syms(a):::syms(b)
    case _ => super.aliasSyms(e)
  }

  override def containSyms(e: Any): List[Sym[Any]] = e match {
    case SimpleFatIfThenElse(c,a,b) => Nil
    case _ => super.containSyms(e)
  }

  override def extractSyms(e: Any): List[Sym[Any]] = e match {
    case SimpleFatIfThenElse(c,a,b) => Nil
    case _ => super.extractSyms(e)
  }

  override def copySyms(e: Any): List[Sym[Any]] = e match {
    case SimpleFatIfThenElse(c,a,b) => Nil // could return a,b but implied by aliasSyms
    case _ => super.copySyms(e)
  }
}


trait IfThenElseExpOpt extends IfThenElseExp { this: BooleanOpsExp with EqualExpBridge =>
  
  //TODO: eliminate conditional if both branches return same value!

  // it would be nice to handle rewrites in method ifThenElse but we'll need to
  // 'de-reify' blocks in case we rewrite if(true) to thenp. 
  // TODO: make reflect(Reify(..)) do the right thing
  
  override def __ifThenElse[T:Manifest](cond: Rep[Boolean], thenp: => Rep[T], elsep: => Rep[T]) = cond match {
    case Const(true) => thenp
    case Const(false) => elsep
    case Def(BooleanNegate(a)) => __ifThenElse(a, elsep, thenp)
    case Def(NotEqual(a,b)) => __ifThenElse(equals(a,b), elsep, thenp)
    case _ =>
      super.__ifThenElse(cond, thenp, elsep)
  }
}

trait BaseGenIfThenElse extends GenericNestedCodegen {
  val IR: IfThenElseExp
  import IR._

}

trait BaseGenIfThenElseFat extends BaseGenIfThenElse with GenericFatCodegen {
  val IR: IfThenElseFatExp
  import IR._

  override def fatten(e: TP[Any]): TTP = e.rhs match {
    case o: AbstractIfThenElse[_] => 
      TTP(List(e.sym), SimpleFatIfThenElse(o.cond, List(o.thenp), List(o.elsep)))
    case Reflect(o: AbstractIfThenElse[_], u, es) => //if !u.maySimple && !u.mayGlobal =>  // contrary, fusing will not change observable order
      // assume body will reflect, too...
      printdbg("-- fatten effectful if/then/else " + e)
      TTP(List(e.sym), SimpleFatIfThenElse(o.cond, List(o.thenp), List(o.elsep)))
    case _ => super.fatten(e)
  }
}

trait ScalaGenIfThenElse extends ScalaGenEffect with BaseGenIfThenElse {
  import IR._
 
  override def emitNode(sym: Sym[Any], rhs: Def[Any])(implicit stream: PrintWriter) = rhs match {
    case IfThenElse(c,a,b) =>
      stream.println("val " + quote(sym) + " = if (" + quote(c) + ") {")
      emitBlock(a)
      stream.println(quote(getBlockResult(a)))
      stream.println("} else {")
      emitBlock(b)
      stream.println(quote(getBlockResult(b)))
      stream.println("}")
    case _ => super.emitNode(sym, rhs)
  }
}

trait ScalaGenIfThenElseFat extends ScalaGenIfThenElse with ScalaGenFat with BaseGenIfThenElseFat {
  import IR._

  override def emitFatNode(symList: List[Sym[Any]], rhs: FatDef)(implicit stream: PrintWriter) = rhs match {
    case SimpleFatIfThenElse(c,as,bs) => 
      def quoteList[T](xs: List[Exp[T]]) = if (xs.length > 1) xs.map(quote).mkString("(",",",")") else xs.map(quote).mkString(",")
      if (symList.length > 1) stream.println("// TODO: use vars instead of tuples to return multiple values")
      stream.println("val " + quoteList(symList) + " = if (" + quote(c) + ") {")
      emitFatBlock(as)
      stream.println(quoteList(as.map(getBlockResult)))
      stream.println("} else {")
      emitFatBlock(bs)
      stream.println(quoteList(bs.map(getBlockResult)))
      stream.println("}")
    case _ => super.emitFatNode(symList, rhs)
  }

}

trait CudaGenIfThenElse extends CudaGenEffect with BaseGenIfThenElse {
  import IR._

  override def emitNode(sym: Sym[Any], rhs: Def[Any])(implicit stream: PrintWriter) = {
      rhs match {
        case IfThenElse(c,a,b) =>
          // TODO: Not GPUable if the result is not primitive types.
          // TODO: Changing the reference of the output is dangerous in general.
          // TODO: In the future, consider passing the object references to the GPU kernels rather than copying by value.
          // Below is a safety check related to changing the output reference of the kernel.
          // This is going to be changed when above TODOs are done.
          //if( (sym==kernelSymbol) && (isObjectType(sym.Type)) ) throw new RuntimeException("CudaGen: Changing the reference of output is not allowed within GPU kernel.")

          val objRetType = (!isVoidType(sym.Type)) && (!isPrimitiveType(sym.Type))
          objRetType match {
            case true => throw new GenerationFailedException("CudaGen: If-Else cannot return object type.")
            case _ =>
          }
          isVoidType(sym.Type) match {
            case true =>
              stream.println(addTab() + "if (" + quote(c) + ") {")
              tabWidth += 1
              emitBlock(a)
              tabWidth -= 1
              stream.println(addTab() + "} else {")
              tabWidth += 1
              emitBlock(b)
              tabWidth -= 1
              stream.println(addTab()+"}")
            case false =>
              stream.println("%s %s;".format(remap(sym.Type),quote(sym)))
              stream.println(addTab() + "if (" + quote(c) + ") {")
              tabWidth += 1
              emitBlock(a)
              stream.println(addTab() + "%s = %s;".format(quote(sym),quote(getBlockResult(a))))
              tabWidth -= 1
              stream.println(addTab() + "} else {")
              tabWidth += 1
              emitBlock(b)
              stream.println(addTab() + "%s = %s;".format(quote(sym),quote(getBlockResult(b))))
              tabWidth -= 1
              stream.println(addTab()+"}")
          }

        case _ => super.emitNode(sym, rhs)
      }
    }
}

<<<<<<< HEAD
trait OpenCLGenIfThenElse extends OpenCLGenEffect with BaseGenIfThenElse {
  import IR._

  override def emitNode(sym: Sym[Any], rhs: Def[Any])(implicit stream: PrintWriter) = {
      rhs match {
        case IfThenElse(c,a,b) =>

          val objRetType = (!isVoidType(sym.Type)) && (!isPrimitiveType(sym.Type))
          objRetType match {
            case true => throw new GenerationFailedException("OpenCLGen: If-Else cannot return object type.")
            case _ =>
          }
          isVoidType(sym.Type) match {
            case true =>
              stream.println(addTab() + "if (" + quote(c) + ") {")
              tabWidth += 1
              emitBlock(a)
              tabWidth -= 1
              stream.println(addTab() + "} else {")
              tabWidth += 1
              emitBlock(b)
              tabWidth -= 1
              stream.println(addTab()+"}")
            case false =>
              stream.println("%s %s;".format(remap(sym.Type),quote(sym)))
              stream.println(addTab() + "if (" + quote(c) + ") {")
              tabWidth += 1
              emitBlock(a)
              stream.println(addTab() + "%s = %s;".format(quote(sym),quote(getBlockResult(a))))
              tabWidth -= 1
              stream.println(addTab() + "} else {")
              tabWidth += 1
              emitBlock(b)
              stream.println(addTab() + "%s = %s;".format(quote(sym),quote(getBlockResult(b))))
              tabWidth -= 1
              stream.println(addTab()+"}")
          }

        case _ => super.emitNode(sym, rhs)
      }
    }
}
=======
trait CudaGenIfThenElseFat extends CudaGenIfThenElse with CudaGenFat with BaseGenIfThenElseFat {
  import IR._

  override def emitFatNode(symList: List[Sym[Any]], rhs: FatDef)(implicit stream: PrintWriter) = rhs match {
    case SimpleFatIfThenElse(c,a,b) => sys.error("TODO: implement fat if CUDA codegen")
    case _ => super.emitFatNode(symList, rhs)
  }
}


>>>>>>> ca13c48f

trait CGenIfThenElse extends CGenEffect with BaseGenIfThenElse {
  import IR._

  override def emitNode(sym: Sym[Any], rhs: Def[Any])(implicit stream: PrintWriter) = {
    rhs match {
      case IfThenElse(c,a,b) =>
        //TODO: using if-else does not work 
        remap(sym.Type) match {
          case "void" =>
            stream.println("if (" + quote(c) + ") {")
            emitBlock(a)
            stream.println("} else {")
            emitBlock(b)
            stream.println("}")
          case _ =>
            stream.println("%s %s;".format(remap(sym.Type),quote(sym)))
            stream.println("if (" + quote(c) + ") {")
            emitBlock(a)
            stream.println("%s = %s;".format(quote(sym),quote(getBlockResult(a))))
            stream.println("} else {")
            emitBlock(b)
            stream.println("%s = %s;".format(quote(sym),quote(getBlockResult(b))))
            stream.println("}")
        }
        /*
        val booll = remap(sym.Type).equals("void")
        if(booll) {
          stream.println("%s %s;".format(remap(sym.Type),quote(sym)))
          stream.println("if (" + quote(c) + ") {")
          emitBlock(a)
          stream.println("%s = %s;".format(quote(sym),quote(getBlockResult(a))))
          stream.println("} else {")
          emitBlock(b)
          stream.println("%s = %s;".format(quote(sym),quote(getBlockResult(b))))
          stream.println("}")
        }
        else {
          stream.println("if (" + quote(c) + ") {")
          emitBlock(a)
          stream.println("} else {")
          emitBlock(b)
          stream.println("}")
        }
        */
      case _ => super.emitNode(sym, rhs)
    }
  }
}

trait CGenIfThenElseFat extends CGenIfThenElse with CGenFat with BaseGenIfThenElseFat {
  import IR._

  override def emitFatNode(symList: List[Sym[Any]], rhs: FatDef)(implicit stream: PrintWriter) = rhs match {
    case SimpleFatIfThenElse(c,a,b) => sys.error("TODO: implement fat if C codegen")
    case _ => super.emitFatNode(symList, rhs)
  }
}
<|MERGE_RESOLUTION|>--- conflicted
+++ resolved
@@ -260,7 +260,15 @@
     }
 }
 
-<<<<<<< HEAD
+trait CudaGenIfThenElseFat extends CudaGenIfThenElse with CudaGenFat with BaseGenIfThenElseFat {
+  import IR._
+
+  override def emitFatNode(symList: List[Sym[Any]], rhs: FatDef)(implicit stream: PrintWriter) = rhs match {
+    case SimpleFatIfThenElse(c,a,b) => sys.error("TODO: implement fat if CUDA codegen")
+    case _ => super.emitFatNode(symList, rhs)
+  }
+}
+
 trait OpenCLGenIfThenElse extends OpenCLGenEffect with BaseGenIfThenElse {
   import IR._
 
@@ -303,18 +311,15 @@
       }
     }
 }
-=======
-trait CudaGenIfThenElseFat extends CudaGenIfThenElse with CudaGenFat with BaseGenIfThenElseFat {
+
+trait OpenCLGenIfThenElseFat extends OpenCLGenIfThenElse with OpenCLGenFat with BaseGenIfThenElseFat {
   import IR._
 
   override def emitFatNode(symList: List[Sym[Any]], rhs: FatDef)(implicit stream: PrintWriter) = rhs match {
-    case SimpleFatIfThenElse(c,a,b) => sys.error("TODO: implement fat if CUDA codegen")
+    case SimpleFatIfThenElse(c,a,b) => sys.error("TODO: implement fat if OpenCL codegen")
     case _ => super.emitFatNode(symList, rhs)
   }
 }
-
-
->>>>>>> ca13c48f
 
 trait CGenIfThenElse extends CGenEffect with BaseGenIfThenElse {
   import IR._

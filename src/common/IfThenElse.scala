--- conflicted
+++ resolved
@@ -2,11 +2,7 @@
 package common
 
 import java.io.PrintWriter
-<<<<<<< HEAD
 import scala.virtualization.lms.internal.GenericNestedCodegen
-=======
-import scala.virtualization.lms.internal.{CGenEffect, CudaGenEffect, GenericNestedCodegen, ScalaGenEffect}
->>>>>>> 062e261e
 
 trait IfThenElse extends Base {
   def __ifThenElse[T:Manifest](cond: Rep[Boolean], thenp: => Rep[T], elsep: => Rep[T]): Rep[T]
@@ -57,13 +53,13 @@
     case _ => super.syms(e)
   }
 
-<<<<<<< HEAD
- override def getFreeVarNode(rhs: Def[_]): List[Sym[_]] = rhs match {
-    case IfThenElse(c, t, e) => /*getFreeVarNode(c) ::: */getFreeVarBlock(t,Nil) ::: getFreeVarBlock(e,Nil)
-=======
+  override def boundSyms(e: Any): List[Sym[Any]] = e match {
+    case IfThenElse(c, t, e) => effectSyms(t):::effectSyms(e)
+    case _ => super.boundSyms(e)
+  }
+  
   override def getFreeVarNode(rhs: Def[_]): List[Sym[_]] = rhs match {
     case IfThenElse(c, t, e) => getFreeVarBlock(c,Nil) ::: getFreeVarBlock(t,Nil) ::: getFreeVarBlock(e,Nil)
->>>>>>> 062e261e
     case _ => super.getFreeVarNode(rhs)
   }
 }
@@ -119,28 +115,6 @@
   import IR._
 
   override def emitNode(sym: Sym[_], rhs: Def[_])(implicit stream: PrintWriter) = {
-<<<<<<< HEAD
-    rhs match {
-      case IfThenElse(c,a,b) =>
-        stream.println(addTab() + "if (" + quote(c) + ") {")
-        tabWidth += 1
-        addVarLink(getBlockResult(a).asInstanceOf[Sym[_]],sym)
-        emitBlock(a)
-        removeVarLink(getBlockResult(a).asInstanceOf[Sym[_]],sym)
-        //stream.println(addTab() + "%s = %s;".format(quote(sym),quote(getBlockResult(a))))
-        tabWidth -= 1
-        stream.println(addTab() + "} else {")
-        tabWidth += 1
-        addVarLink(getBlockResult(b).asInstanceOf[Sym[_]],sym)
-        emitBlock(b)
-        removeVarLink(getBlockResult(b).asInstanceOf[Sym[_]],sym)
-        //stream.println(addTab() + "%s = %s;".format(quote(sym),quote(getBlockResult(b))))
-        tabWidth -= 1
-        stream.println(addTab()+"}")
-        allocOutput(sym,getBlockResult(a).asInstanceOf[Sym[_]])
-      
-      case _ => super.emitNode(sym, rhs)
-=======
       rhs match {
         case IfThenElse(c,a,b) =>
           // TODO: Not GPUable if the result is not primitive types.
@@ -194,29 +168,17 @@
   import IR._
 
   override def emitNode(sym: Sym[_], rhs: Def[_])(implicit stream: PrintWriter) = {
-      rhs match {
-        case IfThenElse(c,a,b) =>
-          //TODO: using if-else does not work 
-          remap(sym.Type) match {
-            case "void" =>
-              stream.println("if (" + quote(c) + ") {")
-              emitBlock(a)
-              stream.println("} else {")
-              emitBlock(b)
-              stream.println("}")
-            case _ =>
-              stream.println("%s %s;".format(remap(sym.Type),quote(sym)))
-              stream.println("if (" + quote(c) + ") {")
-              emitBlock(a)
-              stream.println("%s = %s;".format(quote(sym),quote(getBlockResult(a))))
-              stream.println("} else {")
-              emitBlock(b)
-              stream.println("%s = %s;".format(quote(sym),quote(getBlockResult(b))))
-              stream.println("}")
-          }
-          /*
-          val booll = remap(sym.Type).equals("void")
-          if(booll) {
+    rhs match {
+      case IfThenElse(c,a,b) =>
+        //TODO: using if-else does not work 
+        remap(sym.Type) match {
+          case "void" =>
+            stream.println("if (" + quote(c) + ") {")
+            emitBlock(a)
+            stream.println("} else {")
+            emitBlock(b)
+            stream.println("}")
+          case _ =>
             stream.println("%s %s;".format(remap(sym.Type),quote(sym)))
             stream.println("if (" + quote(c) + ") {")
             emitBlock(a)
@@ -225,18 +187,28 @@
             emitBlock(b)
             stream.println("%s = %s;".format(quote(sym),quote(getBlockResult(b))))
             stream.println("}")
-          }
-          else {
-            stream.println("if (" + quote(c) + ") {")
-            emitBlock(a)
-            stream.println("} else {")
-            emitBlock(b)
-            stream.println("}")
-          }
-          */
-        case _ => super.emitNode(sym, rhs)
-      }
->>>>>>> 062e261e
+        }
+        /*
+        val booll = remap(sym.Type).equals("void")
+        if(booll) {
+          stream.println("%s %s;".format(remap(sym.Type),quote(sym)))
+          stream.println("if (" + quote(c) + ") {")
+          emitBlock(a)
+          stream.println("%s = %s;".format(quote(sym),quote(getBlockResult(a))))
+          stream.println("} else {")
+          emitBlock(b)
+          stream.println("%s = %s;".format(quote(sym),quote(getBlockResult(b))))
+          stream.println("}")
+        }
+        else {
+          stream.println("if (" + quote(c) + ") {")
+          emitBlock(a)
+          stream.println("} else {")
+          emitBlock(b)
+          stream.println("}")
+        }
+        */
+      case _ => super.emitNode(sym, rhs)
     }
   }
 }
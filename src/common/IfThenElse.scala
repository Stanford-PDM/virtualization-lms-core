--- conflicted
+++ resolved
@@ -2,11 +2,7 @@
 package common
 
 import java.io.PrintWriter
-<<<<<<< HEAD
-import scala.virtualization.lms.internal.{CudaGenEffect, ScalaGenEffect}
-=======
-import scala.virtualization.lms.internal.{GenericNestedCodegen, ScalaGenEffect}
->>>>>>> 61c18424
+import scala.virtualization.lms.internal.{CudaGenEffect, GenericNestedCodegen, ScalaGenEffect}
 
 trait IfThenElse extends Base {
   def __ifThenElse[T:Manifest](cond: Rep[Boolean], thenp: => Rep[T], elsep: => Rep[T]): Rep[T]
@@ -70,19 +66,9 @@
   }
 }
 
-trait CudaGenIfThenElse extends CudaGenEffect {
+trait CudaGenIfThenElse extends CudaGenEffect with BaseGenIfThenElse {
   val IR: IfThenElseExp
   import IR._
-
-  override def syms(e: Any): List[Sym[Any]] = e match {
-    case IfThenElse(c, t, e) if shallow => syms(c) // in shallow mode, don't count deps from nested blocks
-    case _ => super.syms(e)
-  }
-
-  override def getFreeVarNode(rhs: Def[_]): List[Sym[_]] = rhs match {	
-    case IfThenElse(c, t, e) => getFreeVarBlock(c,Nil) ::: getFreeVarBlock(t,Nil) ::: getFreeVarBlock(e,Nil)
-    case _ => super.getFreeVarNode(rhs)
-  }
 
   override def emitNode(sym: Sym[_], rhs: Def[_])(implicit stream: PrintWriter) = rhs match {
     case IfThenElse(c,a,b) =>

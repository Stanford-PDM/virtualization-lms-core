--- conflicted
+++ resolved
@@ -43,11 +43,7 @@
     ifThenElse(cond,a,b)
   }
 
-<<<<<<< HEAD
-  def ifThenElse[T:Manifest](cond: Rep[Boolean], thenp: Rep[T], elsep: Rep[T])(implicit ctx: SourceContext) = { // thenp,elsep reified
-=======
-  def ifThenElse[T:Manifest](cond: Rep[Boolean], thenp: Block[T], elsep: Block[T]) = {
->>>>>>> 0435461a
+  def ifThenElse[T:Manifest](cond: Rep[Boolean], thenp: Block[T], elsep: Block[T])(implicit ctx: SourceContext) = {
     val ae = summarizeEffects(thenp)
     val be = summarizeEffects(elsep)
     

package scala.virtualization.lms
package common

import java.io.{File, FileReader, FileWriter, BufferedReader, BufferedWriter, PrintWriter, FileOutputStream, ObjectOutputStream, FileInputStream, ObjectInputStream}
import scala.virtualization.lms.internal.{GenerationFailedException}
import util.OverloadHack
import scala.reflect.SourceContext

// TODO: fine grained effects

trait IOOps extends Variables with OverloadHack {

  /**
   * File
   */
  object File {
    def apply(dir: Rep[String])(implicit pos: SourceContext) = obj_file_apply(dir)
  }
  def infix_getCanonicalFile(f: Rep[File])(implicit pos: SourceContext) = file_getcanonicalfile(f)
  def infix_getPath(f: Rep[File])(implicit pos: SourceContext) = file_getpath(f)
  def infix_listFiles(f: Rep[File])(implicit pos: SourceContext) = file_listfiles(f)

  def obj_file_apply(dir: Rep[String])(implicit pos: SourceContext): Rep[File]
  def file_getcanonicalfile(f: Rep[File])(implicit pos: SourceContext): Rep[File]
  def file_getpath(f: Rep[File])(implicit pos: SourceContext): Rep[String]
  def file_listfiles(f: Rep[File])(implicit pos: SourceContext): Rep[Array[File]]
  
  /**
   * BufferedReader
   */
  object BufferedReader {
    def apply(f: Rep[FileReader])(implicit pos: SourceContext) = obj_br_apply(f)
  }
  def infix_readLine(b: Rep[BufferedReader])(implicit pos: SourceContext) = br_readline(b)
  def infix_close(b: Rep[BufferedReader])(implicit pos: SourceContext) = br_close(b)

  def obj_br_apply(f: Rep[FileReader])(implicit pos: SourceContext): Rep[BufferedReader]
  def br_readline(b: Rep[BufferedReader])(implicit pos: SourceContext): Rep[String]
  def br_close(b: Rep[BufferedReader])(implicit pos: SourceContext): Rep[Unit]

  /**
   * BufferedWriter
   */
  object BufferedWriter {
    def apply(f: Rep[FileWriter])(implicit pos: SourceContext) = obj_bw_apply(f)    
  }

  def infix_write(b: Rep[BufferedWriter], s: Rep[String])(implicit pos: SourceContext) = bw_write(b,s)
  def infix_close(b: Rep[BufferedWriter])(implicit o: Overloaded1, pos: SourceContext) = bw_close(b)

  def obj_bw_apply(f: Rep[FileWriter])(implicit pos: SourceContext): Rep[BufferedWriter]
  def bw_write(b: Rep[BufferedWriter], s: Rep[String])(implicit pos: SourceContext): Rep[Unit]
  def bw_close(b: Rep[BufferedWriter])(implicit pos: SourceContext): Rep[Unit]

  /**
   * FileReader
   */
  object FileReader {
    def apply(s: Rep[String])(implicit pos: SourceContext) = obj_fr_apply(s)
  }
  def obj_fr_apply(s: Rep[String])(implicit pos: SourceContext): Rep[FileReader]

  /**
   * FileWriter
   */
  object FileWriter {
    def apply(s: Rep[String])(implicit pos: SourceContext) = obj_fw_apply(s)
  }
  def obj_fw_apply(s: Rep[String])(implicit pos: SourceContext): Rep[FileWriter]

  /**
   * ObjectOutputStream
   */
  object FileInputStream {
    def apply(s: Rep[String])(implicit pos: SourceContext) = obj_fis_apply(s)
  }
  class FileInputStreamOps(x: Rep[FileInputStream]) {
    def available()(implicit pos: SourceContext) = obj_fis_available(x)
  }
  implicit def fisToFisOps(x: Rep[FileInputStream]) = new FileInputStreamOps(x)
  def obj_fis_apply(s: Rep[String]): Rep[FileInputStream]
  def obj_fis_available(s: Rep[FileInputStream]): Rep[Int]

  object ObjectInputStream {
    def apply(s: Rep[FileInputStream])(implicit pos: SourceContext) = obj_ois_apply(s)
  }
  class ObjectInputStreamOps(x: Rep[ObjectInputStream]) {
    def readObject(dynamicType: String = null)(implicit pos: SourceContext) = obj_ois_readObject(x, dynamicType)
    def close()(implicit pos: SourceContext) = obj_ois_close(x)
  }
  implicit def oisTooisOps(x: Rep[ObjectInputStream]) = new ObjectInputStreamOps(x)
  def obj_ois_apply(s: Rep[FileInputStream]): Rep[ObjectInputStream]
  def obj_ois_close(s: Rep[ObjectInputStream]): Rep[Unit]
  def obj_ois_readObject(x: Rep[ObjectInputStream], dynamicType: String = null): Rep[Object]

  object ObjectOutputStream {
    def apply(s: Rep[FileOutputStream])(implicit pos: SourceContext) = obj_oos_apply(s, unit(false))
    def apply(s: Rep[FileOutputStream], x: Rep[Boolean])(implicit pos: SourceContext) = obj_oos_apply(s, x)
  }
  class ObjectOutputStreamOps(x: Rep[ObjectOutputStream]) {
    def writeObject(elem: Rep[Any])(implicit pos: SourceContext) = obj_oos_writeObject(x,elem)
    def close()(implicit pos: SourceContext) = obj_oos_close(x)
  }
  implicit def oosToOoosOps(x: Rep[ObjectOutputStream]) = new ObjectOutputStreamOps(x)
  def obj_oos_apply(s: Rep[FileOutputStream], x: Rep[Boolean])(implicit pos: SourceContext): Rep[ObjectOutputStream]
  def obj_oos_writeObject(s: Rep[ObjectOutputStream], elem: Rep[Any])(implicit pos: SourceContext): Rep[Unit]
  def obj_oos_close(s: Rep[ObjectOutputStream])(implicit pos: SourceContext): Rep[Unit]

  /**
   * FileWriter
   */
  object FileOutputStream {
    def apply(s: Rep[File])(implicit pos: SourceContext) = obj_fos_apply(s)
  }
  def obj_fos_apply(s: Rep[File])(implicit pos: SourceContext): Rep[FileOutputStream]

}

trait IOOpsExp extends IOOps with DSLOpsExp {
  case class ObjFileApply(dir: Exp[String]) extends Def[File]
  case class FileGetCanonicalFile(f: Exp[File]) extends Def[File]
  case class FileGetPath(f: Exp[File]) extends Def[String]
  case class FileListFiles(f: Exp[File]) extends Def[Array[File]]

  case class ObjBrApply(f: Exp[FileReader]) extends Def[BufferedReader]
  case class ObjBwApply(f: Exp[FileWriter]) extends Def[BufferedWriter]
  case class ObjFrApply(s: Exp[String]) extends Def[FileReader]
  case class ObjFwApply(s: Exp[String]) extends Def[FileWriter]
  case class ObjOosApply(s: Exp[FileOutputStream], x: Rep[Boolean]) extends Def[ObjectOutputStream]
  case class ObjOosWriteObject(s: Exp[ObjectOutputStream], elem: Exp[Any]) extends Def[Unit]
  case class ObjOosClose(s: Exp[ObjectOutputStream]) extends Def[Unit]
  case class ObjFosApply(s: Exp[File]) extends Def[FileOutputStream]
  case class ObjFisApply(s: Exp[String]) extends Def[FileInputStream]
  case class ObjOisApply(s: Exp[FileInputStream]) extends Def[ObjectInputStream]
  case class ObjOisClose(s: Exp[ObjectInputStream]) extends Def[Unit]
  case class ObjOisAvailable(s: Exp[FileInputStream]) extends Def[Int]
  case class ObjOisReadObject(s: Exp[ObjectInputStream], dynamicType: String = null) extends Def[Object]

  case class BwWrite(b: Exp[BufferedWriter], s: Rep[String]) extends Def[Unit]
  case class BwClose(b: Exp[BufferedWriter]) extends Def[Unit]
  case class BrReadline(b: Exp[BufferedReader]) extends Def[String]
  case class BrClose(b: Exp[BufferedReader]) extends Def[Unit]

  def obj_file_apply(dir: Exp[String])(implicit pos: SourceContext): Exp[File] = reflectEffect(ObjFileApply(dir))
  def file_getcanonicalfile(f: Exp[File])(implicit pos: SourceContext) = FileGetCanonicalFile(f)
  def file_getpath(f: Exp[File])(implicit pos: SourceContext) = FileGetPath(f)
  def file_listfiles(f: Exp[File])(implicit pos: SourceContext) = FileListFiles(f)
  
  def obj_br_apply(f: Exp[FileReader])(implicit pos: SourceContext): Exp[BufferedReader] = reflectEffect(ObjBrApply(f))
  def obj_bw_apply(f: Exp[FileWriter])(implicit pos: SourceContext): Exp[BufferedWriter] = reflectEffect(ObjBwApply(f))
  def obj_fr_apply(s: Exp[String])(implicit pos: SourceContext): Exp[FileReader] = reflectEffect(ObjFrApply(s))
  def obj_fw_apply(s: Exp[String])(implicit pos: SourceContext): Exp[FileWriter] = reflectEffect(ObjFwApply(s))
  def obj_oos_apply(s: Exp[FileOutputStream], x: Rep[Boolean])(implicit pos: SourceContext): Exp[ObjectOutputStream] = reflectEffect(ObjOosApply(s,x))
  def obj_oos_writeObject(s: Exp[ObjectOutputStream], elem: Exp[Any])(implicit pos: SourceContext): Exp[Unit] = reflectEffect(ObjOosWriteObject(s, elem))
  def obj_oos_close(s: Exp[ObjectOutputStream])(implicit pos: SourceContext): Exp[Unit] = reflectEffect(ObjOosClose(s))
  def obj_fos_apply(s: Exp[File])(implicit pos: SourceContext): Exp[FileOutputStream] = reflectEffect(ObjFosApply(s))
  def obj_fis_apply(s: Rep[String]) = reflectEffect(ObjFisApply(s))
  def obj_ois_apply(s: Rep[FileInputStream]) = reflectEffect(ObjOisApply(s))
  def obj_ois_close(s: Rep[ObjectInputStream]) = reflectEffect(ObjOisClose(s))
  def obj_fis_available(s: Rep[FileInputStream]) = reflectEffect(ObjOisAvailable(s))
  def obj_ois_readObject(x: Rep[ObjectInputStream], dynamicType: String = null) = reflectEffect(ObjOisReadObject(x, dynamicType))

  def bw_write(b: Exp[BufferedWriter], s: Exp[String])(implicit pos: SourceContext) = reflectEffect(BwWrite(b,s))
  def bw_close(b: Exp[BufferedWriter])(implicit pos: SourceContext) = reflectEffect(BwClose(b))
  def br_readline(b: Exp[BufferedReader])(implicit pos: SourceContext) : Exp[String] = reflectEffect(BrReadline(b))
  def br_close(b: Exp[BufferedReader])(implicit pos: SourceContext) : Exp[Unit] = reflectEffect(BrClose(b))
  
  override def mirror[A:Manifest](e: Def[A], f: Transformer)(implicit pos: SourceContext): Exp[A] = ({
    e match {
      case Reflect(ObjFrApply(s), u, es) => obj_fr_apply(f(s))
      case Reflect(ObjBrApply(x), u, es) => obj_br_apply(f(x))
      case Reflect(ObjFwApply(s), u, es) => obj_fw_apply(f(s))
      case Reflect(ObjBwApply(x), u, es) => obj_bw_apply(f(x))      
      case Reflect(BrReadline(b), u, es) => br_readline(f(b))
      case Reflect(BwWrite(b,s), u, es) => bw_write(f(b),f(s))
      case Reflect(BrClose(b), u, es) => br_close(f(b))
      case Reflect(BwClose(b), u, es) => bw_close(f(b))
      case _ => super.mirror(e,f)
    }
  }).asInstanceOf[Exp[A]]  
}

trait ScalaGenIOOps extends ScalaGenBase {
  val IR: IOOpsExp
  import IR._
  
  override def emitNode(sym: Sym[Any], rhs: Def[Any]) = rhs match {
<<<<<<< HEAD
    case ObjFileApply(dir) => emitValDef(sym, "new java.io.File(" + quote(dir) + ")")
    case FileGetCanonicalFile(f) => emitValDef(sym, quote(f) + ".getCanonicalFile()")
    case FileGetPath(f) => emitValDef(sym, quote(f) + ".getPath()")
    case FileListFiles(f) => emitValDef(sym, quote(f) + ".listFiles()")
    case ObjBrApply(f) => emitValDef(sym, "new java.io.BufferedReader(" + quote(f) + ")")
    case ObjBwApply(f) => emitValDef(sym, "new java.io.BufferedWriter(" + quote(f) + ")")
    case ObjFrApply(s) => emitValDef(sym, "new java.io.FileReader(" + quote(s) + ")")
    case ObjFwApply(s) => emitValDef(sym, "new java.io.FileWriter(" + quote(s) + ")")
    case ObjOosApply(s,x) => 
        if (x == Const(true)) {
            emitValDef(sym, "new java.io.ObjectOutputStream(" + quote(s) + "){")
            stream.println("override protected def writeStreamHeader() {")
            stream.println("reset();")
            stream.println("}")
            stream.println("}")
        } else emitValDef(sym, "new java.io.ObjectOutputStream(" + quote(s) + ")")
    case ObjOosWriteObject(s, elem) => stream.println(quote(s) + ".writeObject(" + quote(elem) + ")")
    case ObjOosClose(s) => stream.println(quote(s) + ".close")
    case ObjFosApply(s) => emitValDef(sym, "new java.io.FileOutputStream(" + quote(s) + ",true)")
    case ObjFisApply(s) => emitValDef(sym, "new java.io.FileInputStream(" + quote(s) + ")")
    case ObjOisApply(s) => emitValDef(sym, "new java.io.ObjectInputStream(" + quote(s) + ")")
    case ObjOisClose(s) => emitValDef(sym, quote(s) + ".close")
    case ObjOisAvailable(s) => emitValDef(sym, quote(s) + ".available")
    case ObjOisReadObject(s, dtype) => {
        if (dtype == null) emitValDef(sym, quote(s) + ".readObject")
        else emitValDef(sym, quote(s) + ".readObject.asInstanceOf[" + dtype + "]") 
    }
    case BwWrite(b,s) => emitValDef(sym, quote(b) + ".write(" + quote(s) + ")")
    case BwClose(b) => emitValDef(sym, quote(b) + ".close()")
    case BrReadline(b) => emitValDef(sym, quote(b) + ".readLine()")
    case BrClose(b) => emitValDef(sym, quote(b) + ".close()")
=======
    case ObjFileApply(dir) => emitValDef(sym, src"new java.io.File($dir)")
    case FileGetCanonicalFile(f) => emitValDef(sym, src"$f.getCanonicalFile()")
    case FileGetPath(f) => emitValDef(sym, src"$f.getPath()")
    case FileListFiles(f) => emitValDef(sym, src"$f.listFiles()")
    case ObjBrApply(f) => emitValDef(sym, src"new java.io.BufferedReader($f)")
    case ObjBwApply(f) => emitValDef(sym, src"new java.io.BufferedWriter($f)")
    case ObjFrApply(s) => emitValDef(sym, src"new java.io.FileReader($s)")
    case ObjFwApply(s) => emitValDef(sym, src"new java.io.FileWriter($s)")
    case BwWrite(b,s) => emitValDef(sym, src"$b.write($s)")
    case BwClose(b) => emitValDef(sym, src"$b.close()")
    case BrReadline(b) => emitValDef(sym, src"$b.readLine()")
    case BrClose(b) => emitValDef(sym, src"$b.close()")
>>>>>>> 91d5baad
    case _ => super.emitNode(sym, rhs)
  }
}

trait CLikeGenIOOps extends CLikeGenBase {
  val IR: IOOpsExp
  import IR._

  override def emitNode(sym: Sym[Any], rhs: Def[Any]) = rhs match {
    case ObjBrApply(f) => throw new GenerationFailedException("CLikeGenIOOps: Java IO operations are not supported")
    case ObjFrApply(s) => throw new GenerationFailedException("CLikeGenIOOps: Java IO operations are not supported")
    case BrReadline(b) => throw new GenerationFailedException("CLikeGenIOOps: Java IO operations are not supported")
    case BrClose(b) => throw new GenerationFailedException("CLikeGenIOOps: Java IO operations are not supported")
    case _ => super.emitNode(sym, rhs)
  }
}
trait CudaGenIOOps extends CudaGenBase with CLikeGenIOOps
trait OpenCLGenIOOps extends OpenCLGenBase with CLikeGenIOOps
trait CGenIOOps extends CGenBase with CLikeGenIOOps

<|MERGE_RESOLUTION|>--- conflicted
+++ resolved
@@ -185,15 +185,14 @@
   import IR._
   
   override def emitNode(sym: Sym[Any], rhs: Def[Any]) = rhs match {
-<<<<<<< HEAD
-    case ObjFileApply(dir) => emitValDef(sym, "new java.io.File(" + quote(dir) + ")")
-    case FileGetCanonicalFile(f) => emitValDef(sym, quote(f) + ".getCanonicalFile()")
-    case FileGetPath(f) => emitValDef(sym, quote(f) + ".getPath()")
-    case FileListFiles(f) => emitValDef(sym, quote(f) + ".listFiles()")
-    case ObjBrApply(f) => emitValDef(sym, "new java.io.BufferedReader(" + quote(f) + ")")
-    case ObjBwApply(f) => emitValDef(sym, "new java.io.BufferedWriter(" + quote(f) + ")")
-    case ObjFrApply(s) => emitValDef(sym, "new java.io.FileReader(" + quote(s) + ")")
-    case ObjFwApply(s) => emitValDef(sym, "new java.io.FileWriter(" + quote(s) + ")")
+    case ObjFileApply(dir) => emitValDef(sym, src"new java.io.File($dir)")
+    case FileGetCanonicalFile(f) => emitValDef(sym, src"$f.getCanonicalFile()")
+    case FileGetPath(f) => emitValDef(sym, src"$f.getPath()")
+    case FileListFiles(f) => emitValDef(sym, src"$f.listFiles()")
+    case ObjBrApply(f) => emitValDef(sym, src"new java.io.BufferedReader($f)")
+    case ObjBwApply(f) => emitValDef(sym, src"new java.io.BufferedWriter($f)")
+    case ObjFrApply(s) => emitValDef(sym, src"new java.io.FileReader($s)")
+    case ObjFwApply(s) => emitValDef(sym, src"new java.io.FileWriter($s)")
     case ObjOosApply(s,x) => 
         if (x == Const(true)) {
             emitValDef(sym, "new java.io.ObjectOutputStream(" + quote(s) + "){")
@@ -213,24 +212,10 @@
         if (dtype == null) emitValDef(sym, quote(s) + ".readObject")
         else emitValDef(sym, quote(s) + ".readObject.asInstanceOf[" + dtype + "]") 
     }
-    case BwWrite(b,s) => emitValDef(sym, quote(b) + ".write(" + quote(s) + ")")
-    case BwClose(b) => emitValDef(sym, quote(b) + ".close()")
-    case BrReadline(b) => emitValDef(sym, quote(b) + ".readLine()")
-    case BrClose(b) => emitValDef(sym, quote(b) + ".close()")
-=======
-    case ObjFileApply(dir) => emitValDef(sym, src"new java.io.File($dir)")
-    case FileGetCanonicalFile(f) => emitValDef(sym, src"$f.getCanonicalFile()")
-    case FileGetPath(f) => emitValDef(sym, src"$f.getPath()")
-    case FileListFiles(f) => emitValDef(sym, src"$f.listFiles()")
-    case ObjBrApply(f) => emitValDef(sym, src"new java.io.BufferedReader($f)")
-    case ObjBwApply(f) => emitValDef(sym, src"new java.io.BufferedWriter($f)")
-    case ObjFrApply(s) => emitValDef(sym, src"new java.io.FileReader($s)")
-    case ObjFwApply(s) => emitValDef(sym, src"new java.io.FileWriter($s)")
     case BwWrite(b,s) => emitValDef(sym, src"$b.write($s)")
     case BwClose(b) => emitValDef(sym, src"$b.close()")
     case BrReadline(b) => emitValDef(sym, src"$b.readLine()")
     case BrClose(b) => emitValDef(sym, src"$b.close()")
->>>>>>> 91d5baad
     case _ => super.emitNode(sym, rhs)
   }
 }

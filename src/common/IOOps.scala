package scala.virtualization.lms
package common

<<<<<<< HEAD
import java.io.{FileReader, BufferedReader, PrintWriter}

=======
import java.io._
import util.OverloadHack
import scala.virtualization.lms.internal._
>>>>>>> 062e261e

trait IOOps extends Variables with OverloadHack {

  /**
   * BufferedReader
   */
  object BufferedReader {
    def apply(f: Rep[FileReader]) = obj_br_apply(f)
  }
  def infix_readLine(b: Rep[BufferedReader]) = br_readline(b)
  def infix_close(b: Rep[BufferedReader]) = br_close(b)

  def obj_br_apply(f: Rep[FileReader]): Rep[BufferedReader]
  def br_readline(b: Rep[BufferedReader]): Rep[String]
  def br_close(b: Rep[BufferedReader]): Rep[Unit]

  /**
   * BufferedWriter
   */
  object BufferedWriter {
    def apply(f: Rep[FileWriter]) = obj_bw_apply(f)    
  }

  def infix_write(b: Rep[BufferedWriter], s: Rep[String]) = bw_write(b,s)
  def infix_close(b: Rep[BufferedWriter])(implicit o: Overloaded1) = bw_close(b)

  /*
  implicit def varToRepBufferedWriterOps(x: Var[BufferedWriter]) = new RepBufferedWriterOpsCls(readVar(x))
  implicit def repBufferedWriterToRepBufferedWriterOps(a: Rep[BufferedWriter]) = new RepBufferedWriterOpsCls(a)
  implicit def BufferedWriterToRepBufferedWriterOps(a: BufferedWriter) = new RepBufferedWriterOpsCls(a)
  
  class RepBufferedWriterOpsCls(b: Rep[BufferedWriter]){
    def write(s: Rep[String]) = bw_write(b,s)
  }
  */

  def obj_bw_apply(f: Rep[FileWriter]): Rep[BufferedWriter]
  def bw_write(b: Rep[BufferedWriter], s: Rep[String]): Rep[Unit]
  def bw_close(b: Rep[BufferedWriter]): Rep[Unit]

  /**
   * FileReader
   */
  object FileReader {
    def apply(s: Rep[String]) = obj_fr_apply(s)
  }
  def obj_fr_apply(s: Rep[String]): Rep[FileReader]

  /**
   * FileWriter
   */
  object FileWriter {
    def apply(s: Rep[String]) = obj_fw_apply(s)
  }
  def obj_fw_apply(s: Rep[String]): Rep[FileWriter]
}

trait IOOpsExp extends IOOps with DSLOpsExp {
  case class ObjBrApply(f: Exp[FileReader]) extends Def[BufferedReader]
  case class ObjBwApply(f: Exp[FileWriter]) extends Def[BufferedWriter]
  case class ObjFrApply(s: Exp[String]) extends Def[FileReader]
  case class ObjFwApply(s: Exp[String]) extends Def[FileWriter]

  case class BwWrite(b: Exp[BufferedWriter], s: Rep[String]) extends Def[Unit]
  case class BwClose(b: Exp[BufferedWriter]) extends Def[Unit]
  case class BrReadline(b: Exp[BufferedReader]) extends Def[String]
  case class BrClose(b: Exp[BufferedReader]) extends Def[Unit]

  def obj_br_apply(f: Exp[FileReader]): Rep[BufferedReader] = reflectEffect(ObjBrApply(f))
  def obj_bw_apply(f: Exp[FileWriter]): Rep[BufferedWriter] = reflectEffect(ObjBwApply(f))
  def obj_fr_apply(s: Exp[String]): Rep[FileReader] = reflectEffect(ObjFrApply(s))
  def obj_fw_apply(s: Exp[String]): Rep[FileWriter] = reflectEffect(ObjFwApply(s))

  def bw_write(b: Exp[BufferedWriter], s: Exp[String]) = reflectEffect(BwWrite(b,s))
  def bw_close(b: Exp[BufferedWriter]) = reflectEffect(BwClose(b))
  def br_readline(b: Exp[BufferedReader]) : Rep[String] = reflectEffect(BrReadline(b))
  def br_close(b: Exp[BufferedReader]) : Rep[Unit] = reflectEffect(BrClose(b))
}

trait ScalaGenIOOps extends ScalaGenBase {
  val IR: IOOpsExp
  import IR._
  
  override def emitNode(sym: Sym[_], rhs: Def[_])(implicit stream: PrintWriter) = rhs match {
    case ObjBrApply(f) => emitValDef(sym, "new java.io.BufferedReader(" + quote(f) + ")")
    case ObjBwApply(f) => emitValDef(sym, "new java.io.BufferedWriter(" + quote(f) + ")")
    case ObjFrApply(s) => emitValDef(sym, "new java.io.FileReader(" + quote(s) + ")")
    case ObjFwApply(s) => emitValDef(sym, "new java.io.FileWriter(" + quote(s) + ")")
    case BwWrite(b,s) => emitValDef(sym, quote(b) + ".write(" + quote(s) + ")")
    case BwClose(b) => emitValDef(sym, quote(b) + ".close()")
    case BrReadline(b) => emitValDef(sym, quote(b) + ".readLine()")
    case BrClose(b) => emitValDef(sym, quote(b) + ".close()")
    case _ => super.emitNode(sym, rhs)
  }
}

trait CLikeGenIOOps extends CLikeCodegen {
  val IR: IOOpsExp
  import IR._

  override def emitNode(sym: Sym[_], rhs: Def[_])(implicit stream: PrintWriter) = rhs match {
    case ObjBrApply(f) => throw new GenerationFailedException("CLikeGenIOOps: Java IO operations are not supported")
    case ObjFrApply(s) => throw new GenerationFailedException("CLikeGenIOOps: Java IO operations are not supported")
    case BrReadline(b) => throw new GenerationFailedException("CLikeGenIOOps: Java IO operations are not supported")
    case BrClose(b) => throw new GenerationFailedException("CLikeGenIOOps: Java IO operations are not supported")
    case _ => super.emitNode(sym, rhs)
  }
}
trait CudaGenIOOps extends CudaGenBase with CLikeGenIOOps
trait CGenIOOps extends CGenBase with CLikeGenIOOps

<|MERGE_RESOLUTION|>--- conflicted
+++ resolved
@@ -1,14 +1,9 @@
 package scala.virtualization.lms
 package common
 
-<<<<<<< HEAD
-import java.io.{FileReader, BufferedReader, PrintWriter}
-
-=======
-import java.io._
+import java.io.{FileReader, FileWriter, BufferedReader, BufferedWriter, PrintWriter}
+import scala.virtualization.lms.internal.{GenerationFailedException}
 import util.OverloadHack
-import scala.virtualization.lms.internal._
->>>>>>> 062e261e
 
 trait IOOps extends Variables with OverloadHack {
 
@@ -105,7 +100,7 @@
   }
 }
 
-trait CLikeGenIOOps extends CLikeCodegen {
+trait CLikeGenIOOps extends CLikeGenBase {
   val IR: IOOpsExp
   import IR._
 

--- conflicted
+++ resolved
@@ -36,16 +36,10 @@
   case class NumericMinus[T:Numeric:Manifest](lhs: Exp[T], rhs: Exp[T]) extends Def[T]
   case class NumericTimes[T:Numeric:Manifest](lhs: Exp[T], rhs: Exp[T]) extends Def[T]
 
-<<<<<<< HEAD
-
-  def numeric_plus[T:Numeric:Manifest](lhs: Exp[T], rhs: Exp[T]) : Rep[T] = NumericPlus(lhs, rhs)
-  def numeric_minus[T:Numeric:Manifest](lhs: Exp[T], rhs: Exp[T]) : Rep[T] = NumericMinus(lhs, rhs)
-  def numeric_times[T:Numeric:Manifest](lhs: Exp[T], rhs: Exp[T]) : Rep[T] = NumericTimes(lhs, rhs)
-=======
   def numeric_plus[T:Numeric:Manifest](lhs: Exp[T], rhs: Exp[T]) : Exp[T] = NumericPlus(lhs, rhs)
   def numeric_minus[T:Numeric:Manifest](lhs: Exp[T], rhs: Exp[T]) : Exp[T] = NumericMinus(lhs, rhs)
   def numeric_times[T:Numeric:Manifest](lhs: Exp[T], rhs: Exp[T]) : Exp[T] = NumericTimes(lhs, rhs)
->>>>>>> d5f108e7
+
 }
 
 trait ScalaGenNumericOps extends ScalaGenBase {

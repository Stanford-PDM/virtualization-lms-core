--- conflicted
+++ resolved
@@ -27,7 +27,7 @@
   override def emitNode(sym: Sym[Any], rhs: Def[Any]) = rhs match {
     case op: DSLOp[_] =>
       val b = op.representation
-<<<<<<< HEAD
+      /* XXX:TO_MERGE
       val strWriter = new java.io.StringWriter
       val localStream = new PrintWriter(strWriter);
       withStream(localStream) {
@@ -37,12 +37,11 @@
         stream.print("}")
       }
       emitValDef(sym, strWriter.toString)
-=======
+      */
       gen"""val $sym = {
            |${nestedBlock(b)}
            |$b
            |}"""
->>>>>>> 91d5baad
 
     case _ => super.emitNode(sym, rhs)
   }

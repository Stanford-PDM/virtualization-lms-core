package scala.virtualization.lms
package common

import java.io.PrintWriter
<<<<<<< HEAD
import scala.virtualization.lms.internal.GenericNestedCodegen
=======
import scala.virtualization.lms.internal._
>>>>>>> 062e261e

//TODO rename this to something more meaningful
trait DSLOpsExp extends EffectExp {
  // representation must be reified! this places the burden on the caller, but allows the caller to avoid the
  // use of function values (which can be uglier).
  class DSLOp[A](val representation: Exp[A]) extends Def[A]

  case class DSLMap[A,B,C[_]](val in: Exp[C[A]], out: Exp[C[B]], range: Exp[Range], func:Exp[A=>B]) extends Def[C[B]]
  case class DSLZipwith[A1,A2,B,C[_]](val in1: Exp[C[A1]], in2: Exp[C[A2]], out: Exp[C[B]], range: Exp[Range], func:Exp[(A1,A2)=>B]) extends Def[C[B]]
}

trait BaseGenDSLOps extends GenericNestedCodegen {
  val IR: DSLOpsExp
  import IR._

  // TODO: think about whether this should override syms for DSLOps or not
  override def getFreeVarNode(rhs: Def[_]): List[Sym[_]] = rhs match {
    case op: DSLOp[_] => getFreeVarBlock(op.representation,Nil)
    case _ => super.getFreeVarNode(rhs)
  }

}
trait ScalaGenDSLOps extends ScalaGenEffect with BaseGenDSLOps {
  val IR: DSLOpsExp
  import IR._
  
  override def emitNode(sym: Sym[_], rhs: Def[_])(implicit stream: PrintWriter) = rhs match {
    case op: DSLOp[_] =>
      val b = op.representation
      stream.println("val " + quote(sym) + " = { ")
      emitBlock(b)
      stream.println(quote(getBlockResult(b)))
      stream.println("}")

    case _ => super.emitNode(sym, rhs)
  }

}

trait CLikeGenDSLOps extends BaseGenDSLOps with CLikeCodegen {
  val IR: DSLOpsExp
  import IR._

  override def emitNode(sym: Sym[_], rhs: Def[_])(implicit stream: PrintWriter) = rhs match {
    case op: DSLOp[_] => throw new GenerationFailedException("CLikeGenDSLOps: DSLOp is not supported")
    case _ => super.emitNode(sym, rhs)
  }
}

trait CudaGenDSLOps extends CudaGenEffect with CLikeGenDSLOps 
trait CGenDSLOps extends CGenEffect with CLikeGenDSLOps
<|MERGE_RESOLUTION|>--- conflicted
+++ resolved
@@ -2,11 +2,8 @@
 package common
 
 import java.io.PrintWriter
-<<<<<<< HEAD
-import scala.virtualization.lms.internal.GenericNestedCodegen
-=======
-import scala.virtualization.lms.internal._
->>>>>>> 062e261e
+
+import scala.virtualization.lms.internal.{GenericNestedCodegen, GenerationFailedException}
 
 //TODO rename this to something more meaningful
 trait DSLOpsExp extends EffectExp {
@@ -46,7 +43,7 @@
 
 }
 
-trait CLikeGenDSLOps extends BaseGenDSLOps with CLikeCodegen {
+trait CLikeGenDSLOps extends BaseGenDSLOps with CLikeGenBase {
   val IR: DSLOpsExp
   import IR._
 

package scala.virtualization.lms
package common

import java.io.PrintWriter
import scala.virtualization.lms.util.OverloadHack
import scala.virtualization.lms.internal.{GenerationFailedException}
import scala.reflect.SourceContext

trait ObjectOps extends Variables with OverloadHack {
  //def infix_toString(lhs: Rep[Any])(implicit pos: SourceContext) = object_tostring(lhs)
  def infix_ToString(lhs: Rep[Any])(implicit pos: SourceContext) = object_tostring(lhs)
  //def infix_hashCode(lhs: Rep[Any])(implicit pos: SourceContext) = object_hashcode(lhs)
  //def infix_##(lhs: Rep[Any])(implicit pos: SourceContext) = object_hashcode(lhs)
  def infix_HashCode(lhs: Rep[Any])(implicit pos: SourceContext) = object_hashcode(lhs)
  def infix_unsafeImmutable[A:Manifest](lhs: Rep[A])(implicit pos: SourceContext) = object_unsafe_immutable(lhs)
  def infix_unsafeMutable[A:Manifest](lhs: Rep[A])(implicit pos: SourceContext) = object_unsafe_mutable(lhs)

  def object_tostring(lhs: Rep[Any])(implicit pos: SourceContext): Rep[String]
  def object_hashcode(lhs: Rep[Any])(implicit pos: SourceContext): Rep[Int]
  def object_unsafe_immutable[A:Manifest](lhs: Rep[A])(implicit pos: SourceContext): Rep[A]
  def object_unsafe_mutable[A:Manifest](lhs: Rep[A])(implicit pos: SourceContext): Rep[A]
}

trait ObjectOpsExp extends ObjectOps with VariablesExp {
  case class ObjectToString(o: Exp[Any]) extends Def[String]
  case class ObjectHashCode(o: Exp[Any]) extends Def[Int]
  case class ObjectUnsafeImmutable[A:Manifest](o: Exp[A]) extends Def[A] {
    val m = manifest[A]
  }
 case class ObjectUnsafeMutable[A:Manifest](o: Exp[A]) extends Def[A] {
   val m = manifest[A]
 }

  def object_tostring(lhs: Exp[Any])(implicit pos: SourceContext) = ObjectToString(lhs)
  def object_hashcode(lhs: Exp[Any])(implicit pos: SourceContext) = ObjectHashCode(lhs)
  def object_unsafe_immutable[A:Manifest](lhs: Exp[A])(implicit pos: SourceContext) = lhs match {
    // INVESTIGATE: there was an issue where Const(0).unsafeImmutable == Const(0.0). How is this possible? CSE with primitive widening?
    case c@Const(x) => c
    case _ => ObjectUnsafeImmutable(lhs)
  }
  def object_unsafe_mutable[A:Manifest](lhs: Exp[A])(implicit pos: SourceContext) = reflectMutable(ObjectUnsafeMutable(lhs))

  //////////////
  // mirroring

  override def mirror[A:Manifest](e: Def[A], f: Transformer)(implicit pos: SourceContext): Exp[A] = (e match {
    case e@ObjectUnsafeImmutable(a) => object_unsafe_immutable(f(a))(mtype(e.m),pos)
    case e@ObjectToString(a) => object_tostring(f(a))
    case e@ObjectHashCode(a) => object_hashcode(f(a))
    case Reflect(e@ObjectUnsafeImmutable(a), u, es) => reflectMirrored(Reflect(ObjectUnsafeImmutable(f(a))(mtype(e.m)), mapOver(f,u), f(es)))(mtype(manifest[A]))
    case Reflect(e@ObjectUnsafeMutable(a), u, es) => reflectMirrored(Reflect(ObjectUnsafeMutable(f(a))(mtype(e.m)), mapOver(f,u), f(es)))(mtype(manifest[A]))
    case _ => super.mirror(e,f)
  }).asInstanceOf[Exp[A]]

  /////////////////////
  // aliases and sharing

  override def aliasSyms(e: Any): List[Sym[Any]] = e match {
    case ObjectUnsafeImmutable(a) => Nil
    case _ => super.aliasSyms(e)
  }

  override def containSyms(e: Any): List[Sym[Any]] = e match {
    case ObjectUnsafeImmutable(a) => Nil
    case _ => super.containSyms(e)
  }

  override def extractSyms(e: Any): List[Sym[Any]] = e match {
    case ObjectUnsafeImmutable(a) => Nil
    case _ => super.extractSyms(e)
  }

  override def copySyms(e: Any): List[Sym[Any]] = e match {
    case ObjectUnsafeImmutable(a) => syms(a)
    case _ => super.copySyms(e)
  }
}

trait ObjectOpsExpOpt extends ObjectOpsExp {
  override def object_tostring(lhs: Exp[Any])(implicit pos: SourceContext) = {
    if (lhs.tp <:< manifest[String]) lhs.asInstanceOf[Exp[String]]
    else super.object_tostring(lhs)
  }
}

trait ScalaGenObjectOps extends ScalaGenBase {
  val IR: ObjectOpsExp
  import IR._

  override def emitNode(sym: Sym[Any], rhs: Def[Any]) = rhs match {
<<<<<<< HEAD
    case ObjectToString(lhs) => emitValDef(sym, "(" + quote(lhs) + ").toString()")
    case ObjectHashCode(lhs) => emitValDef(sym, "(" + quote(lhs) + ").##")
    case ObjectUnsafeImmutable(x) => emitValDef(sym, quote(x) + "// unsafe immutable")
    case ObjectUnsafeMutable(x) => emitValDef(sym, quote(x) + "// unsafe mutable")
=======
    case ObjectToString(lhs) => emitValDef(sym, src"($lhs).toString()")
    case ObjectUnsafeImmutable(x) => emitValDef(sym, src"$x// unsafe immutable")
    case ObjectUnsafeMutable(x) => emitValDef(sym, src"$x// unsafe mutable")
>>>>>>> 91d5baad
    case _ => super.emitNode(sym, rhs)
  }
}

trait CLikeGenObjectOps extends CLikeGenBase {
  val IR: ObjectOpsExp
  import IR._

  override def emitNode(sym: Sym[Any], rhs: Def[Any]) = rhs match {
<<<<<<< HEAD
    case ObjectToString(lhs) => emitValDef(sym, "(" + quote(lhs) + ").toString()")
    case ObjectHashCode(lhs) => emitValDef(sym, "(" + quote(lhs) + ").##")
    case ObjectUnsafeImmutable(x) => emitValDef(sym, quote(x) + "; // unsafe immutable")
    case ObjectUnsafeMutable(x) => emitValDef(sym, quote(x) + "; // unsafe mutable")
=======
    case ObjectToString(lhs) => emitValDef(sym, src"($lhs).toString()")
    case ObjectUnsafeImmutable(x) => emitValDef(sym, src"$x; // unsafe immutable")
    case ObjectUnsafeMutable(x) => emitValDef(sym, src"$x; // unsafe mutable")
>>>>>>> 91d5baad
    case _ => super.emitNode(sym, rhs)
  }
}

trait CudaGenObjectOps extends CudaGenBase with CLikeGenObjectOps
trait OpenCLGenObjectOps extends OpenCLGenBase with CLikeGenObjectOps
trait CGenObjectOps extends CGenBase with CLikeGenObjectOps<|MERGE_RESOLUTION|>--- conflicted
+++ resolved
@@ -88,16 +88,10 @@
   import IR._
 
   override def emitNode(sym: Sym[Any], rhs: Def[Any]) = rhs match {
-<<<<<<< HEAD
-    case ObjectToString(lhs) => emitValDef(sym, "(" + quote(lhs) + ").toString()")
-    case ObjectHashCode(lhs) => emitValDef(sym, "(" + quote(lhs) + ").##")
-    case ObjectUnsafeImmutable(x) => emitValDef(sym, quote(x) + "// unsafe immutable")
-    case ObjectUnsafeMutable(x) => emitValDef(sym, quote(x) + "// unsafe mutable")
-=======
     case ObjectToString(lhs) => emitValDef(sym, src"($lhs).toString()")
+    case ObjectHashCode(lhs) => emitValDef(sym, src"($lhs).##")
     case ObjectUnsafeImmutable(x) => emitValDef(sym, src"$x// unsafe immutable")
     case ObjectUnsafeMutable(x) => emitValDef(sym, src"$x// unsafe mutable")
->>>>>>> 91d5baad
     case _ => super.emitNode(sym, rhs)
   }
 }
@@ -107,16 +101,10 @@
   import IR._
 
   override def emitNode(sym: Sym[Any], rhs: Def[Any]) = rhs match {
-<<<<<<< HEAD
-    case ObjectToString(lhs) => emitValDef(sym, "(" + quote(lhs) + ").toString()")
-    case ObjectHashCode(lhs) => emitValDef(sym, "(" + quote(lhs) + ").##")
-    case ObjectUnsafeImmutable(x) => emitValDef(sym, quote(x) + "; // unsafe immutable")
-    case ObjectUnsafeMutable(x) => emitValDef(sym, quote(x) + "; // unsafe mutable")
-=======
     case ObjectToString(lhs) => emitValDef(sym, src"($lhs).toString()")
+    case ObjectHashCode(lhs) => emitValDef(sym, src"($lhs).##")
     case ObjectUnsafeImmutable(x) => emitValDef(sym, src"$x; // unsafe immutable")
     case ObjectUnsafeMutable(x) => emitValDef(sym, src"$x; // unsafe mutable")
->>>>>>> 91d5baad
     case _ => super.emitNode(sym, rhs)
   }
 }

package scala.virtualization.lms
package common

import java.io.PrintWriter
import scala.virtualization.lms.util.OverloadHack
import scala.virtualization.lms.internal.{GenerationFailedException}
import scala.reflect.SourceContext

trait ObjectOps extends Variables with OverloadHack {
  def infix_toString(lhs: Rep[Any])(implicit pos: SourceContext) = object_tostring(lhs)
  def infix_ToString(lhs: Rep[Any])(implicit pos: SourceContext) = object_tostring(lhs)
  def infix_unsafeImmutable[A:Manifest](lhs: Rep[A])(implicit pos: SourceContext) = object_unsafe_immutable(lhs)
  def infix_unsafeMutable[A:Manifest](lhs: Rep[A])(implicit pos: SourceContext) = object_unsafe_mutable(lhs)

  def object_tostring(lhs: Rep[Any])(implicit pos: SourceContext): Rep[String]
  def object_unsafe_immutable[A:Manifest](lhs: Rep[A])(implicit pos: SourceContext): Rep[A]
  def object_unsafe_mutable[A:Manifest](lhs: Rep[A])(implicit pos: SourceContext): Rep[A]
}

trait ObjectOpsExp extends ObjectOps with VariablesExp {
  case class ObjectToString(o: Exp[Any]) extends Def[String]
  case class ObjectUnsafeImmutable[A:Manifest](o: Exp[A]) extends Def[A] {
    val m = manifest[A]
  }
 case class ObjectUnsafeMutable[A:Manifest](o: Exp[A]) extends Def[A] {
   val m = manifest[A]
 }

  def object_tostring(lhs: Exp[Any])(implicit pos: SourceContext) = ObjectToString(lhs)
  def object_unsafe_immutable[A:Manifest](lhs: Exp[A])(implicit pos: SourceContext) = lhs match {
    // INVESTIGATE: there was an issue where Const(0).unsafeImmutable == Const(0.0). How is this possible? CSE with primitive widening?
    case c@Const(x) => c
    case _ => ObjectUnsafeImmutable(lhs)
  }
  def object_unsafe_mutable[A:Manifest](lhs: Exp[A])(implicit pos: SourceContext) = reflectMutable(ObjectUnsafeMutable(lhs))

  //////////////
  // mirroring

  override def mirror[A:Manifest](e: Def[A], f: Transformer)(implicit pos: SourceContext): Exp[A] = (e match {
    case e@ObjectUnsafeImmutable(a) => object_unsafe_immutable(f(a))(mtype(e.m),pos)
    case e@ObjectToString(a) => object_tostring(f(a))
    case Reflect(e@ObjectUnsafeImmutable(a), u, es) => reflectMirrored(Reflect(ObjectUnsafeImmutable(f(a))(mtype(e.m)), mapOver(f,u), f(es)))(mtype(manifest[A]), pos)
    case Reflect(e@ObjectUnsafeMutable(a), u, es) => reflectMirrored(Reflect(ObjectUnsafeMutable(f(a))(mtype(e.m)), mapOver(f,u), f(es)))(mtype(manifest[A]), pos)
    case _ => super.mirror(e,f)
  }).asInstanceOf[Exp[A]]

  /////////////////////
  // aliases and sharing

  override def aliasSyms(e: Any): List[Sym[Any]] = e match {
    case ObjectUnsafeImmutable(a) => Nil
    case _ => super.aliasSyms(e)
  }

  override def containSyms(e: Any): List[Sym[Any]] = e match {
    case ObjectUnsafeImmutable(a) => Nil
    case _ => super.containSyms(e)
  }

  override def extractSyms(e: Any): List[Sym[Any]] = e match {
    case ObjectUnsafeImmutable(a) => Nil
    case _ => super.extractSyms(e)
  }

  override def copySyms(e: Any): List[Sym[Any]] = e match {
    case ObjectUnsafeImmutable(a) => syms(a)
    case _ => super.copySyms(e)
  }
}

trait ObjectOpsExpOpt extends ObjectOpsExp {
  override def object_tostring(lhs: Exp[Any])(implicit pos: SourceContext) = {
    if (lhs.tp <:< manifest[String]) lhs.asInstanceOf[Exp[String]]
    else super.object_tostring(lhs)
  }
}

trait ScalaGenObjectOps extends ScalaGenBase {
  val IR: ObjectOpsExp
  import IR._
  
  override def emitNode(sym: Sym[Any], rhs: Def[Any]) = rhs match {
    case ObjectToString(lhs) => emitValDef(sym, src"($lhs).toString()")
    case ObjectUnsafeImmutable(x) => emitValDef(sym, src"$x// unsafe immutable")
    case ObjectUnsafeMutable(x) => emitValDef(sym, src"$x// unsafe mutable")
    case _ => super.emitNode(sym, rhs)
  }
}

trait GPUGenObjectOps extends GPUGenBase {
  val IR: ObjectOpsExp
  import IR._

  override def emitNode(sym: Sym[Any], rhs: Def[Any]) = rhs match {
    case ObjectUnsafeImmutable(x) => 
      emitValDef(sym, quote(x) + "; // unsafe immutable")
      emitPtrDef(sym, x)
    case ObjectUnsafeMutable(x) => 
      emitValDef(sym, quote(x) + "; // unsafe mutable")
      emitPtrDef(sym, x)
    case _ => super.emitNode(sym, rhs)
  }
}

trait CLikeGenObjectOps extends CLikeGenBase {
  val IR: ObjectOpsExp
  import IR._

  override def emitNode(sym: Sym[Any], rhs: Def[Any]) = rhs match {
<<<<<<< HEAD
    case ObjectUnsafeImmutable(x) => emitValDef(sym, quote(x) + "; // unsafe immutable")
    case ObjectUnsafeMutable(x) => emitValDef(sym, quote(x) + "; // unsafe mutable")
=======
    case ObjectToString(lhs) => emitValDef(sym, src"($lhs).toString()")
    case ObjectUnsafeImmutable(x) => emitValDef(sym, src"$x; // unsafe immutable")
    case ObjectUnsafeMutable(x) => emitValDef(sym, src"$x; // unsafe mutable")
>>>>>>> 45af066b
    case _ => super.emitNode(sym, rhs)
  }
}

trait CudaGenObjectOps extends CudaGenBase with CLikeGenObjectOps
trait OpenCLGenObjectOps extends OpenCLGenBase with CLikeGenObjectOps
trait CGenObjectOps extends CGenBase with CLikeGenObjectOps <|MERGE_RESOLUTION|>--- conflicted
+++ resolved
@@ -108,14 +108,9 @@
   import IR._
 
   override def emitNode(sym: Sym[Any], rhs: Def[Any]) = rhs match {
-<<<<<<< HEAD
-    case ObjectUnsafeImmutable(x) => emitValDef(sym, quote(x) + "; // unsafe immutable")
-    case ObjectUnsafeMutable(x) => emitValDef(sym, quote(x) + "; // unsafe mutable")
-=======
-    case ObjectToString(lhs) => emitValDef(sym, src"($lhs).toString()")
+    case ObjectToString(x) => emitValDef(sym, src"($x).toString()")
     case ObjectUnsafeImmutable(x) => emitValDef(sym, src"$x; // unsafe immutable")
     case ObjectUnsafeMutable(x) => emitValDef(sym, src"$x; // unsafe mutable")
->>>>>>> 45af066b
     case _ => super.emitNode(sym, rhs)
   }
 }

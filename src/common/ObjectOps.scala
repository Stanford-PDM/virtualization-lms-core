--- conflicted
+++ resolved
@@ -7,43 +7,25 @@
 import scala.reflect.SourceContext
 
 trait ObjectOps extends Variables with OverloadHack {
-<<<<<<< HEAD
   def infix_toString(lhs: Rep[Any])(implicit pos: SourceContext) = object_tostring(lhs)
   def infix_toStringL(lhs: Rep[Any])(implicit pos: SourceContext) = object_tostring(lhs)
   def infix_unsafeImmutable[A:Manifest](lhs: Rep[A])(implicit pos: SourceContext) = object_unsafe_immutable(lhs)
 
   def object_tostring(lhs: Rep[Any])(implicit pos: SourceContext): Rep[String]
   def object_unsafe_immutable[A:Manifest](lhs: Rep[A])(implicit pos: SourceContext): Rep[A]
-=======
-  def infix_toString(lhs: Rep[Any])(implicit ctx: SourceContext) = object_tostring(lhs)
-  def infix_ToString(lhs: Rep[Any])(implicit ctx: SourceContext) = object_tostring(lhs)
-  def infix_unsafeImmutable[A:Manifest](lhs: Rep[A])(implicit ctx: SourceContext) = object_unsafe_immutable(lhs)
-
-  def object_tostring(lhs: Rep[Any])(implicit ctx: SourceContext): Rep[String]
-	def object_unsafe_immutable[A:Manifest](lhs: Rep[A])(implicit ctx: SourceContext): Rep[A]
->>>>>>> c4b8e91d
 }
 
 trait ObjectOpsExp extends ObjectOps with VariablesExp {
   case class ObjectToString(o: Exp[Any]) extends Def[String]
   case class ObjectUnsafeImmutable[A](o: Exp[A]) extends Def[A]
 
-<<<<<<< HEAD
   def object_tostring(lhs: Exp[Any])(implicit pos: SourceContext) = ObjectToString(lhs)
   def object_unsafe_immutable[A:Manifest](lhs: Exp[A])(implicit pos: SourceContext) = ObjectUnsafeImmutable(lhs)
-=======
-  def object_tostring(lhs: Exp[Any])(implicit ctx: SourceContext) = ObjectToString(lhs)
-  def object_unsafe_immutable[A:Manifest](lhs: Exp[A])(implicit ctx: SourceContext) = ObjectUnsafeImmutable(lhs)
->>>>>>> c4b8e91d
 
   //////////////
   // mirroring
 
-<<<<<<< HEAD
   override def mirror[A:Manifest](e: Def[A], f: Transformer)(implicit pos: SourceContext): Exp[A] = (e match {
-=======
-  override def mirror[A:Manifest](e: Def[A], f: Transformer)(implicit ctx: SourceContext): Exp[A] = (e match {
->>>>>>> c4b8e91d
     case ObjectUnsafeImmutable(a) => object_unsafe_immutable(f(a))
     case Reflect(ObjectUnsafeImmutable(a), u, es) => reflectMirrored(Reflect(ObjectUnsafeImmutable(f(a)), mapOver(f,u), f(es)))
     case _ => super.mirror(e,f)

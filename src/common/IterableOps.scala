package scala.virtualization.lms
package common

import java.io.PrintWriter
import internal._
import scala.reflect.SourceContext

trait IterableOps extends Variables {

  // multiple definitions needed because implicits won't chain
  // not using infix here because apply doesn't work with infix methods
  implicit def varToIterableOps[A:Manifest](x: Var[Iterable[A]]) = new IterableOpsCls(readVar(x))
  implicit def repIterableToIterableOps[T:Manifest](a: Rep[Iterable[T]]) = new IterableOpsCls(a)
  implicit def iterableToIterableOps[T:Manifest](a: Iterable[T]) = new IterableOpsCls(unit(a))

  class IterableOpsCls[T:Manifest](a: Rep[Iterable[T]]){
    def foreach(block: Rep[T] => Rep[Unit])(implicit pos: SourceContext) = iterable_foreach(a, block)
    def toArray(implicit pos: SourceContext) = iterable_toarray(a)
  }

  def iterable_foreach[T:Manifest](x: Rep[Iterable[T]], block: Rep[T] => Rep[Unit])(implicit pos: SourceContext): Rep[Unit]
  def iterable_toarray[T:Manifest](x: Rep[Iterable[T]])(implicit pos: SourceContext): Rep[Array[T]]
}

trait IterableOpsExp extends IterableOps with EffectExp with VariablesExp {

<<<<<<< HEAD
  case class IterableForeach[T](a: Exp[Iterable[T]], x: Sym[T], block: Block[Unit]) extends Def[Unit]

  def iterable_foreach[T:Manifest](a: Exp[Iterable[T]], block: Exp[T] => Exp[Unit])(implicit ctx: SourceContext): Exp[Unit] = {
=======
  case class IterableForeach[T:Manifest](a: Exp[Iterable[T]], x: Sym[T], block: Block[Unit]) extends Def[Unit]
  case class IterableToArray[T:Manifest](a: Exp[Iterable[T]]) extends Def[Array[T]] {
    val m = manifest[T]
  }
  
  def iterable_foreach[T:Manifest](a: Exp[Iterable[T]], block: Exp[T] => Exp[Unit])(implicit pos: SourceContext): Exp[Unit] = {
>>>>>>> 0c659beb
    val x = fresh[T]
    val b = reifyEffects(block(x))
    reflectEffect(IterableForeach(a, x, b), summarizeEffects(b).star)
  }
  def iterable_toarray[T:Manifest](a: Exp[Iterable[T]])(implicit pos: SourceContext) = IterableToArray(a)

  override def mirror[A:Manifest](e: Def[A], f: Transformer)(implicit pos: SourceContext): Exp[A] = {
    (e match {
      case e@IterableToArray(x) => iterable_toarray(f(x))(e.m,pos)
      case Reflect(e@IterableForeach(x,y,b), u, es) => reflectMirrored(Reflect(IterableForeach(f(x),f(y).asInstanceOf[Sym[_]],f(b)), mapOver(f,u), f(es)))(mtype(manifest[A]))    
      case Reflect(e@IterableToArray(x), u, es) => reflectMirrored(Reflect(IterableToArray(f(x))(e.m), mapOver(f,u), f(es)))(mtype(manifest[A]))    
      case _ => super.mirror(e,f)
    }).asInstanceOf[Exp[A]] // why??
  }
  
  override def syms(e: Any): List[Sym[Any]] = e match {
    case IterableForeach(a, x, body) => syms(a):::syms(body)
    case _ => super.syms(e)
  }

  override def boundSyms(e: Any): List[Sym[Any]] = e match {
    case IterableForeach(a, x, body) => x :: effectSyms(body)
    case _ => super.boundSyms(e)
  }

  override def symsFreq(e: Any): List[(Sym[Any], Double)] = e match {
    case IterableForeach(a, x, body) => freqNormal(a):::freqHot(body)
    case _ => super.symsFreq(e)
  }
}

trait BaseGenIterableOps extends GenericNestedCodegen {
  val IR: IterableOpsExp
  import IR._

}

trait ScalaGenIterableOps extends BaseGenIterableOps with ScalaGenBase {
  val IR: IterableOpsExp
  import IR._

  override def emitNode(sym: Sym[Any], rhs: Def[Any]) = rhs match {
    case IterableForeach(a,x,block) => stream.println("val " + quote(sym) + "=" + quote(a) + ".foreach{")
      stream.println(quote(x) + " => ")
      emitBlock(block)
      stream.println(quote(getBlockResult(block)))
      stream.println("}")
    case IterableToArray(a) => emitValDef(sym, quote(a) + ".toArray")
    case _ => super.emitNode(sym, rhs)
  }
}

trait CLikeGenIterableOps extends BaseGenIterableOps with CLikeGenBase {
  val IR: IterableOpsExp
  import IR._

  override def emitNode(sym: Sym[Any], rhs: Def[Any]) = {
      rhs match {
        case _ => super.emitNode(sym, rhs)
      }
    }
}

trait CudaGenIterableOps extends CudaGenBase with CLikeGenIterableOps
trait OpenCLGenIterableOps extends OpenCLGenBase with CLikeGenIterableOps
trait CGenIterableOps extends CGenBase with CLikeGenIterableOps
<|MERGE_RESOLUTION|>--- conflicted
+++ resolved
@@ -24,18 +24,12 @@
 
 trait IterableOpsExp extends IterableOps with EffectExp with VariablesExp {
 
-<<<<<<< HEAD
-  case class IterableForeach[T](a: Exp[Iterable[T]], x: Sym[T], block: Block[Unit]) extends Def[Unit]
-
-  def iterable_foreach[T:Manifest](a: Exp[Iterable[T]], block: Exp[T] => Exp[Unit])(implicit ctx: SourceContext): Exp[Unit] = {
-=======
   case class IterableForeach[T:Manifest](a: Exp[Iterable[T]], x: Sym[T], block: Block[Unit]) extends Def[Unit]
   case class IterableToArray[T:Manifest](a: Exp[Iterable[T]]) extends Def[Array[T]] {
     val m = manifest[T]
   }
   
   def iterable_foreach[T:Manifest](a: Exp[Iterable[T]], block: Exp[T] => Exp[Unit])(implicit pos: SourceContext): Exp[Unit] = {
->>>>>>> 0c659beb
     val x = fresh[T]
     val b = reifyEffects(block(x))
     reflectEffect(IterableForeach(a, x, b), summarizeEffects(b).star)

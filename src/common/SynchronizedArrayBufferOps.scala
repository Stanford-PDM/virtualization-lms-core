--- conflicted
+++ resolved
@@ -10,11 +10,7 @@
 
 /*
   object SynchronizedArrayBuffer {
-<<<<<<< HEAD
     def apply[A:Manifest](xs: Rep[A]*)(implicit pos: SourceContext) = arraybuffer_new(xs)
-=======
-    def apply[A:Manifest](xs: Rep[A]*)(implicit ctx: SourceContext) = arraybuffer_new(xs)
->>>>>>> c4b8e91d
   }
 */
 
@@ -27,7 +23,7 @@
 
   // all array buffers are synchronized (nackward compat). TODO: separate constructor
 
-  override def arraybuffer_new[A:Manifest](xs: Seq[Exp[A]])(implicit ctx: SourceContext) = reflectMutable(SyncArrayBufferNew(xs))
+  override def arraybuffer_new[A:Manifest](xs: Seq[Exp[A]])(implicit pos: SourceContext) = reflectMutable(SyncArrayBufferNew(xs))
 }
 
 trait BaseGenSynchronizedArrayBufferOps extends BaseGenArrayBufferOps {

package scala.virtualization.lms
package common

import java.io.PrintWriter
import internal._
import scala.reflect.SourceContext

trait ArrayOps extends Variables {

  // multiple definitions needed because implicits won't chain
  // not using infix here because apply doesn't work with infix methods
  implicit def varToArrayOps[T:Manifest](x: Var[Array[T]]) = new ArrayOpsCls(readVar(x))
  implicit def repArrayToArrayOps[T:Manifest](a: Rep[Array[T]]) = new ArrayOpsCls(a)
  implicit def arrayToArrayOps[T:Manifest](a: Array[T]) = new ArrayOpsCls(unit(a))

<<<<<<< HEAD
  // substitution for "new Array[T](...)"
  // TODO: look into overriding __new for arrays
  object NewArray {
    def apply[T:Manifest](n: Rep[Int]) = array_obj_new(n)
  }
  
  class ArrayOpsCls[T:Manifest](a: Rep[Array[T]]){
    def apply(n: Rep[Int])(implicit ctx: SourceContext) = array_apply(a, n)
    def update(n: Rep[Int], y: Rep[T])(implicit ctx: SourceContext) = array_update(a,n,y)
    def length(implicit ctx: SourceContext) = array_length(a)
    def foreach(block: Rep[T] => Rep[Unit])(implicit ctx: SourceContext) = array_foreach(a, block)
    def sort(implicit ctx: SourceContext) = array_sort(a)
    def map[B:Manifest](f: Rep[T] => Rep[B]) = array_map(a,f)
    def toSeq = array_toseq(a)
  }    

  def array_obj_new[T:Manifest](n: Rep[Int]): Rep[Array[T]]
  def array_apply[T:Manifest](x: Rep[Array[T]], n: Rep[Int])(implicit ctx: SourceContext): Rep[T]
  def array_update[T:Manifest](x: Rep[Array[T]], n: Rep[Int], y: Rep[T])(implicit ctx: SourceContext): Rep[Unit]
  def array_unsafe_update[T:Manifest](x: Rep[Array[T]], n: Rep[Int], y: Rep[T])(implicit ctx: SourceContext): Rep[Unit]
  def array_length[T:Manifest](x: Rep[Array[T]])(implicit ctx: SourceContext) : Rep[Int]
  def array_foreach[T:Manifest](x: Rep[Array[T]], block: Rep[T] => Rep[Unit])(implicit ctx: SourceContext): Rep[Unit]
  def array_copy[T:Manifest](src: Rep[Array[T]], srcPos: Rep[Int], dest: Rep[Array[T]], destPos: Rep[Int], len: Rep[Int])(implicit ctx: SourceContext): Rep[Unit]
  def array_unsafe_copy[T:Manifest](src: Rep[Array[T]], srcPos: Rep[Int], dest: Rep[Array[T]], destPos: Rep[Int], len: Rep[Int])(implicit ctx: SourceContext): Rep[Unit]
  def array_sort[T:Manifest](x: Rep[Array[T]])(implicit ctx: SourceContext): Rep[Array[T]]
  def array_map[A:Manifest,B:Manifest](a: Rep[Array[A]], f: Rep[A] => Rep[B]): Rep[Array[B]]
  def array_toseq[A:Manifest](a: Rep[Array[A]]): Rep[Seq[A]]
}

trait ArrayOpsExp extends ArrayOps with EffectExp with VariablesExp {
  case class ArrayNew[T:Manifest](n: Exp[Int]) extends Def[Array[T]] {
    val m = manifest[T]
  }
  case class ArrayApply[T:Manifest](a: Exp[Array[T]], n: Exp[Int]) extends Def[T]
  case class ArrayUpdate[T:Manifest](a: Exp[Array[T]], n: Exp[Int], y: Exp[T]) extends Def[Unit]  
  case class ArrayLength[T:Manifest](a: Exp[Array[T]]) extends Def[Int]
  case class ArrayForeach[T](a: Exp[Array[T]], x: Sym[T], block: Block[Unit]) extends Def[Unit]
  case class ArrayCopy[T:Manifest](src: Exp[Array[T]], srcPos: Exp[Int], dest: Exp[Array[T]], destPos: Exp[Int], len: Exp[Int]) extends Def[Unit]
  case class ArraySort[T:Manifest](x: Exp[Array[T]]) extends Def[Array[T]] {
    val m = manifest[T]
  }
  case class ArrayMap[A:Manifest,B:Manifest](a: Exp[Array[A]], x: Sym[A], block: Block[B]) extends Def[Array[B]] {
    val array = NewArray[B](a.length)
  }
  case class ArrayToSeq[A:Manifest](x: Exp[Array[A]]) extends Def[Seq[A]]
  
  def array_obj_new[T:Manifest](n: Exp[Int]) = reflectMutable(ArrayNew(n))
  def array_apply[T:Manifest](x: Exp[Array[T]], n: Exp[Int])(implicit ctx: SourceContext): Exp[T] = ArrayApply(x, n)
  def array_update[T:Manifest](x: Exp[Array[T]], n: Exp[Int], y: Exp[T])(implicit ctx: SourceContext) = reflectWrite(x)(ArrayUpdate(x,n,y))
  def array_unsafe_update[T:Manifest](x: Rep[Array[T]], n: Rep[Int], y: Rep[T])(implicit ctx: SourceContext) = ArrayUpdate(x,n,y)
  def array_length[T:Manifest](a: Exp[Array[T]])(implicit ctx: SourceContext) : Rep[Int] = ArrayLength(a)
  def array_foreach[T:Manifest](a: Exp[Array[T]], block: Exp[T] => Exp[Unit])(implicit ctx: SourceContext): Exp[Unit] = {
=======
  object Array {
    def apply[T:Manifest](xs: T*) = obj_array_new(xs)
  }
  
  class ArrayOpsCls[T:Manifest](a: Rep[Array[T]]){
    def apply(n: Rep[Int]) = array_apply(a, n)
    def update(n: Rep[Int], y: Rep[T]) = array_update(a,n,y)
    def length = array_length(a)
    def foreach(block: Rep[T] => Rep[Unit]) = array_foreach(a, block)
  }

  def obj_array_new[T:Manifest](xs: Seq[T]): Rep[Array[T]]
  def array_apply[T:Manifest](x: Rep[Array[T]], n: Rep[Int]): Rep[T]
  def array_update[T:Manifest](x: Rep[Array[T]], n: Rep[Int], y: Rep[T]): Rep[Unit]
  def array_length[T:Manifest](x: Rep[Array[T]]) : Rep[Int]
  def array_foreach[T:Manifest](x: Rep[Array[T]], block: Rep[T] => Rep[Unit]): Rep[Unit]
}

trait ArrayOpsExp extends ArrayOps with EffectExp with VariablesExp {

  case class ArrayNew[T:Manifest](xs: Seq[T]) extends Def[Array[T]] {
    val mt = manifest[T]
  }
  
  case class ArrayApply[T:Manifest](a: Exp[Array[T]], n: Exp[Int]) extends Def[T]
  case class ArrayUpdate[T:Manifest](a: Exp[Array[T]], n: Exp[Int], y: Exp[T]) extends Def[Unit]  
  case class ArrayLength[T:Manifest](a: Exp[Array[T]]) extends Def[Int]
  case class ArrayForeach[T](a: Exp[Array[T]], x: Sym[T], block: Exp[Unit]) extends Def[Unit]

  def obj_array_new[T:Manifest](xs: Seq[T]) = /*reflectMutable(*/ ArrayNew(xs) /*)*/
  def array_apply[T:Manifest](x: Exp[Array[T]], n: Exp[Int]): Rep[T] = ArrayApply(x, n)
  def array_update[T:Manifest](x: Exp[Array[T]], n: Exp[Int], y: Exp[T]) = reflectWrite(x)(ArrayUpdate(x,n,y))
  def array_length[T:Manifest](a: Exp[Array[T]]) : Rep[Int] = ArrayLength(a)
  def array_foreach[T:Manifest](a: Exp[Array[T]], block: Exp[T] => Exp[Unit]): Exp[Unit] = {
>>>>>>> 53344e9f
    val x = fresh[T]
    val b = reifyEffects(block(x))
    reflectEffect(ArrayForeach(a, x, b), summarizeEffects(b).star)
  }
  def array_copy[T:Manifest](src: Exp[Array[T]], srcPos: Exp[Int], dest: Exp[Array[T]], destPos: Exp[Int], len: Exp[Int])(implicit ctx: SourceContext) = reflectWrite(dest)(ArrayCopy(src,srcPos,dest,destPos,len))
  def array_unsafe_copy[T:Manifest](src: Exp[Array[T]], srcPos: Exp[Int], dest: Exp[Array[T]], destPos: Exp[Int], len: Exp[Int])(implicit ctx: SourceContext) = ArrayCopy(src,srcPos,dest,destPos,len)
  def array_sort[T:Manifest](x: Exp[Array[T]])(implicit ctx: SourceContext) = ArraySort(x)
  def array_map[A:Manifest,B:Manifest](a: Exp[Array[A]], f: Exp[A] => Exp[B]) = {
    val x = fresh[A]
    val b = reifyEffects(f(x))
    reflectEffect(ArrayMap(a, x, b), summarizeEffects(b))    
  }
  def array_toseq[A:Manifest](a: Exp[Array[A]]) = ArrayToSeq(a)
  
  //////////////
  // mirroring

  override def mirror[A:Manifest](e: Def[A], f: Transformer)(implicit ctx: SourceContext): Exp[A] = {
    (e match {
      case ArrayLength(a) => array_length(f(a))
      case ArrayApply(a,x) => array_apply(f(a),f(x))
      case Reflect(ArrayApply(l,r), u, es) => reflectMirrored(Reflect(ArrayApply(f(l),f(r)), mapOver(f,u), f(es)))(mtype(manifest[A]))
      case Reflect(ArrayUpdate(l,i,r), u, es) => reflectMirrored(Reflect(ArrayUpdate(f(l),f(i),f(r)), mapOver(f,u), f(es)))(mtype(manifest[A]))    
      case _ => super.mirror(e,f)
    }).asInstanceOf[Exp[A]] // why??
  }
  
  override def syms(e: Any): List[Sym[Any]] = e match {
    case ArrayForeach(a, x, body) => syms(a):::syms(body)
    case ArrayMap(a, x, body) => syms(a):::syms(body)
    case _ => super.syms(e)
  }

  override def boundSyms(e: Any): List[Sym[Any]] = e match {
    case ArrayForeach(a, x, body) => x :: effectSyms(body)
    case ArrayMap(a, x, body) => x :: effectSyms(body)
    case _ => super.boundSyms(e)
  }

  override def symsFreq(e: Any): List[(Sym[Any], Double)] = e match {
    case ArrayForeach(a, x, body) => freqNormal(a):::freqHot(body)
    case ArrayMap(a, x, body) => freqNormal(a):::freqHot(body)
    case _ => super.symsFreq(e)
  }
    
}

trait BaseGenArrayOps extends GenericNestedCodegen {
  val IR: ArrayOpsExp
  import IR._

}

trait ScalaGenArrayOps extends BaseGenArrayOps with ScalaGenBase {
  val IR: ArrayOpsExp
  import IR._
  
  val ARRAY_LITERAL_MAX_SIZE = 1000

  override def emitNode(sym: Sym[Any], rhs: Def[Any])(implicit stream: PrintWriter) = rhs match {
<<<<<<< HEAD
    case a@ArrayNew(n) => emitValDef(sym, "new Array[" + remap(a.m) + "](" + quote(n) + ")")
    case ArrayApply(x,n) => emitValDef(sym, "" + quote(x) + "(" + quote(n) + ")")
    case ArrayUpdate(x,n,y) => emitValDef(sym, quote(x) + "(" + quote(n) + ") = " + quote(y))
    case ArrayLength(x) => emitValDef(sym, "" + quote(x) + ".length")
    case ArrayForeach(a,x,block) => stream.println("val " + quote(sym) + " = " + quote(a) + ".foreach{")
=======
    case e@ArrayNew(xs) => {
      emitData(sym, xs)
      emitValDef(sym, if(xs.size > ARRAY_LITERAL_MAX_SIZE) {
        /* def append(i: Int) = {
          val start = i*ARRAY_LITERAL_MAX_SIZE
          val end = Math.min((i+1)*ARRAY_LITERAL_MAX_SIZE, xs.size)
          val size = end - start
          "def x" + sym.id + "_" + i + "=Array(" + (start until end).map{xs(_)} + ")\nArray.copy(x" + sym.id + "_" + i + ",0,buf," + start + "," + size + ")\n"
        }
      
        val numBlocks = Math.ceil(xs.size / ARRAY_LITERAL_MAX_SIZE).intValue
        "{val buf=new Array[" + remap(e.mt) + "](" + xs.size + ")\n" + ((0 until numBlocks).map(append)).mkString("\n") + "buf}" */
        "{import scala.io.Source;(Source.fromFile(\"" + symDataPath(sym) + "\").getLines.map{Integer.parseInt(_)}).toArray}"
      }
      else {
        "Array(" + xs.mkString(",") + ")"
      })
    }
    case ArrayLength(x) => emitValDef(sym, "" + quote(x) + ".length")
    case ArrayApply(x,n) => emitValDef(sym, "" + quote(x) + "(" + quote(n) + ")")
    case ArrayUpdate(x,n,y) => emitValDef(sym, quote(x) + "(" + quote(n) + ") = " + quote(y))
    case ArrayForeach(a,x,block) => stream.println("val " + quote(sym) + "=" + quote(a) + ".foreach{")
>>>>>>> 53344e9f
      stream.println(quote(x) + " => ")
      emitBlock(block)
      stream.println(quote(getBlockResult(block)))
      stream.println("}")
    case ArrayCopy(src,srcPos,dest,destPos,len) => emitValDef(sym, "System.arraycopy(" + quote(src) + "," + quote(srcPos) + "," + quote(dest) + "," + quote(destPos) + "," + quote(len) + ")")
    case a@ArraySort(x) => 
      stream.println("val " + quote(sym) + " = {")
      stream.println("val d = new Array[" + remap(a.m) + "](" + quote(x) + ".length" + ")")
      stream.println("System.arraycopy(" + quote(x) + ", 0, d, 0, " + quote(x) + ".length)")
      stream.println("scala.util.Sorting.quickSort(d)")
      stream.println("d")
      stream.println("}")
    case n@ArrayMap(a,x,blk) => 
      stream.println("// workaround for refinedManifest problem")
      stream.println("val " + quote(sym) + " = {")
      stream.println("val out = " + quote(n.array))
      stream.println("val in = " + quote(a))
      stream.println("var i = 0")
      stream.println("while (i < in.length) {")
      stream.println("val " + quote(x) + " = in(i)")
      emitBlock(blk)
      stream.println("out(i) = " + quote(getBlockResult(blk)))
      stream.println("i += 1")      
      stream.println("}")
      stream.println("out")
      stream.println("}")
    
      // stream.println("val " + quote(sym) + " = " + quote(a) + ".map{")
      // stream.println(quote(x) + " => ")
      // emitBlock(blk)
      // stream.println(quote(getBlockResult(blk)))
      // stream.println("}")  
    case ArrayToSeq(a) => emitValDef(sym, quote(a) + ".toSeq")
    case _ => super.emitNode(sym, rhs)
  }
}

trait CLikeGenArrayOps extends BaseGenArrayOps with CLikeGenBase {
  val IR: ArrayOpsExp
  import IR._

  override def emitNode(sym: Sym[Any], rhs: Def[Any])(implicit stream: PrintWriter) = {
      rhs match {
        case ArrayLength(x) => emitValDef(sym, quote(x) + ".length")
        case ArrayApply(x,n) => emitValDef(sym, quote(x) + ".apply(" + quote(n) + ")")
        case ArrayUpdate(x,n,y) => stream.println(quote(x) + ".update(" + quote(n) + "," + quote(y) + ");")
        case _ => super.emitNode(sym, rhs)
      }
    }
}

trait CudaGenArrayOps extends CudaGenBase with CLikeGenArrayOps
trait OpenCLGenArrayOps extends OpenCLGenBase with CLikeGenArrayOps
trait CGenArrayOps extends CGenBase with CLikeGenArrayOps
<|MERGE_RESOLUTION|>--- conflicted
+++ resolved
@@ -13,11 +13,14 @@
   implicit def repArrayToArrayOps[T:Manifest](a: Rep[Array[T]]) = new ArrayOpsCls(a)
   implicit def arrayToArrayOps[T:Manifest](a: Array[T]) = new ArrayOpsCls(unit(a))
 
-<<<<<<< HEAD
   // substitution for "new Array[T](...)"
   // TODO: look into overriding __new for arrays
   object NewArray {
-    def apply[T:Manifest](n: Rep[Int]) = array_obj_new(n)
+    def apply[T:Manifest](n: Rep[Int]) = array_obj_new(n)    
+  }
+  
+  object Array {
+    def apply[T:Manifest](xs: T*) = array_obj_fromseq(xs)
   }
   
   class ArrayOpsCls[T:Manifest](a: Rep[Array[T]]){
@@ -31,6 +34,7 @@
   }    
 
   def array_obj_new[T:Manifest](n: Rep[Int]): Rep[Array[T]]
+  def array_obj_fromseq[T:Manifest](xs: Seq[T]): Rep[Array[T]]
   def array_apply[T:Manifest](x: Rep[Array[T]], n: Rep[Int])(implicit ctx: SourceContext): Rep[T]
   def array_update[T:Manifest](x: Rep[Array[T]], n: Rep[Int], y: Rep[T])(implicit ctx: SourceContext): Rep[Unit]
   def array_unsafe_update[T:Manifest](x: Rep[Array[T]], n: Rep[Int], y: Rep[T])(implicit ctx: SourceContext): Rep[Unit]
@@ -47,6 +51,9 @@
   case class ArrayNew[T:Manifest](n: Exp[Int]) extends Def[Array[T]] {
     val m = manifest[T]
   }
+  case class ArrayFromSeq[T:Manifest](xs: Seq[T]) extends Def[Array[T]] {
+    val m = manifest[T]
+  }
   case class ArrayApply[T:Manifest](a: Exp[Array[T]], n: Exp[Int]) extends Def[T]
   case class ArrayUpdate[T:Manifest](a: Exp[Array[T]], n: Exp[Int], y: Exp[T]) extends Def[Unit]  
   case class ArrayLength[T:Manifest](a: Exp[Array[T]]) extends Def[Int]
@@ -61,47 +68,12 @@
   case class ArrayToSeq[A:Manifest](x: Exp[Array[A]]) extends Def[Seq[A]]
   
   def array_obj_new[T:Manifest](n: Exp[Int]) = reflectMutable(ArrayNew(n))
+  def array_obj_fromseq[T:Manifest](xs: Seq[T]) = /*reflectMutable(*/ ArrayFromSeq(xs) /*)*/
   def array_apply[T:Manifest](x: Exp[Array[T]], n: Exp[Int])(implicit ctx: SourceContext): Exp[T] = ArrayApply(x, n)
   def array_update[T:Manifest](x: Exp[Array[T]], n: Exp[Int], y: Exp[T])(implicit ctx: SourceContext) = reflectWrite(x)(ArrayUpdate(x,n,y))
   def array_unsafe_update[T:Manifest](x: Rep[Array[T]], n: Rep[Int], y: Rep[T])(implicit ctx: SourceContext) = ArrayUpdate(x,n,y)
   def array_length[T:Manifest](a: Exp[Array[T]])(implicit ctx: SourceContext) : Rep[Int] = ArrayLength(a)
   def array_foreach[T:Manifest](a: Exp[Array[T]], block: Exp[T] => Exp[Unit])(implicit ctx: SourceContext): Exp[Unit] = {
-=======
-  object Array {
-    def apply[T:Manifest](xs: T*) = obj_array_new(xs)
-  }
-  
-  class ArrayOpsCls[T:Manifest](a: Rep[Array[T]]){
-    def apply(n: Rep[Int]) = array_apply(a, n)
-    def update(n: Rep[Int], y: Rep[T]) = array_update(a,n,y)
-    def length = array_length(a)
-    def foreach(block: Rep[T] => Rep[Unit]) = array_foreach(a, block)
-  }
-
-  def obj_array_new[T:Manifest](xs: Seq[T]): Rep[Array[T]]
-  def array_apply[T:Manifest](x: Rep[Array[T]], n: Rep[Int]): Rep[T]
-  def array_update[T:Manifest](x: Rep[Array[T]], n: Rep[Int], y: Rep[T]): Rep[Unit]
-  def array_length[T:Manifest](x: Rep[Array[T]]) : Rep[Int]
-  def array_foreach[T:Manifest](x: Rep[Array[T]], block: Rep[T] => Rep[Unit]): Rep[Unit]
-}
-
-trait ArrayOpsExp extends ArrayOps with EffectExp with VariablesExp {
-
-  case class ArrayNew[T:Manifest](xs: Seq[T]) extends Def[Array[T]] {
-    val mt = manifest[T]
-  }
-  
-  case class ArrayApply[T:Manifest](a: Exp[Array[T]], n: Exp[Int]) extends Def[T]
-  case class ArrayUpdate[T:Manifest](a: Exp[Array[T]], n: Exp[Int], y: Exp[T]) extends Def[Unit]  
-  case class ArrayLength[T:Manifest](a: Exp[Array[T]]) extends Def[Int]
-  case class ArrayForeach[T](a: Exp[Array[T]], x: Sym[T], block: Exp[Unit]) extends Def[Unit]
-
-  def obj_array_new[T:Manifest](xs: Seq[T]) = /*reflectMutable(*/ ArrayNew(xs) /*)*/
-  def array_apply[T:Manifest](x: Exp[Array[T]], n: Exp[Int]): Rep[T] = ArrayApply(x, n)
-  def array_update[T:Manifest](x: Exp[Array[T]], n: Exp[Int], y: Exp[T]) = reflectWrite(x)(ArrayUpdate(x,n,y))
-  def array_length[T:Manifest](a: Exp[Array[T]]) : Rep[Int] = ArrayLength(a)
-  def array_foreach[T:Manifest](a: Exp[Array[T]], block: Exp[T] => Exp[Unit]): Exp[Unit] = {
->>>>>>> 53344e9f
     val x = fresh[T]
     val b = reifyEffects(block(x))
     reflectEffect(ArrayForeach(a, x, b), summarizeEffects(b).star)
@@ -162,36 +134,30 @@
   val ARRAY_LITERAL_MAX_SIZE = 1000
 
   override def emitNode(sym: Sym[Any], rhs: Def[Any])(implicit stream: PrintWriter) = rhs match {
-<<<<<<< HEAD
     case a@ArrayNew(n) => emitValDef(sym, "new Array[" + remap(a.m) + "](" + quote(n) + ")")
+    case e@ArrayFromSeq(xs) => {
+      emitData(sym, xs)
+      emitValDef(sym, 
+        if(xs.size > ARRAY_LITERAL_MAX_SIZE) {
+          /* def append(i: Int) = {
+            val start = i*ARRAY_LITERAL_MAX_SIZE
+            val end = Math.min((i+1)*ARRAY_LITERAL_MAX_SIZE, xs.size)
+            val size = end - start
+            "def x" + sym.id + "_" + i + "=Array(" + (start until end).map{xs(_)} + ")\nArray.copy(x" + sym.id + "_" + i + ",0,buf," + start + "," + size + ")\n"
+          }
+          val numBlocks = Math.ceil(xs.size / ARRAY_LITERAL_MAX_SIZE).intValue
+          "{val buf=new Array[" + remap(e.mt) + "](" + xs.size + ")\n" + ((0 until numBlocks).map(append)).mkString("\n") + "buf}" */
+          "{import scala.io.Source;(Source.fromFile(\"" + symDataPath(sym) + "\").getLines.map{Integer.parseInt(_)}).toArray}"
+        }
+        else {
+          "Array(" + xs.mkString(",") + ")"
+        }
+      )
+    }
     case ArrayApply(x,n) => emitValDef(sym, "" + quote(x) + "(" + quote(n) + ")")
     case ArrayUpdate(x,n,y) => emitValDef(sym, quote(x) + "(" + quote(n) + ") = " + quote(y))
     case ArrayLength(x) => emitValDef(sym, "" + quote(x) + ".length")
-    case ArrayForeach(a,x,block) => stream.println("val " + quote(sym) + " = " + quote(a) + ".foreach{")
-=======
-    case e@ArrayNew(xs) => {
-      emitData(sym, xs)
-      emitValDef(sym, if(xs.size > ARRAY_LITERAL_MAX_SIZE) {
-        /* def append(i: Int) = {
-          val start = i*ARRAY_LITERAL_MAX_SIZE
-          val end = Math.min((i+1)*ARRAY_LITERAL_MAX_SIZE, xs.size)
-          val size = end - start
-          "def x" + sym.id + "_" + i + "=Array(" + (start until end).map{xs(_)} + ")\nArray.copy(x" + sym.id + "_" + i + ",0,buf," + start + "," + size + ")\n"
-        }
-      
-        val numBlocks = Math.ceil(xs.size / ARRAY_LITERAL_MAX_SIZE).intValue
-        "{val buf=new Array[" + remap(e.mt) + "](" + xs.size + ")\n" + ((0 until numBlocks).map(append)).mkString("\n") + "buf}" */
-        "{import scala.io.Source;(Source.fromFile(\"" + symDataPath(sym) + "\").getLines.map{Integer.parseInt(_)}).toArray}"
-      }
-      else {
-        "Array(" + xs.mkString(",") + ")"
-      })
-    }
-    case ArrayLength(x) => emitValDef(sym, "" + quote(x) + ".length")
-    case ArrayApply(x,n) => emitValDef(sym, "" + quote(x) + "(" + quote(n) + ")")
-    case ArrayUpdate(x,n,y) => emitValDef(sym, quote(x) + "(" + quote(n) + ") = " + quote(y))
-    case ArrayForeach(a,x,block) => stream.println("val " + quote(sym) + "=" + quote(a) + ".foreach{")
->>>>>>> 53344e9f
+    case ArrayForeach(a,x,block) => stream.println("val " + quote(sym) + " = " + quote(a) + ".foreach{")    
       stream.println(quote(x) + " => ")
       emitBlock(block)
       stream.println(quote(getBlockResult(block)))

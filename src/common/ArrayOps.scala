package scala.virtualization.lms
package common

import java.io.PrintWriter
import internal._
import scala.reflect.SourceContext

trait ArrayOps extends Variables {

  // multiple definitions needed because implicits won't chain
  // not using infix here because apply doesn't work with infix methods
  implicit def varToArrayOps[T:Manifest](x: Var[Array[T]]) = new ArrayOpsCls(readVar(x))
  implicit def repArrayToArrayOps[T:Manifest](a: Rep[Array[T]]) = new ArrayOpsCls(a)
  implicit def arrayToArrayOps[T:Manifest](a: Array[T]) = new ArrayOpsCls(unit(a))

  // substitution for "new Array[T](...)"
  // TODO: look into overriding __new for arrays
  object NewArray {
    def apply[T:Manifest](n: Rep[Int]) = array_obj_new(n)    
  }
  
  object Array {
    def apply[T:Manifest](xs: T*) = array_obj_fromseq(xs)
  }
  
  class ArrayOpsCls[T:Manifest](a: Rep[Array[T]]){
    def apply(n: Rep[Int])(implicit pos: SourceContext) = array_apply(a, n)
    def update(n: Rep[Int], y: Rep[T])(implicit pos: SourceContext) = array_update(a,n,y)
    def length(implicit pos: SourceContext) = array_length(a)
    def foreach(block: Rep[T] => Rep[Unit])(implicit pos: SourceContext) = array_foreach(a, block)
    def sort(implicit pos: SourceContext) = array_sort(a)
    def map[B:Manifest](f: Rep[T] => Rep[B]) = array_map(a,f)
    def toSeq = array_toseq(a)
  }    

  def array_obj_new[T:Manifest](n: Rep[Int]): Rep[Array[T]]
  def array_obj_fromseq[T:Manifest](xs: Seq[T]): Rep[Array[T]]
  def array_apply[T:Manifest](x: Rep[Array[T]], n: Rep[Int])(implicit pos: SourceContext): Rep[T]
  def array_update[T:Manifest](x: Rep[Array[T]], n: Rep[Int], y: Rep[T])(implicit pos: SourceContext): Rep[Unit]
  def array_unsafe_update[T:Manifest](x: Rep[Array[T]], n: Rep[Int], y: Rep[T])(implicit pos: SourceContext): Rep[Unit]
  def array_length[T:Manifest](x: Rep[Array[T]])(implicit pos: SourceContext) : Rep[Int]
  def array_foreach[T:Manifest](x: Rep[Array[T]], block: Rep[T] => Rep[Unit])(implicit pos: SourceContext): Rep[Unit]
  def array_copy[T:Manifest](src: Rep[Array[T]], srcPos: Rep[Int], dest: Rep[Array[T]], destPos: Rep[Int], len: Rep[Int])(implicit pos: SourceContext): Rep[Unit]
  def array_unsafe_copy[T:Manifest](src: Rep[Array[T]], srcPos: Rep[Int], dest: Rep[Array[T]], destPos: Rep[Int], len: Rep[Int])(implicit pos: SourceContext): Rep[Unit]
  def array_sort[T:Manifest](x: Rep[Array[T]])(implicit pos: SourceContext): Rep[Array[T]]
  def array_map[A:Manifest,B:Manifest](a: Rep[Array[A]], f: Rep[A] => Rep[B]): Rep[Array[B]]
  def array_toseq[A:Manifest](a: Rep[Array[A]]): Rep[Seq[A]]
}

trait ArrayOpsExp extends ArrayOps with EffectExp with VariablesExp {
  case class ArrayNew[T:Manifest](n: Exp[Int]) extends Def[Array[T]] {
    val m = manifest[T]
  }
  case class ArrayFromSeq[T:Manifest](xs: Seq[T]) extends Def[Array[T]] {
    val m = manifest[T]
  }
  case class ArrayApply[T:Manifest](a: Exp[Array[T]], n: Exp[Int]) extends Def[T]
  case class ArrayUpdate[T:Manifest](a: Exp[Array[T]], n: Exp[Int], y: Exp[T]) extends Def[Unit]  
<<<<<<< HEAD
  case class ArrayLength[T:Manifest](a: Exp[Array[T]]) extends Def[Int]
  case class ArrayForeach[T](a: Exp[Array[T]], x: Sym[T], block: Block[Unit]) extends Def[Unit]
  case class ArrayCopy[T:Manifest](src: Exp[Array[T]], srcPos: Exp[Int], dest: Exp[Array[T]], destPos: Exp[Int], len: Exp[Int]) extends Def[Unit]
=======
  case class ArrayLength[T:Manifest](a: Exp[Array[T]]) extends Def[Int] {
    val m = manifest[T]
  }
  case class ArrayForeach[T](a: Exp[Array[T]], x: Sym[T], block: Block[Unit]) extends Def[Unit]
  case class ArrayCopy[T:Manifest](src: Exp[Array[T]], srcPos: Exp[Int], dest: Exp[Array[T]], destPos: Exp[Int], len: Exp[Int]) extends Def[Unit] {
    val m = manifest[T]
  }
>>>>>>> 0c659beb
  case class ArraySort[T:Manifest](x: Exp[Array[T]]) extends Def[Array[T]] {
    val m = manifest[T]
  }
  case class ArrayMap[A:Manifest,B:Manifest](a: Exp[Array[A]], x: Sym[A], block: Block[B]) extends Def[Array[B]] {
    val array = NewArray[B](a.length)
  }
  case class ArrayToSeq[A:Manifest](x: Exp[Array[A]]) extends Def[Seq[A]]
  
  def array_obj_new[T:Manifest](n: Exp[Int]) = reflectMutable(ArrayNew(n))
  def array_obj_fromseq[T:Manifest](xs: Seq[T]) = /*reflectMutable(*/ ArrayFromSeq(xs) /*)*/
  def array_apply[T:Manifest](x: Exp[Array[T]], n: Exp[Int])(implicit pos: SourceContext): Exp[T] = ArrayApply(x, n)
  def array_update[T:Manifest](x: Exp[Array[T]], n: Exp[Int], y: Exp[T])(implicit pos: SourceContext) = reflectWrite(x)(ArrayUpdate(x,n,y))
  def array_unsafe_update[T:Manifest](x: Rep[Array[T]], n: Rep[Int], y: Rep[T])(implicit pos: SourceContext) = ArrayUpdate(x,n,y)
  def array_length[T:Manifest](a: Exp[Array[T]])(implicit pos: SourceContext) : Rep[Int] = ArrayLength(a)
  def array_foreach[T:Manifest](a: Exp[Array[T]], block: Exp[T] => Exp[Unit])(implicit pos: SourceContext): Exp[Unit] = {
    val x = fresh[T]
    val b = reifyEffects(block(x))
    reflectEffect(ArrayForeach(a, x, b), summarizeEffects(b).star)
  }
  def array_copy[T:Manifest](src: Exp[Array[T]], srcPos: Exp[Int], dest: Exp[Array[T]], destPos: Exp[Int], len: Exp[Int])(implicit pos: SourceContext) = reflectWrite(dest)(ArrayCopy(src,srcPos,dest,destPos,len))
  def array_unsafe_copy[T:Manifest](src: Exp[Array[T]], srcPos: Exp[Int], dest: Exp[Array[T]], destPos: Exp[Int], len: Exp[Int])(implicit pos: SourceContext) = ArrayCopy(src,srcPos,dest,destPos,len)
  def array_sort[T:Manifest](x: Exp[Array[T]])(implicit pos: SourceContext) = ArraySort(x)
  def array_map[A:Manifest,B:Manifest](a: Exp[Array[A]], f: Exp[A] => Exp[B]) = {
    val x = fresh[A]
    val b = reifyEffects(f(x))
    reflectEffect(ArrayMap(a, x, b), summarizeEffects(b))
  }
  def array_toseq[A:Manifest](a: Exp[Array[A]]) = ArrayToSeq(a)
  
  //////////////
  // mirroring

  override def mirror[A:Manifest](e: Def[A], f: Transformer)(implicit pos: SourceContext): Exp[A] = (e match {
    case ArrayApply(a,x) => array_apply(f(a),f(x))
    case ArrayLength(x) => array_length(f(x))
    case e@ArraySort(x) => array_sort(f(x))(e.m,pos)
    case e@ArrayCopy(a,ap,d,dp,l) => toAtom(ArrayCopy(f(a),f(ap),f(d),f(dp),f(l))(e.m))(mtype(manifest[A]),pos)
    case Reflect(e@ArrayNew(n), u, es) => reflectMirrored(Reflect(ArrayNew(f(n))(e.m), mapOver(f,u), f(es)))(mtype(manifest[A]))    
    case Reflect(e@ArrayLength(x), u, es) => reflectMirrored(Reflect(ArrayLength(f(x))(e.m), mapOver(f,u), f(es)))(mtype(manifest[A]))    
    case Reflect(ArrayApply(l,r), u, es) => reflectMirrored(Reflect(ArrayApply(f(l),f(r)), mapOver(f,u), f(es)))(mtype(manifest[A]))
    case Reflect(e@ArraySort(x), u, es) => reflectMirrored(Reflect(ArraySort(f(x))(e.m), mapOver(f,u), f(es)))(mtype(manifest[A]))
    case Reflect(ArrayUpdate(l,i,r), u, es) => reflectMirrored(Reflect(ArrayUpdate(f(l),f(i),f(r)), mapOver(f,u), f(es)))(mtype(manifest[A]))   
    case Reflect(e@ArrayCopy(a,ap,d,dp,l), u, es) => reflectMirrored(Reflect(ArrayCopy(f(a),f(ap),f(d),f(dp),f(l))(e.m), mapOver(f,u), f(es)))(mtype(manifest[A]))     
    case _ => super.mirror(e,f)
  }).asInstanceOf[Exp[A]] // why??
  
  override def syms(e: Any): List[Sym[Any]] = e match {
    case ArrayForeach(a, x, body) => syms(a):::syms(body)
    case ArrayMap(a, x, body) => syms(a):::syms(body)
    case _ => super.syms(e)
  }

  override def boundSyms(e: Any): List[Sym[Any]] = e match {
    case ArrayForeach(a, x, body) => x :: effectSyms(body)
    case ArrayMap(a, x, body) => x :: effectSyms(body)
    case _ => super.boundSyms(e)
  }

  override def symsFreq(e: Any): List[(Sym[Any], Double)] = e match {
    case ArrayForeach(a, x, body) => freqNormal(a):::freqHot(body)
    case ArrayMap(a, x, body) => freqNormal(a):::freqHot(body)
    case _ => super.symsFreq(e)
  }
    
}

trait ArrayOpsExpOpt extends ArrayOpsExp {


  override def array_apply[T:Manifest](x: Exp[Array[T]], n: Exp[Int])(implicit pos: SourceContext): Exp[T] = {
    if (context ne null) {
      // find the last modification of array x
      // if it is an assigment at index n, just return the last value assigned 
      val vs = x.asInstanceOf[Sym[Array[T]]]
      //TODO: could use calculateDependencies?
      
      val rhs = context.reverse.collectFirst { 
        //case w @ Def(Reflect(ArrayNew(sz: Exp[T]), _, _)) if w == x => Some(Const(0)) // FIXME: bounds check!
        case Def(Reflect(ArrayUpdate(`x`, `n`, rhs: Exp[T]), _, _)) => Some(rhs)
        case Def(Reflect(_, u, _)) if mayWrite(u, List(vs)) => None // not a simple assignment
      }
      rhs.flatten.getOrElse(super.array_apply(x,n))
    } else {
      super.array_apply(x,n)
    }
  }
  
  override def array_update[T:Manifest](x: Exp[Array[T]], n: Exp[Int], y: Exp[T])(implicit pos: SourceContext) = {
    if (context ne null) {
      // find the last modification of array x
      // if it is an assigment at index n with the same value, just do nothing
      val vs = x.asInstanceOf[Sym[Array[T]]]
      //TODO: could use calculateDependencies?
      
      val rhs = context.reverse.collectFirst { 
        //case w @ Def(Reflect(ArrayNew(sz: Exp[T]), _, _)) if w == x => Some(Const(())) // FIXME: bounds check!
        case Def(Reflect(ArrayUpdate(`x`, `n`, `y`), _, _)) => Some(Const(()))
        case Def(Reflect(_, u, _)) if mayWrite(u, List(vs)) => None // not a simple assignment
      }
      rhs.flatten.getOrElse(super.array_update(x,n,y))
    } else {
      super.array_update(x,n,y)
    }
  }



}




trait BaseGenArrayOps extends GenericNestedCodegen {
  val IR: ArrayOpsExp
  import IR._

}

trait ScalaGenArrayOps extends BaseGenArrayOps with ScalaGenBase {
  val IR: ArrayOpsExp
  import IR._
  
  val ARRAY_LITERAL_MAX_SIZE = 1000

  override def emitNode(sym: Sym[Any], rhs: Def[Any]) = rhs match {
    case a@ArrayNew(n) => emitValDef(sym, "new Array[" + remap(a.m) + "](" + quote(n) + ")")
    case e@ArrayFromSeq(xs) => {
      emitData(sym, xs)
      emitValDef(sym, 
        if(xs.size > ARRAY_LITERAL_MAX_SIZE) {
          /* def append(i: Int) = {
            val start = i*ARRAY_LITERAL_MAX_SIZE
            val end = Math.min((i+1)*ARRAY_LITERAL_MAX_SIZE, xs.size)
            val size = end - start
            "def x" + sym.id + "_" + i + "=Array(" + (start until end).map{xs(_)} + ")\nArray.copy(x" + sym.id + "_" + i + ",0,buf," + start + "," + size + ")\n"
          }
          val numBlocks = Math.ceil(xs.size / ARRAY_LITERAL_MAX_SIZE).intValue
          "{val buf=new Array[" + remap(e.mt) + "](" + xs.size + ")\n" + ((0 until numBlocks).map(append)).mkString("\n") + "buf}" */
          "{import scala.io.Source;(Source.fromFile(\"" + symDataPath(sym) + "\").getLines.map{Integer.parseInt(_)}).toArray}"
        }
        else {
          "Array(" + xs.mkString(",") + ")"
        }
      )
    }
    case ArrayApply(x,n) => emitValDef(sym, "" + quote(x) + "(" + quote(n) + ")")
    case ArrayUpdate(x,n,y) => emitValDef(sym, quote(x) + "(" + quote(n) + ") = " + quote(y))
    case ArrayLength(x) => emitValDef(sym, "" + quote(x) + ".length")
    case ArrayForeach(a,x,block) => stream.println("val " + quote(sym) + " = " + quote(a) + ".foreach{")    
      stream.println(quote(x) + " => ")
      emitBlock(block)
      stream.println(quote(getBlockResult(block)))
      stream.println("}")
    case ArrayCopy(src,srcPos,dest,destPos,len) => emitValDef(sym, "System.arraycopy(" + quote(src) + "," + quote(srcPos) + "," + quote(dest) + "," + quote(destPos) + "," + quote(len) + ")")
    case a@ArraySort(x) => 
      stream.println("val " + quote(sym) + " = {")
      stream.println("val d = new Array[" + remap(a.m) + "](" + quote(x) + ".length" + ")")
      stream.println("System.arraycopy(" + quote(x) + ", 0, d, 0, " + quote(x) + ".length)")
      stream.println("scala.util.Sorting.quickSort(d)")
      stream.println("d")
      stream.println("}")
    case n@ArrayMap(a,x,blk) => 
      stream.println("// workaround for refinedManifest problem")
      stream.println("val " + quote(sym) + " = {")
      stream.println("val out = " + quote(n.array))
      stream.println("val in = " + quote(a))
      stream.println("var i = 0")
      stream.println("while (i < in.length) {")
      stream.println("val " + quote(x) + " = in(i)")
      emitBlock(blk)
      stream.println("out(i) = " + quote(getBlockResult(blk)))
      stream.println("i += 1")      
      stream.println("}")
      stream.println("out")
      stream.println("}")
    
      // stream.println("val " + quote(sym) + " = " + quote(a) + ".map{")
      // stream.println(quote(x) + " => ")
      // emitBlock(blk)
      // stream.println(quote(getBlockResult(blk)))
      // stream.println("}")  
    case ArrayToSeq(a) => emitValDef(sym, quote(a) + ".toSeq")
    case _ => super.emitNode(sym, rhs)
  }
}

trait CLikeGenArrayOps extends BaseGenArrayOps with CLikeGenBase {
  val IR: ArrayOpsExp
  import IR._

  override def emitNode(sym: Sym[Any], rhs: Def[Any]) = {
      rhs match {
        case ArrayLength(x) => emitValDef(sym, quote(x) + ".length")
        case ArrayApply(x,n) => emitValDef(sym, quote(x) + ".apply(" + quote(n) + ")")
        case ArrayUpdate(x,n,y) => stream.println(quote(x) + ".update(" + quote(n) + "," + quote(y) + ");")
        case _ => super.emitNode(sym, rhs)
      }
    }
}

trait CudaGenArrayOps extends CudaGenBase with CLikeGenArrayOps
trait OpenCLGenArrayOps extends OpenCLGenBase with CLikeGenArrayOps
trait CGenArrayOps extends CGenBase with CLikeGenArrayOps
<|MERGE_RESOLUTION|>--- conflicted
+++ resolved
@@ -56,11 +56,6 @@
   }
   case class ArrayApply[T:Manifest](a: Exp[Array[T]], n: Exp[Int]) extends Def[T]
   case class ArrayUpdate[T:Manifest](a: Exp[Array[T]], n: Exp[Int], y: Exp[T]) extends Def[Unit]  
-<<<<<<< HEAD
-  case class ArrayLength[T:Manifest](a: Exp[Array[T]]) extends Def[Int]
-  case class ArrayForeach[T](a: Exp[Array[T]], x: Sym[T], block: Block[Unit]) extends Def[Unit]
-  case class ArrayCopy[T:Manifest](src: Exp[Array[T]], srcPos: Exp[Int], dest: Exp[Array[T]], destPos: Exp[Int], len: Exp[Int]) extends Def[Unit]
-=======
   case class ArrayLength[T:Manifest](a: Exp[Array[T]]) extends Def[Int] {
     val m = manifest[T]
   }
@@ -68,7 +63,6 @@
   case class ArrayCopy[T:Manifest](src: Exp[Array[T]], srcPos: Exp[Int], dest: Exp[Array[T]], destPos: Exp[Int], len: Exp[Int]) extends Def[Unit] {
     val m = manifest[T]
   }
->>>>>>> 0c659beb
   case class ArraySort[T:Manifest](x: Exp[Array[T]]) extends Def[Array[T]] {
     val m = manifest[T]
   }
@@ -94,7 +88,7 @@
   def array_map[A:Manifest,B:Manifest](a: Exp[Array[A]], f: Exp[A] => Exp[B]) = {
     val x = fresh[A]
     val b = reifyEffects(f(x))
-    reflectEffect(ArrayMap(a, x, b), summarizeEffects(b))
+    reflectEffect(ArrayMap(a, x, b), summarizeEffects(b))    
   }
   def array_toseq[A:Manifest](a: Exp[Array[A]]) = ArrayToSeq(a)
   

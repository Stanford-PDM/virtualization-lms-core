--- conflicted
+++ resolved
@@ -14,27 +14,16 @@
   implicit def arrayToArrayOps[T:Manifest](a: Array[T]) = new ArrayOpsCls(unit(a))
 
   class ArrayOpsCls[T:Manifest](a: Rep[Array[T]]){
-<<<<<<< HEAD
-    def apply(n: Rep[Int]) = array_apply(a, n)
-    def update(n: Rep[Int], y: Rep[T]) = array_update(a,n,y)
-    def length = array_length(a)
-    def foreach(block: Rep[T] => Rep[Unit]) = array_foreach(a, block)
-  }
-
-  def array_apply[T:Manifest](x: Rep[Array[T]], n: Rep[Int]): Rep[T]
-  def array_update[T:Manifest](x: Rep[Array[T]], n: Rep[Int], y: Rep[T]): Rep[Unit]
-  def array_length[T:Manifest](x: Rep[Array[T]]) : Rep[Int]
-  def array_foreach[T:Manifest](x: Rep[Array[T]], block: Rep[T] => Rep[Unit]): Rep[Unit]
-=======
     def apply(n: Rep[Int])(implicit ctx: SourceContext) = array_apply(a, n)
+    def update(n: Rep[Int], y: Rep[T])(implicit ctx: SourceContext) = array_update(a,n,y)
     def length(implicit ctx: SourceContext) = array_length(a)
     def foreach(block: Rep[T] => Rep[Unit])(implicit ctx: SourceContext) = array_foreach(a, block)
   }
 
   def array_apply[T:Manifest](x: Rep[Array[T]], n: Rep[Int])(implicit ctx: SourceContext): Rep[T]
+  def array_update[T:Manifest](x: Rep[Array[T]], n: Rep[Int], y: Rep[T])(implicit ctx: SourceContext): Rep[Unit]
   def array_length[T:Manifest](x: Rep[Array[T]])(implicit ctx: SourceContext) : Rep[Int]
   def array_foreach[T:Manifest](x: Rep[Array[T]], block: Rep[T] => Rep[Unit])(implicit ctx: SourceContext): Rep[Unit]
->>>>>>> 7bec3114
 }
 
 trait ArrayOpsExp extends ArrayOps with EffectExp with VariablesExp {
@@ -44,16 +33,10 @@
   case class ArrayLength[T:Manifest](a: Exp[Array[T]]) extends Def[Int]
   case class ArrayForeach[T](a: Exp[Array[T]], x: Sym[T], block: Exp[Unit]) extends Def[Unit]
 
-<<<<<<< HEAD
-  def array_apply[T:Manifest](x: Exp[Array[T]], n: Exp[Int]): Exp[T] = ArrayApply(x, n)
-  def array_update[T:Manifest](x: Exp[Array[T]], n: Exp[Int], y: Exp[T]) = ArrayUpdate(x,n,y)
-  def array_length[T:Manifest](a: Exp[Array[T]]) : Rep[Int] = ArrayLength(a)
-  def array_foreach[T:Manifest](a: Exp[Array[T]], block: Exp[T] => Exp[Unit]): Exp[Unit] = {
-=======
-  def array_apply[T:Manifest](x: Exp[Array[T]], n: Exp[Int])(implicit ctx: SourceContext): Rep[T] = ArrayApply(x, n)
+  def array_apply[T:Manifest](x: Exp[Array[T]], n: Exp[Int])(implicit ctx: SourceContext): Exp[T] = ArrayApply(x, n)
+  def array_update[T:Manifest](x: Exp[Array[T]], n: Exp[Int], y: Exp[T])(implicit ctx: SourceContext) = ArrayUpdate(x,n,y)
   def array_length[T:Manifest](a: Exp[Array[T]])(implicit ctx: SourceContext) : Rep[Int] = ArrayLength(a)
   def array_foreach[T:Manifest](a: Exp[Array[T]], block: Exp[T] => Exp[Unit])(implicit ctx: SourceContext): Exp[Unit] = {
->>>>>>> 7bec3114
     val x = fresh[T]
     val b = reifyEffects(block(x))
     reflectEffect(ArrayForeach(a, x, b), summarizeEffects(b).star)
@@ -62,7 +45,7 @@
   //////////////
   // mirroring
 
-  override def mirror[A:Manifest](e: Def[A], f: Transformer): Exp[A] = {
+  override def mirror[A:Manifest](e: Def[A], f: Transformer)(implicit ctx: SourceContext): Exp[A] = {
     (e match {
       case ArrayApply(a,x) => array_apply(f(a),f(x))
       case _ => super.mirror(e,f)

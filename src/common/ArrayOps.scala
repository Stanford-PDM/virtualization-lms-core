--- conflicted
+++ resolved
@@ -13,52 +13,38 @@
   implicit def repArrayToArrayOps[T:Manifest](a: Rep[Array[T]]) = new ArrayOpsCls(a)
   implicit def arrayToArrayOps[T:Manifest](a: Array[T]) = new ArrayOpsCls(unit(a))
 
-<<<<<<< HEAD
+  // substitution for "new Array[T](...)"
+  // TODO: look into overriding __new for arrays
+  object NewArray {
+    def apply[T:Manifest](n: Rep[Int]) = array_obj_new(n)    
+  }
+  
+  object Array {
+    def apply[T:Manifest](xs: T*) = array_obj_fromseq(xs)
+  }
+  
   class ArrayOpsCls[T:Manifest](a: Rep[Array[T]]){
     def apply(n: Rep[Int])(implicit pos: SourceContext) = array_apply(a, n)
     def update(n: Rep[Int], y: Rep[T])(implicit pos: SourceContext) = array_update(a,n,y)
     def length(implicit pos: SourceContext) = array_length(a)
     def foreach(block: Rep[T] => Rep[Unit])(implicit pos: SourceContext) = array_foreach(a, block)
-  }
-
-  def array_apply[T:Manifest](x: Rep[Array[T]], n: Rep[Int])(implicit pos: SourceContext): Rep[T]
-  def array_update[T:Manifest](x: Rep[Array[T]], n: Rep[Int], y: Rep[T])(implicit pos: SourceContext): Rep[Unit]
-  def array_length[T:Manifest](x: Rep[Array[T]])(implicit pos: SourceContext) : Rep[Int]
-  def array_foreach[T:Manifest](x: Rep[Array[T]], block: Rep[T] => Rep[Unit])(implicit pos: SourceContext): Rep[Unit]
-=======
-  // substitution for "new Array[T](...)"
-  // TODO: look into overriding __new for arrays
-  object NewArray {
-    def apply[T:Manifest](n: Rep[Int]) = array_obj_new(n)    
-  }
-  
-  object Array {
-    def apply[T:Manifest](xs: T*) = array_obj_fromseq(xs)
-  }
-  
-  class ArrayOpsCls[T:Manifest](a: Rep[Array[T]]){
-    def apply(n: Rep[Int])(implicit ctx: SourceContext) = array_apply(a, n)
-    def update(n: Rep[Int], y: Rep[T])(implicit ctx: SourceContext) = array_update(a,n,y)
-    def length(implicit ctx: SourceContext) = array_length(a)
-    def foreach(block: Rep[T] => Rep[Unit])(implicit ctx: SourceContext) = array_foreach(a, block)
-    def sort(implicit ctx: SourceContext) = array_sort(a)
+    def sort(implicit pos: SourceContext) = array_sort(a)
     def map[B:Manifest](f: Rep[T] => Rep[B]) = array_map(a,f)
     def toSeq = array_toseq(a)
   }    
 
   def array_obj_new[T:Manifest](n: Rep[Int]): Rep[Array[T]]
   def array_obj_fromseq[T:Manifest](xs: Seq[T]): Rep[Array[T]]
-  def array_apply[T:Manifest](x: Rep[Array[T]], n: Rep[Int])(implicit ctx: SourceContext): Rep[T]
-  def array_update[T:Manifest](x: Rep[Array[T]], n: Rep[Int], y: Rep[T])(implicit ctx: SourceContext): Rep[Unit]
-  def array_unsafe_update[T:Manifest](x: Rep[Array[T]], n: Rep[Int], y: Rep[T])(implicit ctx: SourceContext): Rep[Unit]
-  def array_length[T:Manifest](x: Rep[Array[T]])(implicit ctx: SourceContext) : Rep[Int]
-  def array_foreach[T:Manifest](x: Rep[Array[T]], block: Rep[T] => Rep[Unit])(implicit ctx: SourceContext): Rep[Unit]
-  def array_copy[T:Manifest](src: Rep[Array[T]], srcPos: Rep[Int], dest: Rep[Array[T]], destPos: Rep[Int], len: Rep[Int])(implicit ctx: SourceContext): Rep[Unit]
-  def array_unsafe_copy[T:Manifest](src: Rep[Array[T]], srcPos: Rep[Int], dest: Rep[Array[T]], destPos: Rep[Int], len: Rep[Int])(implicit ctx: SourceContext): Rep[Unit]
-  def array_sort[T:Manifest](x: Rep[Array[T]])(implicit ctx: SourceContext): Rep[Array[T]]
+  def array_apply[T:Manifest](x: Rep[Array[T]], n: Rep[Int])(implicit pos: SourceContext): Rep[T]
+  def array_update[T:Manifest](x: Rep[Array[T]], n: Rep[Int], y: Rep[T])(implicit pos: SourceContext): Rep[Unit]
+  def array_unsafe_update[T:Manifest](x: Rep[Array[T]], n: Rep[Int], y: Rep[T])(implicit pos: SourceContext): Rep[Unit]
+  def array_length[T:Manifest](x: Rep[Array[T]])(implicit pos: SourceContext) : Rep[Int]
+  def array_foreach[T:Manifest](x: Rep[Array[T]], block: Rep[T] => Rep[Unit])(implicit pos: SourceContext): Rep[Unit]
+  def array_copy[T:Manifest](src: Rep[Array[T]], srcPos: Rep[Int], dest: Rep[Array[T]], destPos: Rep[Int], len: Rep[Int])(implicit pos: SourceContext): Rep[Unit]
+  def array_unsafe_copy[T:Manifest](src: Rep[Array[T]], srcPos: Rep[Int], dest: Rep[Array[T]], destPos: Rep[Int], len: Rep[Int])(implicit pos: SourceContext): Rep[Unit]
+  def array_sort[T:Manifest](x: Rep[Array[T]])(implicit pos: SourceContext): Rep[Array[T]]
   def array_map[A:Manifest,B:Manifest](a: Rep[Array[A]], f: Rep[A] => Rep[B]): Rep[Array[B]]
   def array_toseq[A:Manifest](a: Rep[Array[A]]): Rep[Seq[A]]
->>>>>>> c4b8e91d
 }
 
 trait ArrayOpsExp extends ArrayOps with EffectExp with VariablesExp {
@@ -72,13 +58,6 @@
   case class ArrayUpdate[T:Manifest](a: Exp[Array[T]], n: Exp[Int], y: Exp[T]) extends Def[Unit]  
   case class ArrayLength[T:Manifest](a: Exp[Array[T]]) extends Def[Int]
   case class ArrayForeach[T](a: Exp[Array[T]], x: Sym[T], block: Block[Unit]) extends Def[Unit]
-<<<<<<< HEAD
-
-  def array_apply[T:Manifest](x: Exp[Array[T]], n: Exp[Int])(implicit pos: SourceContext): Exp[T] = ArrayApply(x, n)
-  def array_update[T:Manifest](x: Exp[Array[T]], n: Exp[Int], y: Exp[T])(implicit pos: SourceContext) = reflectWrite(x)(ArrayUpdate(x,n,y))
-  def array_length[T:Manifest](a: Exp[Array[T]])(implicit pos: SourceContext) : Rep[Int] = ArrayLength(a)
-  def array_foreach[T:Manifest](a: Exp[Array[T]], block: Exp[T] => Exp[Unit])(implicit pos: SourceContext): Exp[Unit] = {
-=======
   case class ArrayCopy[T:Manifest](src: Exp[Array[T]], srcPos: Exp[Int], dest: Exp[Array[T]], destPos: Exp[Int], len: Exp[Int]) extends Def[Unit]
   case class ArraySort[T:Manifest](x: Exp[Array[T]]) extends Def[Array[T]] {
     val m = manifest[T]
@@ -90,19 +69,18 @@
   
   def array_obj_new[T:Manifest](n: Exp[Int]) = reflectMutable(ArrayNew(n))
   def array_obj_fromseq[T:Manifest](xs: Seq[T]) = /*reflectMutable(*/ ArrayFromSeq(xs) /*)*/
-  def array_apply[T:Manifest](x: Exp[Array[T]], n: Exp[Int])(implicit ctx: SourceContext): Exp[T] = ArrayApply(x, n)
-  def array_update[T:Manifest](x: Exp[Array[T]], n: Exp[Int], y: Exp[T])(implicit ctx: SourceContext) = reflectWrite(x)(ArrayUpdate(x,n,y))
-  def array_unsafe_update[T:Manifest](x: Rep[Array[T]], n: Rep[Int], y: Rep[T])(implicit ctx: SourceContext) = ArrayUpdate(x,n,y)
-  def array_length[T:Manifest](a: Exp[Array[T]])(implicit ctx: SourceContext) : Rep[Int] = ArrayLength(a)
-  def array_foreach[T:Manifest](a: Exp[Array[T]], block: Exp[T] => Exp[Unit])(implicit ctx: SourceContext): Exp[Unit] = {
->>>>>>> c4b8e91d
+  def array_apply[T:Manifest](x: Exp[Array[T]], n: Exp[Int])(implicit pos: SourceContext): Exp[T] = ArrayApply(x, n)
+  def array_update[T:Manifest](x: Exp[Array[T]], n: Exp[Int], y: Exp[T])(implicit pos: SourceContext) = reflectWrite(x)(ArrayUpdate(x,n,y))
+  def array_unsafe_update[T:Manifest](x: Rep[Array[T]], n: Rep[Int], y: Rep[T])(implicit pos: SourceContext) = ArrayUpdate(x,n,y)
+  def array_length[T:Manifest](a: Exp[Array[T]])(implicit pos: SourceContext) : Rep[Int] = ArrayLength(a)
+  def array_foreach[T:Manifest](a: Exp[Array[T]], block: Exp[T] => Exp[Unit])(implicit pos: SourceContext): Exp[Unit] = {
     val x = fresh[T]
     val b = reifyEffects(block(x))
     reflectEffect(ArrayForeach(a, x, b), summarizeEffects(b).star)
   }
-  def array_copy[T:Manifest](src: Exp[Array[T]], srcPos: Exp[Int], dest: Exp[Array[T]], destPos: Exp[Int], len: Exp[Int])(implicit ctx: SourceContext) = reflectWrite(dest)(ArrayCopy(src,srcPos,dest,destPos,len))
-  def array_unsafe_copy[T:Manifest](src: Exp[Array[T]], srcPos: Exp[Int], dest: Exp[Array[T]], destPos: Exp[Int], len: Exp[Int])(implicit ctx: SourceContext) = ArrayCopy(src,srcPos,dest,destPos,len)
-  def array_sort[T:Manifest](x: Exp[Array[T]])(implicit ctx: SourceContext) = ArraySort(x)
+  def array_copy[T:Manifest](src: Exp[Array[T]], srcPos: Exp[Int], dest: Exp[Array[T]], destPos: Exp[Int], len: Exp[Int])(implicit pos: SourceContext) = reflectWrite(dest)(ArrayCopy(src,srcPos,dest,destPos,len))
+  def array_unsafe_copy[T:Manifest](src: Exp[Array[T]], srcPos: Exp[Int], dest: Exp[Array[T]], destPos: Exp[Int], len: Exp[Int])(implicit pos: SourceContext) = ArrayCopy(src,srcPos,dest,destPos,len)
+  def array_sort[T:Manifest](x: Exp[Array[T]])(implicit pos: SourceContext) = ArraySort(x)
   def array_map[A:Manifest,B:Manifest](a: Exp[Array[A]], f: Exp[A] => Exp[B]) = {
     val x = fresh[A]
     val b = reifyEffects(f(x))
@@ -113,11 +91,7 @@
   //////////////
   // mirroring
 
-<<<<<<< HEAD
   override def mirror[A:Manifest](e: Def[A], f: Transformer)(implicit pos: SourceContext): Exp[A] = {
-=======
-  override def mirror[A:Manifest](e: Def[A], f: Transformer)(implicit ctx: SourceContext): Exp[A] = {
->>>>>>> c4b8e91d
     (e match {
       case ArrayApply(a,x) => array_apply(f(a),f(x))
       case Reflect(e@ArrayNew(n), u, es) => reflectMirrored(Reflect(ArrayNew(f(n))(e.m), mapOver(f,u), f(es)))(mtype(manifest[A]))    
@@ -159,10 +133,7 @@
   
   val ARRAY_LITERAL_MAX_SIZE = 1000
 
-<<<<<<< HEAD
   override def emitNode(sym: Sym[Any], rhs: Def[Any]) = rhs match {
-=======
-  override def emitNode(sym: Sym[Any], rhs: Def[Any])(implicit stream: PrintWriter) = rhs match {
     case a@ArrayNew(n) => emitValDef(sym, "new Array[" + remap(a.m) + "](" + quote(n) + ")")
     case e@ArrayFromSeq(xs) => {
       emitData(sym, xs)
@@ -183,7 +154,6 @@
         }
       )
     }
->>>>>>> c4b8e91d
     case ArrayApply(x,n) => emitValDef(sym, "" + quote(x) + "(" + quote(n) + ")")
     case ArrayUpdate(x,n,y) => emitValDef(sym, quote(x) + "(" + quote(n) + ") = " + quote(y))
     case ArrayLength(x) => emitValDef(sym, "" + quote(x) + ".length")

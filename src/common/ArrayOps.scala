package scala.virtualization.lms
package common

import java.io.PrintWriter
import internal._

trait ArrayOps extends Variables {

  // multiple definitions needed because implicits won't chain
  // not using infix here because apply doesn't work with infix methods
  implicit def varToArrayOps[A:Manifest](x: Var[Array[A]]) = new ArrayOpsCls(readVar(x))
  implicit def repArrayToArrayOps[T:Manifest](a: Rep[Array[T]]) = new ArrayOpsCls(a)
  implicit def arrayToArrayOps[T:Manifest](a: Array[T]) = new ArrayOpsCls(unit(a))

  object Array {
    def apply[T:Manifest](xs: T*) = obj_array_new(xs)
  }
  
  class ArrayOpsCls[T:Manifest](a: Rep[Array[T]]){
    def apply(n: Rep[Int]) = array_apply(a, n)
    def update(n: Rep[Int], y: Rep[T]) = array_update(a,n,y)
    def length = array_length(a)
    def foreach(block: Rep[T] => Rep[Unit]) = array_foreach(a, block)
  }

  def obj_array_new[T:Manifest](xs: Seq[T]): Rep[Array[T]]
  def array_apply[T:Manifest](x: Rep[Array[T]], n: Rep[Int]): Rep[T]
  def array_update[T:Manifest](x: Rep[Array[T]], n: Rep[Int], y: Rep[T]): Rep[Unit]
  def array_length[T:Manifest](x: Rep[Array[T]]) : Rep[Int]
  def array_foreach[T:Manifest](x: Rep[Array[T]], block: Rep[T] => Rep[Unit]): Rep[Unit]
}

trait ArrayOpsExp extends ArrayOps with EffectExp with VariablesExp {

<<<<<<< HEAD
  case class ArrayNew[T:Manifest](xs: Seq[T]) extends Def[Array[T]] {
    val mt = manifest[T]
  }
  
=======
  case class ArrayApply[T:Manifest](a: Exp[Array[T]], n: Exp[Int]) extends Def[T]
  case class ArrayUpdate[T:Manifest](a: Exp[Array[T]], n: Exp[Int], y: Exp[T]) extends Def[Unit]  
>>>>>>> 4d97f360
  case class ArrayLength[T:Manifest](a: Exp[Array[T]]) extends Def[Int]
  case class ArrayForeach[T](a: Exp[Array[T]], x: Sym[T], block: Exp[Unit]) extends Def[Unit]

<<<<<<< HEAD
  def obj_array_new[T:Manifest](xs: Seq[T]) = /*reflectMutable(*/ArrayNew(xs)/*)*/
  def array_apply[T:Manifest](x: Exp[Array[T]], n: Exp[Int]): Rep[T] = ArrayApply(x, n)
=======
  def array_apply[T:Manifest](x: Exp[Array[T]], n: Exp[Int]): Exp[T] = ArrayApply(x, n)
  def array_update[T:Manifest](x: Exp[Array[T]], n: Exp[Int], y: Exp[T]) = reflectWrite(x)(ArrayUpdate(x,n,y))
>>>>>>> 4d97f360
  def array_length[T:Manifest](a: Exp[Array[T]]) : Rep[Int] = ArrayLength(a)
  def array_foreach[T:Manifest](a: Exp[Array[T]], block: Exp[T] => Exp[Unit]): Exp[Unit] = {
    val x = fresh[T]
    val b = reifyEffects(block(x))
    reflectEffect(ArrayForeach(a, x, b), summarizeEffects(b).star)
  }

  //////////////
  // mirroring

  override def mirror[A:Manifest](e: Def[A], f: Transformer): Exp[A] = {
    (e match {
      case ArrayApply(a,x) => array_apply(f(a),f(x))
      case Reflect(ArrayApply(l,r), u, es) => reflectMirrored(Reflect(ArrayApply(f(l),f(r)), mapOver(f,u), f(es)))(mtype(manifest[A]))
      case Reflect(ArrayUpdate(l,i,r), u, es) => reflectMirrored(Reflect(ArrayUpdate(f(l),f(i),f(r)), mapOver(f,u), f(es)))(mtype(manifest[A]))    
      case _ => super.mirror(e,f)
    }).asInstanceOf[Exp[A]] // why??
  }
  
  override def syms(e: Any): List[Sym[Any]] = e match {
    case ArrayForeach(a, x, body) => syms(a):::syms(body)
    case _ => super.syms(e)
  }

  override def boundSyms(e: Any): List[Sym[Any]] = e match {
    case ArrayForeach(a, x, body) => x :: effectSyms(body)
    case _ => super.boundSyms(e)
  }

  override def symsFreq(e: Any): List[(Sym[Any], Double)] = e match {
    case ArrayForeach(a, x, body) => freqNormal(a):::freqHot(body)
    case _ => super.symsFreq(e)
  }
    
}

trait BaseGenArrayOps extends GenericNestedCodegen {
  val IR: ArrayOpsExp
  import IR._

}

trait ScalaGenArrayOps extends BaseGenArrayOps with ScalaGenBase {
  val IR: ArrayOpsExp
  import IR._
  
  val ARRAY_LITERAL_MAX_SIZE = 30000

  override def emitNode(sym: Sym[Any], rhs: Def[Any])(implicit stream: PrintWriter) = rhs match {
<<<<<<< HEAD
    case e@ArrayNew(xs) => {
      emitData(sym, xs)
      emitValDef(sym, if(xs.size > ARRAY_LITERAL_MAX_SIZE) {
        "{import scala.io.Source;(Source.fromFile(\"" + symDataPath(sym) + "\").getLines.map{Integer.parseInt(_)}).toArray}"
      }
      else {
        "Array(" + xs.mkString(",") + ")"
      })
    }
    case ArrayLength(x) => emitValDef(sym, "" + quote(x) + ".length")
=======
>>>>>>> 4d97f360
    case ArrayApply(x,n) => emitValDef(sym, "" + quote(x) + "(" + quote(n) + ")")
    case ArrayUpdate(x,n,y) => emitValDef(sym, quote(x) + "(" + quote(n) + ") = " + quote(y))
    case ArrayLength(x) => emitValDef(sym, "" + quote(x) + ".length")
    case ArrayForeach(a,x,block) => stream.println("val " + quote(sym) + "=" + quote(a) + ".foreach{")
      stream.println(quote(x) + " => ")
      emitBlock(block)
      stream.println(quote(getBlockResult(block)))
      stream.println("}")
    case _ => super.emitNode(sym, rhs)
  }
}

trait CLikeGenArrayOps extends BaseGenArrayOps with CLikeGenBase {
  val IR: ArrayOpsExp
  import IR._

  override def emitNode(sym: Sym[Any], rhs: Def[Any])(implicit stream: PrintWriter) = {
      rhs match {
        case ArrayLength(a) =>
          emitValDef(sym, " sizeof(" + quote(a) + ")")
        case arr@ArrayApply(a,n) =>
          emitValDef(sym, "" + quote(a) + "[" + quote(n) + "]")
        case _ => super.emitNode(sym, rhs)
      }
    }
}

trait CudaGenArrayOps extends CudaGenBase with CLikeGenArrayOps
trait OpenCLGenArrayOps extends OpenCLGenBase with CLikeGenArrayOps
trait CGenArrayOps extends CGenBase with CLikeGenArrayOps
<|MERGE_RESOLUTION|>--- conflicted
+++ resolved
@@ -32,25 +32,18 @@
 
 trait ArrayOpsExp extends ArrayOps with EffectExp with VariablesExp {
 
-<<<<<<< HEAD
   case class ArrayNew[T:Manifest](xs: Seq[T]) extends Def[Array[T]] {
     val mt = manifest[T]
   }
   
-=======
   case class ArrayApply[T:Manifest](a: Exp[Array[T]], n: Exp[Int]) extends Def[T]
   case class ArrayUpdate[T:Manifest](a: Exp[Array[T]], n: Exp[Int], y: Exp[T]) extends Def[Unit]  
->>>>>>> 4d97f360
   case class ArrayLength[T:Manifest](a: Exp[Array[T]]) extends Def[Int]
   case class ArrayForeach[T](a: Exp[Array[T]], x: Sym[T], block: Exp[Unit]) extends Def[Unit]
 
-<<<<<<< HEAD
-  def obj_array_new[T:Manifest](xs: Seq[T]) = /*reflectMutable(*/ArrayNew(xs)/*)*/
+  def obj_array_new[T:Manifest](xs: Seq[T]) = /*reflectMutable(*/ ArrayNew(xs) /*)*/
   def array_apply[T:Manifest](x: Exp[Array[T]], n: Exp[Int]): Rep[T] = ArrayApply(x, n)
-=======
-  def array_apply[T:Manifest](x: Exp[Array[T]], n: Exp[Int]): Exp[T] = ArrayApply(x, n)
   def array_update[T:Manifest](x: Exp[Array[T]], n: Exp[Int], y: Exp[T]) = reflectWrite(x)(ArrayUpdate(x,n,y))
->>>>>>> 4d97f360
   def array_length[T:Manifest](a: Exp[Array[T]]) : Rep[Int] = ArrayLength(a)
   def array_foreach[T:Manifest](a: Exp[Array[T]], block: Exp[T] => Exp[Unit]): Exp[Unit] = {
     val x = fresh[T]
@@ -100,10 +93,18 @@
   val ARRAY_LITERAL_MAX_SIZE = 30000
 
   override def emitNode(sym: Sym[Any], rhs: Def[Any])(implicit stream: PrintWriter) = rhs match {
-<<<<<<< HEAD
     case e@ArrayNew(xs) => {
       emitData(sym, xs)
       emitValDef(sym, if(xs.size > ARRAY_LITERAL_MAX_SIZE) {
+        /* def append(i: Int) = {
+          val start = i*ARRAY_LITERAL_MAX_SIZE
+          val end = Math.min((i+1)*ARRAY_LITERAL_MAX_SIZE, xs.size)
+          val size = end - start
+          "def x" + sym.id + "_" + i + "=Array(" + (start until end).map{xs(_)} + ")\nArray.copy(x" + sym.id + "_" + i + ",0,buf," + start + "," + size + ")\n"
+        }
+      
+        val numBlocks = Math.ceil(xs.size / ARRAY_LITERAL_MAX_SIZE).intValue
+        "{val buf=new Array[" + remap(e.mt) + "](" + xs.size + ")\n" + ((0 until numBlocks).map(append)).mkString("\n") + "buf}" */
         "{import scala.io.Source;(Source.fromFile(\"" + symDataPath(sym) + "\").getLines.map{Integer.parseInt(_)}).toArray}"
       }
       else {
@@ -111,11 +112,8 @@
       })
     }
     case ArrayLength(x) => emitValDef(sym, "" + quote(x) + ".length")
-=======
->>>>>>> 4d97f360
     case ArrayApply(x,n) => emitValDef(sym, "" + quote(x) + "(" + quote(n) + ")")
     case ArrayUpdate(x,n,y) => emitValDef(sym, quote(x) + "(" + quote(n) + ") = " + quote(y))
-    case ArrayLength(x) => emitValDef(sym, "" + quote(x) + ".length")
     case ArrayForeach(a,x,block) => stream.println("val " + quote(sym) + "=" + quote(a) + ".foreach{")
       stream.println(quote(x) + " => ")
       emitBlock(block)

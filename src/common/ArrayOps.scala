package scala.virtualization.lms
package common

import java.io.PrintWriter
import internal._
import scala.reflect.SourceContext

trait ArrayOps extends Variables {

  // multiple definitions needed because implicits won't chain
  // not using infix here because apply doesn't work with infix methods
  implicit def varToArrayOps[T:Manifest](x: Var[Array[T]]) = new ArrayOpsCls(readVar(x))
  implicit def repArrayToArrayOps[T:Manifest](a: Rep[Array[T]]) = new ArrayOpsCls(a)
  implicit def arrayToArrayOps[T:Manifest](a: Array[T]) = new ArrayOpsCls(unit(a))

  // substitution for "new Array[T](...)"
  // TODO: look into overriding __new for arrays
  object NewArray {
    def apply[T:Manifest](n: Rep[Int], specializedType: Rep[String] = unit("")) = array_obj_new(n, specializedType)    
  }
  
  object Array {
    def apply[T:Manifest](xs: T*) = array_obj_fromseq(xs)
  }
  
  class ArrayOpsCls[T:Manifest](a: Rep[Array[T]]){
    def apply(n: Rep[Int])(implicit pos: SourceContext) = array_apply(a, n)
    def update(n: Rep[Int], y: Rep[T])(implicit pos: SourceContext) = array_update(a,n,y)
    def length(implicit pos: SourceContext) = array_length(a)
    def foreach(block: Rep[T] => Rep[Unit])(implicit pos: SourceContext) = array_foreach(a, block)
    def sort(implicit pos: SourceContext) = array_sort(a)
    def map[B:Manifest](f: Rep[T] => Rep[B]) = array_map(a,f)
    def toSeq = array_toseq(a)
    def zip[B: Manifest](a2: Rep[Array[B]]) = array_zip(a,a2)
    def corresponds[B: Manifest](a2: Rep[Array[B]]) = array_corresponds(a,a2)
  }    

  def array_obj_new[T:Manifest](n: Rep[Int], specializedType: Rep[String] = unit("")): Rep[Array[T]]
  def array_obj_fromseq[T:Manifest](xs: Seq[T]): Rep[Array[T]]
  def array_apply[T:Manifest](x: Rep[Array[T]], n: Rep[Int])(implicit pos: SourceContext): Rep[T]
  def array_update[T:Manifest](x: Rep[Array[T]], n: Rep[Int], y: Rep[T])(implicit pos: SourceContext): Rep[Unit]
  def array_unsafe_update[T:Manifest](x: Rep[Array[T]], n: Rep[Int], y: Rep[T])(implicit pos: SourceContext): Rep[Unit]
  def array_length[T:Manifest](x: Rep[Array[T]])(implicit pos: SourceContext) : Rep[Int]
  def array_foreach[T:Manifest](x: Rep[Array[T]], block: Rep[T] => Rep[Unit])(implicit pos: SourceContext): Rep[Unit]
  def array_copy[T:Manifest](src: Rep[Array[T]], srcPos: Rep[Int], dest: Rep[Array[T]], destPos: Rep[Int], len: Rep[Int])(implicit pos: SourceContext): Rep[Unit]
  def array_unsafe_copy[T:Manifest](src: Rep[Array[T]], srcPos: Rep[Int], dest: Rep[Array[T]], destPos: Rep[Int], len: Rep[Int])(implicit pos: SourceContext): Rep[Unit]
  def array_sort[T:Manifest](x: Rep[Array[T]])(implicit pos: SourceContext): Rep[Array[T]]
  def array_map[A:Manifest,B:Manifest](a: Rep[Array[A]], f: Rep[A] => Rep[B]): Rep[Array[B]]
  def array_toseq[A:Manifest](a: Rep[Array[A]]): Rep[Seq[A]]
  def array_zip[A:Manifest, B: Manifest](a: Rep[Array[A]], a2: Rep[Array[B]]): Rep[Array[(A,B)]]
  // limited support for corresponds (tests equality)
  def array_corresponds[A: Manifest, B: Manifest](a: Rep[Array[A]], a2: Rep[Array[B]]): Rep[Boolean]
}

trait ArrayOpsExp extends ArrayOps with EffectExp with VariablesExp {
  case class ArrayNew[T:Manifest](n: Exp[Int], specializedType: Rep[String] = unit("")) extends Def[Array[T]] {
    val m = manifest[T]
  }
  case class ArrayFromSeq[T:Manifest](xs: Seq[T]) extends Def[Array[T]] {
    val m = manifest[T]
  }
  case class ArrayApply[T:Manifest](a: Exp[Array[T]], n: Exp[Int]) extends Def[T]
  case class ArrayUpdate[T:Manifest](a: Exp[Array[T]], n: Exp[Int], y: Exp[T]) extends Def[Unit]  
  case class ArrayLength[T:Manifest](a: Exp[Array[T]]) extends Def[Int] {
    val m = manifest[T]
  }
  case class ArrayForeach[T](a: Exp[Array[T]], x: Sym[T], block: Block[Unit]) extends Def[Unit]
  case class ArrayCopy[T:Manifest](src: Exp[Array[T]], srcPos: Exp[Int], dest: Exp[Array[T]], destPos: Exp[Int], len: Exp[Int]) extends Def[Unit] {
    val m = manifest[T]
  }
  case class ArraySort[T:Manifest](x: Exp[Array[T]]) extends Def[Array[T]] {
    val m = manifest[T]
  }
  case class ArrayMap[A:Manifest,B:Manifest](a: Exp[Array[A]], x: Sym[A], block: Block[B]) extends Def[Array[B]] {
    val array = NewArray[B](a.length)
  }
  case class ArrayToSeq[A:Manifest](x: Exp[Array[A]]) extends Def[Seq[A]]
  case class ArrayZip[A:Manifest, B: Manifest](x: Exp[Array[A]], x2: Exp[Array[B]]) extends Def[Array[(A,B)]]
  case class ArrayCorresponds[A:Manifest, B: Manifest](x: Exp[Array[A]], x2: Exp[Array[B]]) extends Def[Boolean]
  
  def array_obj_new[T:Manifest](n: Exp[Int], specializedType: Rep[String] = unit("")) = reflectEffect(ArrayNew(n, specializedType))
  def array_obj_fromseq[T:Manifest](xs: Seq[T]) = /*reflectMutable(*/ ArrayFromSeq(xs) /*)*/
  def array_apply[T:Manifest](x: Exp[Array[T]], n: Exp[Int])(implicit pos: SourceContext): Exp[T] = ArrayApply(x, n)
  def array_update[T:Manifest](x: Exp[Array[T]], n: Exp[Int], y: Exp[T])(implicit pos: SourceContext) = reflectEffect(ArrayUpdate(x,n,y))
  def array_unsafe_update[T:Manifest](x: Rep[Array[T]], n: Rep[Int], y: Rep[T])(implicit pos: SourceContext) = ArrayUpdate(x,n,y)
  def array_length[T:Manifest](a: Exp[Array[T]])(implicit pos: SourceContext) : Rep[Int] = ArrayLength(a)
  def array_foreach[T:Manifest](a: Exp[Array[T]], block: Exp[T] => Exp[Unit])(implicit pos: SourceContext): Exp[Unit] = {
    val x = fresh[T]
    val b = reifyEffects(block(x))
    reflectEffect(ArrayForeach(a, x, b), summarizeEffects(b).star)
  }
  def array_copy[T:Manifest](src: Exp[Array[T]], srcPos: Exp[Int], dest: Exp[Array[T]], destPos: Exp[Int], len: Exp[Int])(implicit pos: SourceContext) = reflectWrite(dest)(ArrayCopy(src,srcPos,dest,destPos,len))
  def array_unsafe_copy[T:Manifest](src: Exp[Array[T]], srcPos: Exp[Int], dest: Exp[Array[T]], destPos: Exp[Int], len: Exp[Int])(implicit pos: SourceContext) = ArrayCopy(src,srcPos,dest,destPos,len)
  def array_sort[T:Manifest](x: Exp[Array[T]])(implicit pos: SourceContext) = ArraySort(x)
  def array_map[A:Manifest,B:Manifest](a: Exp[Array[A]], f: Exp[A] => Exp[B]) = {
    val x = fresh[A]
    val b = reifyEffects(f(x))
    reflectEffect(ArrayMap(a, x, b), summarizeEffects(b))    
  }
  def array_toseq[A:Manifest](a: Exp[Array[A]]) = ArrayToSeq(a)
  def array_zip[A:Manifest, B: Manifest](a: Exp[Array[A]], a2: Exp[Array[B]]) = reflectEffect(ArrayZip(a,a2))
  def array_corresponds[A: Manifest, B: Manifest](a: Rep[Array[A]], a2: Rep[Array[B]]) = reflectEffect(ArrayCorresponds(a,a2))
  
  //////////////
  // mirroring

  override def mirror[A:Manifest](e: Def[A], f: Transformer)(implicit pos: SourceContext): Exp[A] = (e match {
    case ArrayApply(a,x) => array_apply(f(a),f(x))(mtype(manifest[A]),pos)
    case ArrayLength(x) => array_length(f(x))
    case e@ArraySort(x) => array_sort(f(x))(e.m,pos)
    case e@ArrayCopy(a,ap,d,dp,l) => toAtom(ArrayCopy(f(a),f(ap),f(d),f(dp),f(l))(e.m))(mtype(manifest[A]),pos)
    case Reflect(e@ArrayNew(n, sType), u, es) => reflectMirrored(Reflect(ArrayNew(f(n), sType)(e.m), mapOver(f,u), f(es)))(mtype(manifest[A]))    
    case Reflect(e@ArrayLength(x), u, es) => reflectMirrored(Reflect(ArrayLength(f(x))(e.m), mapOver(f,u), f(es)))(mtype(manifest[A]))    
    case Reflect(ArrayApply(l,r), u, es) => reflectMirrored(Reflect(ArrayApply(f(l),f(r))(mtype(manifest[A])), mapOver(f,u), f(es)))(mtype(manifest[A]))
    case Reflect(e@ArraySort(x), u, es) => reflectMirrored(Reflect(ArraySort(f(x))(e.m), mapOver(f,u), f(es)))(mtype(manifest[A]))
    case Reflect(ArrayUpdate(l,i,r), u, es) => reflectMirrored(Reflect(ArrayUpdate(f(l),f(i),f(r)), mapOver(f,u), f(es)))(mtype(manifest[A]))   
    case Reflect(e@ArrayCopy(a,ap,d,dp,l), u, es) => reflectMirrored(Reflect(ArrayCopy(f(a),f(ap),f(d),f(dp),f(l))(e.m), mapOver(f,u), f(es)))(mtype(manifest[A]))     
    case _ => super.mirror(e,f)
  }).asInstanceOf[Exp[A]] // why??
  
  override def syms(e: Any): List[Sym[Any]] = e match {
    case ArrayForeach(a, x, body) => syms(a):::syms(body)
    case ArrayMap(a, x, body) => syms(a):::syms(body)
    case _ => super.syms(e)
  }

  override def boundSyms(e: Any): List[Sym[Any]] = e match {
    case ArrayForeach(a, x, body) => x :: effectSyms(body)
    case ArrayMap(a, x, body) => x :: effectSyms(body)
    case _ => super.boundSyms(e)
  }

  override def symsFreq(e: Any): List[(Sym[Any], Double)] = e match {
    case ArrayForeach(a, x, body) => freqNormal(a):::freqHot(body)
    case ArrayMap(a, x, body) => freqNormal(a):::freqHot(body)
    case _ => super.symsFreq(e)
  }
    
}

trait ArrayOpsExpOpt extends ArrayOpsExp {


  override def array_apply[T:Manifest](x: Exp[Array[T]], n: Exp[Int])(implicit pos: SourceContext): Exp[T] = {
    if (context ne null) {
      // find the last modification of array x
      // if it is an assigment at index n, just return the last value assigned 
      val vs = x.asInstanceOf[Sym[Array[T]]]
      //TODO: could use calculateDependencies?
      
      val rhs = context.reverse.collectFirst { 
        //case w @ Def(Reflect(ArrayNew(sz: Exp[T]), _, _)) if w == x => Some(Const(0)) // FIXME: bounds check!
        case Def(Reflect(ArrayUpdate(`x`, `n`, rhs: Exp[T]), _, _)) => Some(rhs)
        case Def(Reflect(_, u, _)) if mayWrite(u, List(vs)) => None // not a simple assignment
      }
      rhs.flatten.getOrElse(super.array_apply(x,n))
    } else {
      super.array_apply(x,n)
    }
  }
  
  override def array_update[T:Manifest](x: Exp[Array[T]], n: Exp[Int], y: Exp[T])(implicit pos: SourceContext) = {
    if (context ne null) {
      // find the last modification of array x
      // if it is an assigment at index n with the same value, just do nothing
      val vs = x.asInstanceOf[Sym[Array[T]]]
      //TODO: could use calculateDependencies?
      
      val rhs = context.reverse.collectFirst { 
        //case w @ Def(Reflect(ArrayNew(sz: Exp[T]), _, _)) if w == x => Some(Const(())) // FIXME: bounds check!
        case Def(Reflect(ArrayUpdate(`x`, `n`, `y`), _, _)) => Some(Const(()))
        case Def(Reflect(_, u, _)) if mayWrite(u, List(vs)) => None // not a simple assignment
      }
      rhs.flatten.getOrElse(super.array_update(x,n,y))
    } else {
      super.array_update(x,n,y)
    }
  }



}




trait BaseGenArrayOps extends GenericNestedCodegen {
  val IR: ArrayOpsExp
  import IR._

}

trait ScalaGenArrayOps extends BaseGenArrayOps with ScalaGenBase {
  val IR: ArrayOpsExp
  import IR._
  
  val ARRAY_LITERAL_MAX_SIZE = 1000

  override def emitNode(sym: Sym[Any], rhs: Def[Any]) = rhs match {
    case a@ArrayNew(n, sType) => {
        val arrType = if (quote(sType) != "\"\"") quote(sType).replaceAll("\"","") else remap(a.m)
        emitValDef(sym, "new Array[" + arrType + "](" + quote(n) + ")")
    }
    case e@ArrayFromSeq(xs) => {
      emitData(sym, xs)
      emitValDef(sym, 
        if(xs.size > ARRAY_LITERAL_MAX_SIZE) {
          /* def append(i: Int) = {
            val start = i*ARRAY_LITERAL_MAX_SIZE
            val end = Math.min((i+1)*ARRAY_LITERAL_MAX_SIZE, xs.size)
            val size = end - start
            "def x" + sym.id + "_" + i + "=Array(" + (start until end).map{xs(_)} + ")\nArray.copy(x" + sym.id + "_" + i + ",0,buf," + start + "," + size + ")\n"
          }
          val numBlocks = Math.ceil(xs.size / ARRAY_LITERAL_MAX_SIZE).intValue
          "{val buf=new Array[" + remap(e.mt) + "](" + xs.size + ")\n" + ((0 until numBlocks).map(append)).mkString("\n") + "buf}" */
          "{import scala.io.Source;(Source.fromFile(\"" + symDataPath(sym) + "\").getLines.map{Integer.parseInt(_)}).toArray}"
        }
        else {
          "Array(" + xs.mkString(",") + ")"
        }
      )
    }
    case ArrayApply(x,n) => emitValDef(sym, "" + quote(x) + "(" + quote(n) + ")")
    case ArrayUpdate(x,n,y) => emitAssignment(sym, "" + quote(x) + "(" + quote(n) + ")", quote(y))
    case ArrayLength(x) => emitValDef(sym, "" + quote(x) + ".length")
<<<<<<< HEAD
    case ArrayForeach(a,x,block) => 
      emitValDef(sym, quote(a) + ".foreach{")    
=======
    case ArrayForeach(a,x,block) => stream.println("" + quote(a) + ".foreach{")    
>>>>>>> 4a6b4db0
      stream.println(quote(x) + " => ")
      emitBlock(block)
      stream.println(quote(getBlockResult(block)))
      stream.println("}")
    case ArrayCopy(src,srcPos,dest,destPos,len) => emitValDef(sym, "System.arraycopy(" + quote(src) + "," + quote(srcPos) + "," + quote(dest) + "," + quote(destPos) + "," + quote(len) + ")")
    case a@ArraySort(x) => 
      val strWriter = new java.io.StringWriter
      val localStream = new PrintWriter(strWriter);
      withStream(localStream) {
        stream.println("{")
        stream.println("val d = new Array[" + remap(a.m) + "](" + quote(x) + ".length" + ")")
        stream.println("System.arraycopy(" + quote(x) + ", 0, d, 0, " + quote(x) + ".length)")
        stream.println("scala.util.Sorting.quickSort(d)")
        stream.println("d")
        stream.print("}")
      }
      emitValDef(sym, strWriter.toString)
    case n@ArrayMap(a,x,blk) => 
      val strWriter = new java.io.StringWriter
      val localStream = new PrintWriter(strWriter);
      withStream(localStream) {
      //stream.println("/* workaround for refinedManifest problem */")
        stream.println("{")
        stream.println("val out = " + quote(n.array))
        stream.println("val in = " + quote(a))
        stream.println("var i = 0")
        stream.println("while (i < in.length) {")
        stream.println("val " + quote(x) + " = in(i)")
        emitBlock(blk)
        stream.println("out(i) = " + quote(getBlockResult(blk)))
        stream.println("i += 1")      
        stream.println("}")
        stream.println("out")
        stream.print("}")
      }
      emitValDef(sym, strWriter.toString)
    
      // stream.println("val " + quote(sym) + " = " + quote(a) + ".map{")
      // stream.println(quote(x) + " => ")
      // emitBlock(blk)
      // stream.println(quote(getBlockResult(blk)))
      // stream.println("}")  
    case ArrayToSeq(a) => emitValDef(sym, quote(a) + ".toSeq")
    case ArrayZip(a,a2) => emitValDef(sym, quote(a) + " zip " + quote(a2)) 
    case ArrayCorresponds(a,a2) => emitValDef(sym, quote(a) + ".corresponds(" + quote(a2) + "){_==_}") 
    case _ => super.emitNode(sym, rhs)
  }
}

trait CLikeGenArrayOps extends BaseGenArrayOps with CLikeGenBase {
  val IR: ArrayOpsExp
  import IR._

  override def emitNode(sym: Sym[Any], rhs: Def[Any]) = {
      rhs match {
        case ArrayLength(x) => emitValDef(sym, quote(x) + ".length")
        case ArrayApply(x,n) => emitValDef(sym, quote(x) + ".apply(" + quote(n) + ")")
        case ArrayUpdate(x,n,y) => stream.println(quote(x) + ".update(" + quote(n) + "," + quote(y) + ");")
        case _ => super.emitNode(sym, rhs)
      }
    }
}

trait CudaGenArrayOps extends CudaGenBase with CLikeGenArrayOps
trait OpenCLGenArrayOps extends OpenCLGenBase with CLikeGenArrayOps
trait CGenArrayOps extends CGenBase with CLikeGenArrayOps
<|MERGE_RESOLUTION|>--- conflicted
+++ resolved
@@ -223,15 +223,11 @@
     case ArrayApply(x,n) => emitValDef(sym, "" + quote(x) + "(" + quote(n) + ")")
     case ArrayUpdate(x,n,y) => emitAssignment(sym, "" + quote(x) + "(" + quote(n) + ")", quote(y))
     case ArrayLength(x) => emitValDef(sym, "" + quote(x) + ".length")
-<<<<<<< HEAD
     case ArrayForeach(a,x,block) => 
       emitValDef(sym, quote(a) + ".foreach{")    
-=======
-    case ArrayForeach(a,x,block) => stream.println("" + quote(a) + ".foreach{")    
->>>>>>> 4a6b4db0
       stream.println(quote(x) + " => ")
       emitBlock(block)
-      stream.println(quote(getBlockResult(block)))
+      emitBlockResult(block)
       stream.println("}")
     case ArrayCopy(src,srcPos,dest,destPos,len) => emitValDef(sym, "System.arraycopy(" + quote(src) + "," + quote(srcPos) + "," + quote(dest) + "," + quote(destPos) + "," + quote(len) + ")")
     case a@ArraySort(x) => 
@@ -258,7 +254,8 @@
         stream.println("while (i < in.length) {")
         stream.println("val " + quote(x) + " = in(i)")
         emitBlock(blk)
-        stream.println("out(i) = " + quote(getBlockResult(blk)))
+        stream.print("out(i) = ")
+	emitBlockResult(blk)
         stream.println("i += 1")      
         stream.println("}")
         stream.println("out")

--- conflicted
+++ resolved
@@ -28,16 +28,10 @@
   // read operation
   implicit def readVar[T:Manifest](v: Var[T]) : Exp[T] = reflectEffect(ReadVar(v))
 
-<<<<<<< HEAD
- 
-  case class ReadVar[T](v: Var[T]) extends Def[T]
-  case class NewVar[T](init: Exp[T])(implicit val mT: Manifest[T]) extends Def[T]
-  case class Assign[T](lhs: Var[T], rhs: Exp[T])(implicit val mT: Manifest[T]) extends Def[Unit]
-=======
   case class ReadVar[T:Manifest](v: Var[T]) extends Def[T]
   case class NewVar[T:Manifest](init: Exp[T]) extends Def[T]
   case class Assign[T:Manifest](lhs: Var[T], rhs: Exp[T]) extends Def[Unit]
->>>>>>> a7879789
+
 
   def __newVar[T](init: Exp[T])(implicit o: Overloaded1, mT: Manifest[T]): Var[T] = {
     //reflectEffect(NewVar(init)).asInstanceOf[Var[T]]
@@ -70,8 +64,8 @@
 
   override def emitNode(sym: Sym[_], rhs: Def[_])(implicit stream: PrintWriter) = rhs match {
     case rv@ReadVar(Variable(a)) => emitValDef(sym, quote(a))
-    case nv@NewVar(init) => emitVarDef(nv.mT.toString, sym, quote(init))
-    case as@Assign(Variable(a), b) => emitAssignment(as.mT.toString, quote(a), quote(b))
+    case nv@NewVar(init) => emitVarDef(init.Type.toString, sym, quote(init))
+    case as@Assign(Variable(a), b) => emitAssignment(b.Type.toString, quote(a), quote(b))
     //case Assign(a, b) => emitAssignment(quote(a), quote(b))
     case _ => super.emitNode(sym, rhs)
   }

package scala.virtualization.lms
package common

import java.io.PrintWriter
import scala.reflect.SourceContext
import scala.virtualization.lms.util.OverloadHack
import scala.reflect.SourceContext

trait LiftVariables extends Base {
  this: Variables =>

  def __newVar[T:Manifest](init: T)(implicit ctx: SourceContext) = var_new(unit(init))
  def __newVar[T](init: Rep[T])(implicit o: Overloaded1, mT: Manifest[T], ctx: SourceContext) = var_new(init)
  def __newVar[T](init: Var[T])(implicit o: Overloaded2, mT: Manifest[T], ctx: SourceContext) = var_new(init)
}

// ReadVar is factored out so that it does not have higher priority than VariableImplicits when mixed in
// (which result in ambiguous conversions)
trait ReadVarImplicit {
  this: Variables =>

  implicit def readVar[T:Manifest](v: Var[T])(implicit ctx: SourceContext) : Rep[T]
}

trait ReadVarImplicitExp extends EffectExp {
  this: VariablesExp =>

  implicit def readVar[T:Manifest](v: Var[T])(implicit ctx: SourceContext) : Exp[T] = ReadVar(v)
}

trait LowPriorityVariableImplicits extends ImplicitOps {
  this: Variables =>

  implicit def varIntToRepDouble(x: Var[Int])(implicit ctx: SourceContext): Rep[Double] = implicit_convert[Int,Double](readVar(x))
  implicit def varIntToRepFloat(x: Var[Int])(implicit ctx: SourceContext): Rep[Float] = implicit_convert[Int,Float](readVar(x))
  implicit def varFloatToRepDouble(x: Var[Float])(implicit ctx: SourceContext): Rep[Double] = implicit_convert[Float,Double](readVar(x))
}

trait VariableImplicits extends LowPriorityVariableImplicits {
  this: Variables =>

  // we always want to prioritize a direct conversion if any Rep will do
  implicit def varIntToRepInt(v: Var[Int])(implicit ctx: SourceContext): Rep[Int] = readVar(v)
  implicit def varFloatToRepFloat(v: Var[Float])(implicit ctx: SourceContext): Rep[Float] = readVar(v)
}

trait Variables extends Base with OverloadHack with VariableImplicits with ReadVarImplicit {
  type Var[+T] //FIXME: should be invariant

  //implicit def chainReadVar[T,U](x: Var[T])(implicit f: Rep[T] => U): U = f(readVar(x))
  def var_new[T:Manifest](init: Rep[T])(implicit ctx: SourceContext): Var[T]
  def var_assign[T:Manifest](lhs: Var[T], rhs: Rep[T])(implicit ctx: SourceContext): Rep[Unit]
  def var_plusequals[T:Manifest](lhs: Var[T], rhs: Rep[T])(implicit ctx: SourceContext): Rep[Unit]
  def var_minusequals[T:Manifest](lhs: Var[T], rhs: Rep[T])(implicit ctx: SourceContext): Rep[Unit]
  def var_timesequals[T:Manifest](lhs: Var[T], rhs: Rep[T])(implicit ctx: SourceContext): Rep[Unit]
  def var_divideequals[T:Manifest](lhs: Var[T], rhs: Rep[T])(implicit ctx: SourceContext): Rep[Unit]
  
  def __assign[T:Manifest](lhs: Var[T], rhs: T)(implicit ctx: SourceContext) = var_assign(lhs, unit(rhs))
  def __assign[T](lhs: Var[T], rhs: Rep[T])(implicit o: Overloaded1, mT: Manifest[T], ctx: SourceContext) = var_assign(lhs, rhs)
  def __assign[T](lhs: Var[T], rhs: Var[T])(implicit o: Overloaded2, mT: Manifest[T], ctx: SourceContext) = var_assign(lhs, readVar(rhs))
/*
  def __assign[T,U](lhs: Var[T], rhs: Rep[U])(implicit o: Overloaded2, mT: Manifest[T], mU: Manifest[U], conv: Rep[U]=>Rep[T]) = var_assign(lhs, conv(rhs))
*/

  // TODO: why doesn't this implicit kick in automatically? <--- do they belong here? maybe better move to NumericOps
  // we really need to refactor this. +=/-= shouldn't be here or in Arith, but in some other type class, which includes Numeric variables
  def infix_+=[T](lhs: Var[T], rhs: T)(implicit o: Overloaded1, mT: Manifest[T], ctx: SourceContext) = var_plusequals(lhs, unit(rhs))
  def infix_+=[T](lhs: Var[T], rhs: Rep[T])(implicit o: Overloaded2, mT: Manifest[T], ctx: SourceContext) = var_plusequals(lhs,rhs)
  def infix_+=[T](lhs: Var[T], rhs: Var[T])(implicit o: Overloaded3, mT: Manifest[T], ctx: SourceContext) = var_plusequals(lhs,readVar(rhs))
  def infix_-=[T](lhs: Var[T], rhs: T)(implicit o: Overloaded1, mT: Manifest[T], ctx: SourceContext) = var_minusequals(lhs, unit(rhs))
  def infix_-=[T](lhs: Var[T], rhs: Rep[T])(implicit o: Overloaded2, mT: Manifest[T], ctx: SourceContext) = var_minusequals(lhs,rhs)
  def infix_-=[T](lhs: Var[T], rhs: Var[T])(implicit o: Overloaded3, mT: Manifest[T], ctx: SourceContext) = var_minusequals(lhs,readVar(rhs))
  def infix_*=[T](lhs: Var[T], rhs: T)(implicit o: Overloaded1, mT: Manifest[T], ctx: SourceContext) = var_timesequals(lhs, unit(rhs))
  def infix_*=[T](lhs: Var[T], rhs: Rep[T])(implicit o: Overloaded2, mT: Manifest[T], ctx: SourceContext) = var_timesequals(lhs,rhs)
  def infix_*=[T](lhs: Var[T], rhs: Var[T])(implicit o: Overloaded3, mT: Manifest[T], ctx: SourceContext) = var_timesequals(lhs,readVar(rhs))
  def infix_/=[T](lhs: Var[T], rhs: T)(implicit o: Overloaded1, mT: Manifest[T], ctx: SourceContext) = var_divideequals(lhs, unit(rhs))
  def infix_/=[T](lhs: Var[T], rhs: Rep[T])(implicit o: Overloaded2, mT: Manifest[T], ctx: SourceContext) = var_divideequals(lhs,rhs)
  def infix_/=[T](lhs: Var[T], rhs: Var[T])(implicit o: Overloaded3, mT: Manifest[T], ctx: SourceContext) = var_divideequals(lhs,readVar(rhs))
}

trait VariablesExp extends Variables with ImplicitOpsExp with VariableImplicits with ReadVarImplicitExp {
  // REMARK:
  // defining Var[T] as Sym[T] is dangerous. If someone forgets to define a more-specific implicit conversion from
  // Var[T] to Ops, e.g. implicit def varToRepStrOps(s: Var[String]) = new RepStrOpsCls(varToRep(s))
  // then the existing implicit from Rep to Ops will be used, and the ReadVar operation will be lost.
  // Defining Vars as separate from Exps will always cause a compile-time error if the implicit is missing.

  //case class Variable[+T](val e: Exp[Variable[T]]) // FIXME: in Expressions because used by codegen...
  type Var[+T] = Variable[T] //FIXME: should be invariant

  case class ReadVar[T:Manifest](v: Var[T]) extends Def[T]
  case class NewVar[T:Manifest](init: Exp[T]) extends Def[Variable[T]]
  case class Assign[T:Manifest](lhs: Var[T], rhs: Exp[T]) extends Def[Unit]
  case class VarPlusEquals[T:Manifest](lhs: Var[T], rhs: Exp[T]) extends Def[Unit]
  case class VarMinusEquals[T:Manifest](lhs: Var[T], rhs: Exp[T]) extends Def[Unit]
  case class VarTimesEquals[T:Manifest](lhs: Var[T], rhs: Exp[T]) extends Def[Unit]
  case class VarDivideEquals[T:Manifest](lhs: Var[T], rhs: Exp[T]) extends Def[Unit]

  def var_new[T:Manifest](init: Exp[T])(implicit ctx: SourceContext): Var[T] = {
    //reflectEffect(NewVar(init)).asInstanceOf[Var[T]]
    Variable(reflectMutable(NewVar(init)))
  }

  def var_assign[T:Manifest](lhs: Var[T], rhs: Exp[T])(implicit ctx: SourceContext): Exp[Unit] = {
    reflectWrite(lhs.e)(Assign(lhs, rhs))
    Const()
  }

  def var_plusequals[T:Manifest](lhs: Var[T], rhs: Exp[T])(implicit ctx: SourceContext): Exp[Unit] = {
    reflectWrite(lhs.e)(VarPlusEquals(lhs, rhs))
    Const()
  }

  def var_minusequals[T:Manifest](lhs: Var[T], rhs: Exp[T])(implicit ctx: SourceContext): Exp[Unit] = {
    reflectWrite(lhs.e)(VarMinusEquals(lhs, rhs))
    Const()
  }
  
  def var_timesequals[T:Manifest](lhs: Var[T], rhs: Exp[T])(implicit ctx: SourceContext): Exp[Unit] = {
    reflectWrite(lhs.e)(VarTimesEquals(lhs, rhs))
    Const()
  }
  
  def var_divideequals[T:Manifest](lhs: Var[T], rhs: Exp[T])(implicit ctx: SourceContext): Exp[Unit] = {
    reflectWrite(lhs.e)(VarDivideEquals(lhs, rhs))
    Const()
  }

  override def aliasSyms(e: Any): List[Sym[Any]] = e match {
    case NewVar(a) => Nil
    case ReadVar(Variable(a)) => Nil
    case Assign(Variable(a),b) => Nil
    case VarPlusEquals(Variable(a),b) => Nil
    case VarMinusEquals(Variable(a),b) => Nil
    case VarTimesEquals(Variable(a),b) => Nil
    case VarDivideEquals(Variable(a),b) => Nil
    case _ => super.aliasSyms(e)
  }

  override def containSyms(e: Any): List[Sym[Any]] = e match {
    case NewVar(a) => syms(a)
    case ReadVar(Variable(a)) => Nil
    case Assign(Variable(a),b) => syms(b)
    case VarPlusEquals(Variable(a),b) => syms(b)
    case VarMinusEquals(Variable(a),b) => syms(b)
    case VarTimesEquals(Variable(a),b) => syms(b)
    case VarDivideEquals(Variable(a),b) => syms(b)
    case _ => super.containSyms(e)
  }

  override def extractSyms(e: Any): List[Sym[Any]] = e match {
    case NewVar(a) => Nil
    case ReadVar(Variable(a)) => syms(a)
    case Assign(Variable(a),b) => Nil
    case VarPlusEquals(Variable(a),b) => syms(a)
    case VarMinusEquals(Variable(a),b) => syms(a)
    case VarTimesEquals(Variable(a),b) => syms(a)
    case VarDivideEquals(Variable(a),b) => syms(a)
    case _ => super.extractSyms(e)
  }

  override def copySyms(e: Any): List[Sym[Any]] = e match {
    case NewVar(a) => Nil
    case ReadVar(Variable(a)) => Nil
    case Assign(Variable(a),b) => Nil
    case VarPlusEquals(Variable(a),b) => Nil
    case VarMinusEquals(Variable(a),b) => Nil
    case VarTimesEquals(Variable(a),b) => Nil
    case VarDivideEquals(Variable(a),b) => Nil
    case _ => super.copySyms(e)
  }



<<<<<<< HEAD
  override def mirror[A:Manifest](e: Def[A], f: Transformer)(implicit pos: SourceContext): Exp[A] = (e match {
=======
  override def mirror[A:Manifest](e: Def[A], f: Transformer)(implicit ctx: SourceContext): Exp[A] = (e match {
>>>>>>> c4b8e91d
    case Reflect(NewVar(a), u, es) => reflectMirrored(Reflect(NewVar(f(a)), mapOver(f,u), f(es)))(mtype(manifest[A]))
    case Reflect(ReadVar(Variable(a)), u, es) => reflectMirrored(Reflect(ReadVar(Variable(f(a))), mapOver(f,u), f(es)))(mtype(manifest[A]))
    case Reflect(Assign(Variable(a),b), u, es) => reflectMirrored(Reflect(Assign(Variable(f(a)), f(b)), mapOver(f,u), f(es)))(mtype(manifest[A]))
    case Reflect(VarPlusEquals(Variable(a),b), u, es) => reflectMirrored(Reflect(VarPlusEquals(Variable(f(a)), f(b)), mapOver(f,u), f(es)))(mtype(manifest[A]))
    case Reflect(VarMinusEquals(Variable(a),b), u, es) => reflectMirrored(Reflect(VarMinusEquals(Variable(f(a)), f(b)), mapOver(f,u), f(es)))(mtype(manifest[A]))
    case Reflect(VarTimesEquals(Variable(a),b), u, es) => reflectMirrored(Reflect(VarTimesEquals(Variable(f(a)), f(b)), mapOver(f,u), f(es)))(mtype(manifest[A]))
    case Reflect(VarDivideEquals(Variable(a),b), u, es) => reflectMirrored(Reflect(VarDivideEquals(Variable(f(a)), f(b)), mapOver(f,u), f(es)))(mtype(manifest[A]))
    case _ => super.mirror(e,f)
  }).asInstanceOf[Exp[A]]

}


trait VariablesExpOpt extends VariablesExp {

  override implicit def readVar[T:Manifest](v: Var[T])(implicit ctx: SourceContext) : Exp[T] = {
    if (context ne null) {
      // find the last modification of variable v
      // if it is an assigment, just return the last value assigned 
      val vs = v.e.asInstanceOf[Sym[Variable[T]]]
      //TODO: could use calculateDependencies(Read(v))
      
      val rhs = context.reverse.collectFirst { 
        case w @ Def(Reflect(NewVar(rhs: Exp[T]), _, _)) if w == vs => Some(rhs)
        case Def(Reflect(Assign(`v`, rhs: Exp[T]), _, _)) => Some(rhs)
        case Def(Reflect(_, u, _)) if mayWrite(u, List(vs)) => None // not a simple assignment
      }
      rhs.flatten.getOrElse(super.readVar(v))
    } else {
      super.readVar(v)
    }
  }
  
  // TODO: could eliminate redundant stores, too
  // by overriding assign ...

}

trait ScalaGenVariables extends ScalaGenEffect {
  val IR: VariablesExp
  import IR._

  override def emitNode(sym: Sym[Any], rhs: Def[Any]) = rhs match {
    case ReadVar(Variable(a)) => emitValDef(sym, quote(a))
    case NewVar(init) => emitVarDef(sym.asInstanceOf[Sym[Variable[Any]]], quote(init))
    case Assign(Variable(a), b) => emitAssignment(quote(a), quote(b))
    //case Assign(a, b) => emitAssignment(quote(a), quote(b))
    case VarPlusEquals(Variable(a), b) => emitValDef(sym, quote(a) + " += " + quote(b))
    case VarMinusEquals(Variable(a), b) => emitValDef(sym, quote(a) + " -= " + quote(b))
    case VarTimesEquals(Variable(a), b) => emitValDef(sym, quote(a) + " -= " + quote(b))
    case VarDivideEquals(Variable(a), b) => emitValDef(sym, quote(a) + " -= " + quote(b))
    case _ => super.emitNode(sym, rhs)
  }
}

trait CLikeGenVariables extends CLikeGenBase {
  val IR: VariablesExp
  import IR._

  override def emitNode(sym: Sym[Any], rhs: Def[Any]) = {
      rhs match {
        case ReadVar(Variable(a)) =>
          emitValDef(sym, quote(a))
        case NewVar(init) =>
          emitVarDef(sym.asInstanceOf[Sym[Variable[Any]]], quote(init))
        case Assign(Variable(a), b) =>
          emitAssignment(quote(a), quote(b))
        case VarPlusEquals(Variable(a), b) =>
          emitAssignment(quote(a), quote(a) + " + " + quote(b))
        case VarMinusEquals(Variable(a), b) =>
          emitAssignment(quote(a), quote(a) + " - " + quote(b))
        case VarTimesEquals(Variable(a), b) =>
          emitAssignment(quote(a), quote(a) + " * " + quote(b))
        case VarDivideEquals(Variable(a), b) =>
          emitAssignment(quote(a), quote(a) + " / " + quote(b))
        case _ => super.emitNode(sym, rhs)
      }
    }
}

trait CudaGenVariables extends CudaGenEffect with CLikeGenVariables
trait OpenCLGenVariables extends OpenCLGenEffect with CLikeGenVariables
trait CGenVariables extends CGenEffect with CLikeGenVariables<|MERGE_RESOLUTION|>--- conflicted
+++ resolved
@@ -9,9 +9,9 @@
 trait LiftVariables extends Base {
   this: Variables =>
 
-  def __newVar[T:Manifest](init: T)(implicit ctx: SourceContext) = var_new(unit(init))
-  def __newVar[T](init: Rep[T])(implicit o: Overloaded1, mT: Manifest[T], ctx: SourceContext) = var_new(init)
-  def __newVar[T](init: Var[T])(implicit o: Overloaded2, mT: Manifest[T], ctx: SourceContext) = var_new(init)
+  def __newVar[T:Manifest](init: T)(implicit pos: SourceContext) = var_new(unit(init))
+  def __newVar[T](init: Rep[T])(implicit o: Overloaded1, mT: Manifest[T], pos: SourceContext) = var_new(init)
+  def __newVar[T](init: Var[T])(implicit o: Overloaded2, mT: Manifest[T], pos: SourceContext) = var_new(init)
 }
 
 // ReadVar is factored out so that it does not have higher priority than VariableImplicits when mixed in
@@ -19,63 +19,63 @@
 trait ReadVarImplicit {
   this: Variables =>
 
-  implicit def readVar[T:Manifest](v: Var[T])(implicit ctx: SourceContext) : Rep[T]
+  implicit def readVar[T:Manifest](v: Var[T])(implicit pos: SourceContext) : Rep[T]
 }
 
 trait ReadVarImplicitExp extends EffectExp {
   this: VariablesExp =>
 
-  implicit def readVar[T:Manifest](v: Var[T])(implicit ctx: SourceContext) : Exp[T] = ReadVar(v)
+  implicit def readVar[T:Manifest](v: Var[T])(implicit pos: SourceContext) : Exp[T] = ReadVar(v)
 }
 
 trait LowPriorityVariableImplicits extends ImplicitOps {
   this: Variables =>
 
-  implicit def varIntToRepDouble(x: Var[Int])(implicit ctx: SourceContext): Rep[Double] = implicit_convert[Int,Double](readVar(x))
-  implicit def varIntToRepFloat(x: Var[Int])(implicit ctx: SourceContext): Rep[Float] = implicit_convert[Int,Float](readVar(x))
-  implicit def varFloatToRepDouble(x: Var[Float])(implicit ctx: SourceContext): Rep[Double] = implicit_convert[Float,Double](readVar(x))
+  implicit def varIntToRepDouble(x: Var[Int])(implicit pos: SourceContext): Rep[Double] = implicit_convert[Int,Double](readVar(x))
+  implicit def varIntToRepFloat(x: Var[Int])(implicit pos: SourceContext): Rep[Float] = implicit_convert[Int,Float](readVar(x))
+  implicit def varFloatToRepDouble(x: Var[Float])(implicit pos: SourceContext): Rep[Double] = implicit_convert[Float,Double](readVar(x))
 }
 
 trait VariableImplicits extends LowPriorityVariableImplicits {
   this: Variables =>
 
   // we always want to prioritize a direct conversion if any Rep will do
-  implicit def varIntToRepInt(v: Var[Int])(implicit ctx: SourceContext): Rep[Int] = readVar(v)
-  implicit def varFloatToRepFloat(v: Var[Float])(implicit ctx: SourceContext): Rep[Float] = readVar(v)
+  implicit def varIntToRepInt(v: Var[Int])(implicit pos: SourceContext): Rep[Int] = readVar(v)
+  implicit def varFloatToRepFloat(v: Var[Float])(implicit pos: SourceContext): Rep[Float] = readVar(v)
 }
 
 trait Variables extends Base with OverloadHack with VariableImplicits with ReadVarImplicit {
   type Var[+T] //FIXME: should be invariant
 
   //implicit def chainReadVar[T,U](x: Var[T])(implicit f: Rep[T] => U): U = f(readVar(x))
-  def var_new[T:Manifest](init: Rep[T])(implicit ctx: SourceContext): Var[T]
-  def var_assign[T:Manifest](lhs: Var[T], rhs: Rep[T])(implicit ctx: SourceContext): Rep[Unit]
-  def var_plusequals[T:Manifest](lhs: Var[T], rhs: Rep[T])(implicit ctx: SourceContext): Rep[Unit]
-  def var_minusequals[T:Manifest](lhs: Var[T], rhs: Rep[T])(implicit ctx: SourceContext): Rep[Unit]
-  def var_timesequals[T:Manifest](lhs: Var[T], rhs: Rep[T])(implicit ctx: SourceContext): Rep[Unit]
-  def var_divideequals[T:Manifest](lhs: Var[T], rhs: Rep[T])(implicit ctx: SourceContext): Rep[Unit]
-  
-  def __assign[T:Manifest](lhs: Var[T], rhs: T)(implicit ctx: SourceContext) = var_assign(lhs, unit(rhs))
-  def __assign[T](lhs: Var[T], rhs: Rep[T])(implicit o: Overloaded1, mT: Manifest[T], ctx: SourceContext) = var_assign(lhs, rhs)
-  def __assign[T](lhs: Var[T], rhs: Var[T])(implicit o: Overloaded2, mT: Manifest[T], ctx: SourceContext) = var_assign(lhs, readVar(rhs))
+  def var_new[T:Manifest](init: Rep[T])(implicit pos: SourceContext): Var[T]
+  def var_assign[T:Manifest](lhs: Var[T], rhs: Rep[T])(implicit pos: SourceContext): Rep[Unit]
+  def var_plusequals[T:Manifest](lhs: Var[T], rhs: Rep[T])(implicit pos: SourceContext): Rep[Unit]
+  def var_minusequals[T:Manifest](lhs: Var[T], rhs: Rep[T])(implicit pos: SourceContext): Rep[Unit]
+  def var_timesequals[T:Manifest](lhs: Var[T], rhs: Rep[T])(implicit pos: SourceContext): Rep[Unit]
+  def var_divideequals[T:Manifest](lhs: Var[T], rhs: Rep[T])(implicit pos: SourceContext): Rep[Unit]
+  
+  def __assign[T:Manifest](lhs: Var[T], rhs: T)(implicit pos: SourceContext) = var_assign(lhs, unit(rhs))
+  def __assign[T](lhs: Var[T], rhs: Rep[T])(implicit o: Overloaded1, mT: Manifest[T], pos: SourceContext) = var_assign(lhs, rhs)
+  def __assign[T](lhs: Var[T], rhs: Var[T])(implicit o: Overloaded2, mT: Manifest[T], pos: SourceContext) = var_assign(lhs, readVar(rhs))
 /*
   def __assign[T,U](lhs: Var[T], rhs: Rep[U])(implicit o: Overloaded2, mT: Manifest[T], mU: Manifest[U], conv: Rep[U]=>Rep[T]) = var_assign(lhs, conv(rhs))
 */
 
   // TODO: why doesn't this implicit kick in automatically? <--- do they belong here? maybe better move to NumericOps
   // we really need to refactor this. +=/-= shouldn't be here or in Arith, but in some other type class, which includes Numeric variables
-  def infix_+=[T](lhs: Var[T], rhs: T)(implicit o: Overloaded1, mT: Manifest[T], ctx: SourceContext) = var_plusequals(lhs, unit(rhs))
-  def infix_+=[T](lhs: Var[T], rhs: Rep[T])(implicit o: Overloaded2, mT: Manifest[T], ctx: SourceContext) = var_plusequals(lhs,rhs)
-  def infix_+=[T](lhs: Var[T], rhs: Var[T])(implicit o: Overloaded3, mT: Manifest[T], ctx: SourceContext) = var_plusequals(lhs,readVar(rhs))
-  def infix_-=[T](lhs: Var[T], rhs: T)(implicit o: Overloaded1, mT: Manifest[T], ctx: SourceContext) = var_minusequals(lhs, unit(rhs))
-  def infix_-=[T](lhs: Var[T], rhs: Rep[T])(implicit o: Overloaded2, mT: Manifest[T], ctx: SourceContext) = var_minusequals(lhs,rhs)
-  def infix_-=[T](lhs: Var[T], rhs: Var[T])(implicit o: Overloaded3, mT: Manifest[T], ctx: SourceContext) = var_minusequals(lhs,readVar(rhs))
-  def infix_*=[T](lhs: Var[T], rhs: T)(implicit o: Overloaded1, mT: Manifest[T], ctx: SourceContext) = var_timesequals(lhs, unit(rhs))
-  def infix_*=[T](lhs: Var[T], rhs: Rep[T])(implicit o: Overloaded2, mT: Manifest[T], ctx: SourceContext) = var_timesequals(lhs,rhs)
-  def infix_*=[T](lhs: Var[T], rhs: Var[T])(implicit o: Overloaded3, mT: Manifest[T], ctx: SourceContext) = var_timesequals(lhs,readVar(rhs))
-  def infix_/=[T](lhs: Var[T], rhs: T)(implicit o: Overloaded1, mT: Manifest[T], ctx: SourceContext) = var_divideequals(lhs, unit(rhs))
-  def infix_/=[T](lhs: Var[T], rhs: Rep[T])(implicit o: Overloaded2, mT: Manifest[T], ctx: SourceContext) = var_divideequals(lhs,rhs)
-  def infix_/=[T](lhs: Var[T], rhs: Var[T])(implicit o: Overloaded3, mT: Manifest[T], ctx: SourceContext) = var_divideequals(lhs,readVar(rhs))
+  def infix_+=[T](lhs: Var[T], rhs: T)(implicit o: Overloaded1, mT: Manifest[T], pos: SourceContext) = var_plusequals(lhs, unit(rhs))
+  def infix_+=[T](lhs: Var[T], rhs: Rep[T])(implicit o: Overloaded2, mT: Manifest[T], pos: SourceContext) = var_plusequals(lhs,rhs)
+  def infix_+=[T](lhs: Var[T], rhs: Var[T])(implicit o: Overloaded3, mT: Manifest[T], pos: SourceContext) = var_plusequals(lhs,readVar(rhs))
+  def infix_-=[T](lhs: Var[T], rhs: T)(implicit o: Overloaded1, mT: Manifest[T], pos: SourceContext) = var_minusequals(lhs, unit(rhs))
+  def infix_-=[T](lhs: Var[T], rhs: Rep[T])(implicit o: Overloaded2, mT: Manifest[T], pos: SourceContext) = var_minusequals(lhs,rhs)
+  def infix_-=[T](lhs: Var[T], rhs: Var[T])(implicit o: Overloaded3, mT: Manifest[T], pos: SourceContext) = var_minusequals(lhs,readVar(rhs))
+  def infix_*=[T](lhs: Var[T], rhs: T)(implicit o: Overloaded1, mT: Manifest[T], pos: SourceContext) = var_timesequals(lhs, unit(rhs))
+  def infix_*=[T](lhs: Var[T], rhs: Rep[T])(implicit o: Overloaded2, mT: Manifest[T], pos: SourceContext) = var_timesequals(lhs,rhs)
+  def infix_*=[T](lhs: Var[T], rhs: Var[T])(implicit o: Overloaded3, mT: Manifest[T], pos: SourceContext) = var_timesequals(lhs,readVar(rhs))
+  def infix_/=[T](lhs: Var[T], rhs: T)(implicit o: Overloaded1, mT: Manifest[T], pos: SourceContext) = var_divideequals(lhs, unit(rhs))
+  def infix_/=[T](lhs: Var[T], rhs: Rep[T])(implicit o: Overloaded2, mT: Manifest[T], pos: SourceContext) = var_divideequals(lhs,rhs)
+  def infix_/=[T](lhs: Var[T], rhs: Var[T])(implicit o: Overloaded3, mT: Manifest[T], pos: SourceContext) = var_divideequals(lhs,readVar(rhs))
 }
 
 trait VariablesExp extends Variables with ImplicitOpsExp with VariableImplicits with ReadVarImplicitExp {
@@ -96,32 +96,32 @@
   case class VarTimesEquals[T:Manifest](lhs: Var[T], rhs: Exp[T]) extends Def[Unit]
   case class VarDivideEquals[T:Manifest](lhs: Var[T], rhs: Exp[T]) extends Def[Unit]
 
-  def var_new[T:Manifest](init: Exp[T])(implicit ctx: SourceContext): Var[T] = {
+  def var_new[T:Manifest](init: Exp[T])(implicit pos: SourceContext): Var[T] = {
     //reflectEffect(NewVar(init)).asInstanceOf[Var[T]]
     Variable(reflectMutable(NewVar(init)))
   }
 
-  def var_assign[T:Manifest](lhs: Var[T], rhs: Exp[T])(implicit ctx: SourceContext): Exp[Unit] = {
+  def var_assign[T:Manifest](lhs: Var[T], rhs: Exp[T])(implicit pos: SourceContext): Exp[Unit] = {
     reflectWrite(lhs.e)(Assign(lhs, rhs))
     Const()
   }
 
-  def var_plusequals[T:Manifest](lhs: Var[T], rhs: Exp[T])(implicit ctx: SourceContext): Exp[Unit] = {
+  def var_plusequals[T:Manifest](lhs: Var[T], rhs: Exp[T])(implicit pos: SourceContext): Exp[Unit] = {
     reflectWrite(lhs.e)(VarPlusEquals(lhs, rhs))
     Const()
   }
 
-  def var_minusequals[T:Manifest](lhs: Var[T], rhs: Exp[T])(implicit ctx: SourceContext): Exp[Unit] = {
+  def var_minusequals[T:Manifest](lhs: Var[T], rhs: Exp[T])(implicit pos: SourceContext): Exp[Unit] = {
     reflectWrite(lhs.e)(VarMinusEquals(lhs, rhs))
     Const()
   }
   
-  def var_timesequals[T:Manifest](lhs: Var[T], rhs: Exp[T])(implicit ctx: SourceContext): Exp[Unit] = {
+  def var_timesequals[T:Manifest](lhs: Var[T], rhs: Exp[T])(implicit pos: SourceContext): Exp[Unit] = {
     reflectWrite(lhs.e)(VarTimesEquals(lhs, rhs))
     Const()
   }
   
-  def var_divideequals[T:Manifest](lhs: Var[T], rhs: Exp[T])(implicit ctx: SourceContext): Exp[Unit] = {
+  def var_divideequals[T:Manifest](lhs: Var[T], rhs: Exp[T])(implicit pos: SourceContext): Exp[Unit] = {
     reflectWrite(lhs.e)(VarDivideEquals(lhs, rhs))
     Const()
   }
@@ -172,11 +172,7 @@
 
 
 
-<<<<<<< HEAD
   override def mirror[A:Manifest](e: Def[A], f: Transformer)(implicit pos: SourceContext): Exp[A] = (e match {
-=======
-  override def mirror[A:Manifest](e: Def[A], f: Transformer)(implicit ctx: SourceContext): Exp[A] = (e match {
->>>>>>> c4b8e91d
     case Reflect(NewVar(a), u, es) => reflectMirrored(Reflect(NewVar(f(a)), mapOver(f,u), f(es)))(mtype(manifest[A]))
     case Reflect(ReadVar(Variable(a)), u, es) => reflectMirrored(Reflect(ReadVar(Variable(f(a))), mapOver(f,u), f(es)))(mtype(manifest[A]))
     case Reflect(Assign(Variable(a),b), u, es) => reflectMirrored(Reflect(Assign(Variable(f(a)), f(b)), mapOver(f,u), f(es)))(mtype(manifest[A]))
@@ -192,7 +188,7 @@
 
 trait VariablesExpOpt extends VariablesExp {
 
-  override implicit def readVar[T:Manifest](v: Var[T])(implicit ctx: SourceContext) : Exp[T] = {
+  override implicit def readVar[T:Manifest](v: Var[T])(implicit pos: SourceContext) : Exp[T] = {
     if (context ne null) {
       // find the last modification of variable v
       // if it is an assigment, just return the last value assigned 

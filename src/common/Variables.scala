package scala.virtualization.lms
package common

import java.io.PrintWriter
import scala.virtualization.lms.util.OverloadHack
import scala.reflect.SourceContext

trait LiftVariables extends Base {
  this: Variables =>

  def __newVar[T:Manifest](init: T)(implicit ctx: SourceContext) = var_new(unit(init))
  def __newVar[T](init: Rep[T])(implicit o: Overloaded1, mT: Manifest[T], ctx: SourceContext) = var_new(init)
  def __newVar[T](init: Var[T])(implicit o: Overloaded2, mT: Manifest[T], ctx: SourceContext) = var_new(init)
}

// ReadVar is factored out so that it does not have higher priority than VariableImplicits when mixed in
// (which result in ambiguous conversions)
trait ReadVarImplicit {
  this: Variables =>

  implicit def readVar[T:Manifest](v: Var[T])(implicit ctx: SourceContext) : Rep[T]
}

trait ReadVarImplicitExp extends EffectExp {
  this: VariablesExp =>

  implicit def readVar[T:Manifest](v: Var[T])(implicit ctx: SourceContext) : Exp[T] = {
    toAtom(ReadVar(v))
  }
}

trait LowPriorityVariableImplicits extends ImplicitOps {
  this: Variables =>

  implicit def varIntToRepDouble(x: Var[Int])(implicit ctx: SourceContext): Rep[Double] = implicit_convert[Int,Double](readVar(x))
  implicit def varIntToRepFloat(x: Var[Int])(implicit ctx: SourceContext): Rep[Float] = implicit_convert[Int,Float](readVar(x))
  implicit def varFloatToRepDouble(x: Var[Float])(implicit ctx: SourceContext): Rep[Double] = implicit_convert[Float,Double](readVar(x))
}

trait VariableImplicits extends LowPriorityVariableImplicits {
  this: Variables =>

  // we always want to prioritize a direct conversion if any Rep will do
  implicit def varIntToRepInt(v: Var[Int])(implicit ctx: SourceContext): Rep[Int] = readVar(v)
  implicit def varFloatToRepFloat(v: Var[Float])(implicit ctx: SourceContext): Rep[Float] = readVar(v)
}

trait Variables extends Base with OverloadHack with VariableImplicits with ReadVarImplicit {
  type Var[+T] //FIXME: should be invariant

  //implicit def chainReadVar[T,U](x: Var[T])(implicit f: Rep[T] => U): U = f(readVar(x))
  def var_new[T:Manifest](init: Rep[T])(implicit ctx: SourceContext): Var[T]
  def var_assign[T:Manifest](lhs: Var[T], rhs: Rep[T])(implicit ctx: SourceContext): Rep[Unit]
  def var_plusequals[T:Manifest](lhs: Var[T], rhs: Rep[T])(implicit ctx: SourceContext): Rep[Unit]
  def var_minusequals[T:Manifest](lhs: Var[T], rhs: Rep[T])(implicit ctx: SourceContext): Rep[Unit]

  def __assign[T:Manifest](lhs: Var[T], rhs: T)(implicit ctx: SourceContext) = var_assign(lhs, unit(rhs))
  def __assign[T](lhs: Var[T], rhs: Rep[T])(implicit o: Overloaded1, mT: Manifest[T], ctx: SourceContext) = var_assign(lhs, rhs)
  def __assign[T](lhs: Var[T], rhs: Var[T])(implicit o: Overloaded2, mT: Manifest[T], ctx: SourceContext) = var_assign(lhs, readVar(rhs))
/*
  def __assign[T,U](lhs: Var[T], rhs: Rep[U])(implicit o: Overloaded2, mT: Manifest[T], mU: Manifest[U], conv: Rep[U]=>Rep[T]) = var_assign(lhs, conv(rhs))
*/

  // TODO: why doesn't this implicit kick in automatically? <--- do they belong here? maybe better move to NumericOps
  // we really need to refactor this. +=/-= shouldn't be here or in Arith, but in some other type class, which includes Numeric variables
  def infix_+=[T](lhs: Var[T], rhs: T)(implicit o: Overloaded1, mT: Manifest[T], ctx: SourceContext) = var_plusequals(lhs, unit(rhs))
  def infix_+=[T](lhs: Var[T], rhs: Rep[T])(implicit o: Overloaded2, mT: Manifest[T], ctx: SourceContext) = var_plusequals(lhs,rhs)
  def infix_+=[T](lhs: Var[T], rhs: Var[T])(implicit o: Overloaded3, mT: Manifest[T], ctx: SourceContext) = var_plusequals(lhs,readVar(rhs))
  def infix_-=[T](lhs: Var[T], rhs: T)(implicit o: Overloaded1, mT: Manifest[T], ctx: SourceContext) = var_minusequals(lhs, unit(rhs))
  def infix_-=[T](lhs: Var[T], rhs: Rep[T])(implicit o: Overloaded2, mT: Manifest[T], ctx: SourceContext) = var_minusequals(lhs,rhs)
  def infix_-=[T](lhs: Var[T], rhs: Var[T])(implicit o: Overloaded3, mT: Manifest[T], ctx: SourceContext) = var_minusequals(lhs,readVar(rhs))
}

trait VariablesExp extends Variables with ImplicitOpsExp with VariableImplicits with ReadVarImplicitExp {
  // REMARK:
  // defining Var[T] as Sym[T] is dangerous. If someone forgets to define a more-specific implicit conversion from
  // Var[T] to Ops, e.g. implicit def varToRepStrOps(s: Var[String]) = new RepStrOpsCls(varToRep(s))
  // then the existing implicit from Rep to Ops will be used, and the ReadVar operation will be lost.
  // Defining Vars as separate from Exps will always cause a compile-time error if the implicit is missing.

  type Var[+T] = Variable[T] //FIXME: should be invariant

  case class ReadVar[T:Manifest](v: Var[T]) extends Def[T]
  case class NewVar[T:Manifest](init: Exp[T]) extends Def[Variable[T]]
  case class Assign[T:Manifest](lhs: Var[T], rhs: Exp[T]) extends Def[Unit]
  case class VarPlusEquals[T:Manifest](lhs: Var[T], rhs: Exp[T]) extends Def[Unit]
  case class VarMinusEquals[T:Manifest](lhs: Var[T], rhs: Exp[T]) extends Def[Unit]

  def var_new[T:Manifest](init: Exp[T])(implicit ctx: SourceContext): Var[T] = {
    //reflectEffect(NewVar(init)).asInstanceOf[Var[T]]
    Variable(reflectMutable(NewVar(init)))
  }

  def var_assign[T:Manifest](lhs: Var[T], rhs: Exp[T])(implicit ctx: SourceContext): Exp[Unit] = {
    reflectWrite(lhs.e)(Assign(lhs, rhs))
    Const()
  }

  def var_plusequals[T:Manifest](lhs: Var[T], rhs: Exp[T])(implicit ctx: SourceContext): Exp[Unit] = {
    reflectWrite(lhs.e)(VarPlusEquals(lhs, rhs))
    Const()
  }

  def var_minusequals[T:Manifest](lhs: Var[T], rhs: Exp[T])(implicit ctx: SourceContext): Exp[Unit] = {
    reflectWrite(lhs.e)(VarMinusEquals(lhs, rhs))
    Const()
  }

  override def aliasSyms(e: Any): List[Sym[Any]] = e match {
    case NewVar(a) => Nil
    case ReadVar(Variable(a)) => Nil
    case Assign(Variable(a),b) => Nil
    case VarPlusEquals(Variable(a),b) => Nil
    case VarMinusEquals(Variable(a),b) => Nil
    case _ => super.aliasSyms(e)
  }

  override def containSyms(e: Any): List[Sym[Any]] = e match {
    case NewVar(a) => syms(a)
    case ReadVar(Variable(a)) => Nil
    case Assign(Variable(a),b) => syms(b)
    case VarPlusEquals(Variable(a),b) => syms(b)
    case VarMinusEquals(Variable(a),b) => syms(b)
    case _ => super.containSyms(e)
  }

  override def extractSyms(e: Any): List[Sym[Any]] = e match {
    case NewVar(a) => Nil
    case ReadVar(Variable(a)) => syms(a)
    case Assign(Variable(a),b) => Nil
    case VarPlusEquals(Variable(a),b) => syms(a)
    case VarMinusEquals(Variable(a),b) => syms(a)
    case _ => super.extractSyms(e)
  }

  override def copySyms(e: Any): List[Sym[Any]] = e match {
    case NewVar(a) => Nil
    case ReadVar(Variable(a)) => Nil
    case Assign(Variable(a),b) => Nil
    case VarPlusEquals(Variable(a),b) => Nil
    case VarMinusEquals(Variable(a),b) => Nil
    case _ => super.copySyms(e)
  }


<<<<<<< HEAD
    
  override def mirror[A:Manifest](e: Def[A], f: Transformer)(implicit ctx: SourceContext): Exp[A] = (e match {
=======

  override def mirror[A:Manifest](e: Def[A], f: Transformer): Exp[A] = (e match {
>>>>>>> c047b54a
    case Reflect(NewVar(a), u, es) => reflectMirrored(Reflect(NewVar(f(a)), mapOver(f,u), f(es)))(mtype(manifest[A]))
    case Reflect(ReadVar(Variable(a)), u, es) => reflectMirrored(Reflect(ReadVar(Variable(f(a))), mapOver(f,u), f(es)))(mtype(manifest[A]))
    case Reflect(Assign(Variable(a),b), u, es) => reflectMirrored(Reflect(Assign(Variable(f(a)), f(b)), mapOver(f,u), f(es)))(mtype(manifest[A]))
    case Reflect(VarPlusEquals(Variable(a),b), u, es) => reflectMirrored(Reflect(VarPlusEquals(Variable(f(a)), f(b)), mapOver(f,u), f(es)))(mtype(manifest[A]))
    case Reflect(VarMinusEquals(Variable(a),b), u, es) => reflectMirrored(Reflect(VarMinusEquals(Variable(f(a)), f(b)), mapOver(f,u), f(es)))(mtype(manifest[A]))
    case _ => super.mirror(e,f)
  }).asInstanceOf[Exp[A]]

}


trait ScalaGenVariables extends ScalaGenEffect {
  val IR: VariablesExp
  import IR._

  override def emitNode(sym: Sym[Any], rhs: Def[Any])(implicit stream: PrintWriter) = rhs match {
    case ReadVar(Variable(a)) => emitValDef(sym, quote(a))
    case NewVar(init) => emitVarDef(sym.asInstanceOf[Sym[Variable[Any]]], quote(getBlockResult(init)))
    case Assign(Variable(a), b) => emitAssignment(quote(a), quote(getBlockResult(b)))
    //case Assign(a, b) => emitAssignment(quote(a), quote(b))
    case VarPlusEquals(Variable(a), b) => emitValDef(sym, quote(a) + " += " + quote(getBlockResult(b)))
    case VarMinusEquals(Variable(a), b) => emitValDef(sym, quote(a) + " -= " + quote(getBlockResult(b)))
    case _ => super.emitNode(sym, rhs)
  }
}

trait CLikeGenVariables extends CLikeGenBase {
  val IR: VariablesExp
  import IR._

  override def emitNode(sym: Sym[Any], rhs: Def[Any])(implicit stream: PrintWriter) = {
      rhs match {
        case ReadVar(Variable(a)) =>
          emitValDef(sym, quote(a))
        case NewVar(init) =>
          emitVarDef(sym.asInstanceOf[Sym[Variable[Any]]], quote(getBlockResult(init)))
        case Assign(Variable(a), b) =>
          emitAssignment(quote(a), quote(getBlockResult(b)))
        case VarPlusEquals(Variable(a), b) =>
          emitAssignment(quote(a), quote(a) + " + " + quote(getBlockResult(b)))
        case _ => super.emitNode(sym, rhs)
      }
    }
}

trait CudaGenVariables extends CudaGenEffect with CLikeGenVariables
trait OpenCLGenVariables extends OpenCLGenEffect with CLikeGenVariables
trait CGenVariables extends CGenEffect with CLikeGenVariables<|MERGE_RESOLUTION|>--- conflicted
+++ resolved
@@ -143,13 +143,8 @@
   }
 
 
-<<<<<<< HEAD
-    
+
   override def mirror[A:Manifest](e: Def[A], f: Transformer)(implicit ctx: SourceContext): Exp[A] = (e match {
-=======
-
-  override def mirror[A:Manifest](e: Def[A], f: Transformer): Exp[A] = (e match {
->>>>>>> c047b54a
     case Reflect(NewVar(a), u, es) => reflectMirrored(Reflect(NewVar(f(a)), mapOver(f,u), f(es)))(mtype(manifest[A]))
     case Reflect(ReadVar(Variable(a)), u, es) => reflectMirrored(Reflect(ReadVar(Variable(f(a))), mapOver(f,u), f(es)))(mtype(manifest[A]))
     case Reflect(Assign(Variable(a),b), u, es) => reflectMirrored(Reflect(Assign(Variable(f(a)), f(b)), mapOver(f,u), f(es)))(mtype(manifest[A]))

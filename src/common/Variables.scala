package scala.virtualization.lms
package common

import java.io.PrintWriter
import scala.virtualization.lms.util.OverloadHack

trait Variables extends Base with OverloadHack {
  type Var[+T]

  implicit def readVar[T:Manifest](v: Var[T]) : Rep[T]
  //implicit def chainReadVar[T,U](x: Var[T])(implicit f: Rep[T] => U): U = f(readVar(x))

  def __newVar[T](init: Rep[T])(implicit o: Overloaded1, mT: Manifest[T]) = var_new(init)
  def __newVar[T](init: Var[T])(implicit o: Overloaded2, mT: Manifest[T]) = var_new(init)

  def __assign[T:Manifest](lhs: Var[T], rhs: T) = var_assign(lhs, rhs)
  def __assign[T](lhs: Var[T], rhs: Rep[T])(implicit o: Overloaded1, mT: Manifest[T]) = var_assign(lhs, rhs)
  def __assign[T](lhs: Var[T], rhs: Var[T])(implicit o: Overloaded2, mT: Manifest[T]) = var_assign(lhs, readVar(rhs))

  // TODO: why doesn't this implicit kick in automatically?
  def infix_+=[T:Manifest](lhs: Var[T], rhs: T) = var_plusequals(lhs, rhs)
  def infix_+=[T](lhs: Var[T], rhs: Rep[T])(implicit o: Overloaded1, mT: Manifest[T]) = var_plusequals(lhs,rhs)
  def infix_+=[T](lhs: Var[T], rhs: Var[T])(implicit o: Overloaded2, mT: Manifest[T]) = var_plusequals(lhs,readVar(rhs))

  def var_new[T:Manifest](init: Rep[T]): Var[T]
  def var_assign[T:Manifest](lhs: Var[T], rhs: Rep[T]): Rep[Unit]
  def var_plusequals[T:Manifest](lhs: Var[T], rhs: Rep[T]): Rep[Unit]
}

trait VariablesExp extends Variables with EffectExp {
  type Var[+T] = Variable[T]
  // TODO: make a design decision here.
  // defining Var[T] as Sym[T] is dangerous. If someone forgets to define a more-specific implicit conversion from
  // Var[T] to Ops, e.g. implicit def varToRepStrOps(s: Var[String]) = new RepStrOpsCls(varToRep(s))
  // then the existing implicit from Rep to Ops will be used, and the ReadVar operation will be lost.
  // Defining Vars as separate from Exps will always cause a compile-time error if the implicit is missing.
  //type Var[T] = Sym[T]

  // REMARK: Var[T] should (probably) be different from Rep[T] in Rep-world
  // but in Exp-world the situation is less clear. Another thing is that in general, 
  // programs should live in Rep-world.
  // Currently DeliteApplication extends DeliteOpsExp and therefore
  // all DSL programs live in Exp-world.

  // read operation
  implicit def readVar[T:Manifest](v: Var[T]) : Exp[T] = { // carefule with implicits...
/*
    //reflectRead(/*v*/)(ReadVar(v)) // FIXME!!
    //reflectEffect(ReadVar(v))
    
    // do cse *in context*
    
    context.reverse.dropWhile { e => 
      e match { case Def(Reflect(ReadVar(w), _)) if w != v => true case _ => false }
    } match {
      case (e @ Def(Reflect(ReadVar(`v`), _)))::es => e.asInstanceOf[Exp[T]]
      case es =>
        val r = createDefinition(fresh[T], Reflect(ReadVar(v), es)).sym
        context = context :+ r
        r
    }*/
    toAtom(ReadVar(v))
  }

  case class ReadVar[T:Manifest](v: Var[T]) extends Def[T]
  case class NewVar[T:Manifest](init: Exp[T]) extends Def[T]
  case class Assign[T:Manifest](lhs: Var[T], rhs: Exp[T]) extends Def[Unit]
  case class VarPlusEquals[T:Manifest](lhs: Var[T], rhs: Exp[T]) extends Def[Unit]


  def var_new[T:Manifest](init: Exp[T]): Var[T] = {
    //reflectEffect(NewVar(init)).asInstanceOf[Var[T]]
<<<<<<< HEAD
    Variable(reflectMutable(NewVar(init)))
  }

  def var_assign[T:Manifest](lhs: Var[T], rhs: Exp[T]): Exp[Unit] = {
    reflectWrite(lhs.e)()(Assign(lhs, rhs))
=======
    Variable(reflectEffect(NewVar(reflectRead(init))))
  }

  def var_assign[T:Manifest](lhs: Var[T], rhs: Exp[T]): Exp[Unit] = {
    reflectMutation(Assign(lhs, reflectRead(rhs)))
>>>>>>> b932c63b
    Const()
  }

  def var_plusequals[T:Manifest](lhs: Var[T], rhs: Exp[T]): Exp[Unit] = {
<<<<<<< HEAD
    reflectWrite(lhs.e)()(VarPlusEquals(lhs, rhs))
=======
    reflectMutation(VarPlusEquals(lhs, reflectRead(rhs)))
>>>>>>> b932c63b
    Const()
  }
  // TODO: not using these due to a problem with getBlockResult() getting an out-of-scope symbol without the Const
  //def var_assign[T:Manifest](lhs: Var[T], rhs: Exp[T]) = reflectMutation(Assign(lhs, rhs))
  //def var_plusequals[T:Numeric:Manifest](lhs: Var[T], rhs: Exp[T]) = reflectMutation(VarPlusEquals(lhs, rhs))
}


trait ScalaGenVariables extends ScalaGenEffect {
  val IR: VariablesExp
  import IR._

  override def emitNode(sym: Sym[Any], rhs: Def[Any])(implicit stream: PrintWriter) = rhs match {
    case ReadVar(Variable(a)) => emitValDef(sym, quote(a))
    case NewVar(init) => emitVarDef(sym, quote(getBlockResult(init)))
    case Assign(Variable(a), b) => emitAssignment(quote(a), quote(getBlockResult(b)))
    //case Assign(a, b) => emitAssignment(quote(a), quote(b))
    case VarPlusEquals(Variable(a), b) => emitValDef(sym, quote(a) + " += " + quote(getBlockResult(b)))
    case _ => super.emitNode(sym, rhs)
  }
}

trait CLikeGenVariables extends CLikeGenBase {
  val IR: VariablesExp
  import IR._

  override def emitNode(sym: Sym[Any], rhs: Def[Any])(implicit stream: PrintWriter) = {
      rhs match {
        case ReadVar(Variable(a)) =>
          emitValDef(sym, quote(a))
        case NewVar(init) =>
          emitVarDef(sym, quote(getBlockResult(init)))
        case Assign(Variable(a), b) =>
          emitAssignment(quote(a), quote(getBlockResult(b)))
        case VarPlusEquals(Variable(a), b) =>
          emitAssignment(quote(a), quote(a) + " + " + quote(getBlockResult(b)))
        case _ => super.emitNode(sym, rhs)
      }
    }
}

trait CudaGenVariables extends CudaGenEffect with CLikeGenVariables
trait CGenVariables extends CGenEffect with CLikeGenVariables<|MERGE_RESOLUTION|>--- conflicted
+++ resolved
@@ -70,28 +70,16 @@
 
   def var_new[T:Manifest](init: Exp[T]): Var[T] = {
     //reflectEffect(NewVar(init)).asInstanceOf[Var[T]]
-<<<<<<< HEAD
     Variable(reflectMutable(NewVar(init)))
   }
 
   def var_assign[T:Manifest](lhs: Var[T], rhs: Exp[T]): Exp[Unit] = {
     reflectWrite(lhs.e)()(Assign(lhs, rhs))
-=======
-    Variable(reflectEffect(NewVar(reflectRead(init))))
-  }
-
-  def var_assign[T:Manifest](lhs: Var[T], rhs: Exp[T]): Exp[Unit] = {
-    reflectMutation(Assign(lhs, reflectRead(rhs)))
->>>>>>> b932c63b
     Const()
   }
 
   def var_plusequals[T:Manifest](lhs: Var[T], rhs: Exp[T]): Exp[Unit] = {
-<<<<<<< HEAD
     reflectWrite(lhs.e)()(VarPlusEquals(lhs, rhs))
-=======
-    reflectMutation(VarPlusEquals(lhs, reflectRead(rhs)))
->>>>>>> b932c63b
     Const()
   }
   // TODO: not using these due to a problem with getBlockResult() getting an out-of-scope symbol without the Const

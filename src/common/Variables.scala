package scala.virtualization.lms
package common

import java.io.PrintWriter
import scala.reflect.SourceContext
import scala.virtualization.lms.util.OverloadHack
import scala.reflect.SourceContext

trait LiftVariables extends Base {
  this: Variables =>

  def __newVar[T:Manifest](init: T)(implicit pos: SourceContext) = var_new(unit(init))
  def __newVar[T](init: Rep[T])(implicit o: Overloaded1, mT: Manifest[T], pos: SourceContext) = var_new(init)
  def __newVar[T](init: Var[T])(implicit o: Overloaded2, mT: Manifest[T], pos: SourceContext) = var_new(init)
}

// ReadVar is factored out so that it does not have higher priority than VariableImplicits when mixed in
// (which result in ambiguous conversions)
trait ReadVarImplicit {
  this: Variables =>

  implicit def readVar[T:Manifest](v: Var[T])(implicit pos: SourceContext) : Rep[T]
}

trait ReadVarImplicitExp extends EffectExp {
  this: VariablesExp =>

  implicit def readVar[T:Manifest](v: Var[T])(implicit pos: SourceContext) : Exp[T] = ReadVar(v)
}

trait LowPriorityVariableImplicits extends ImplicitOps {
  this: Variables =>

  implicit def varIntToRepLong(x: Var[Int])(implicit pos: SourceContext): Rep[Long] = implicit_convert[Int,Long](readVar(x))
  implicit def varIntToRepDouble(x: Var[Int])(implicit pos: SourceContext): Rep[Double] = implicit_convert[Int,Double](readVar(x))
  implicit def varIntToRepFloat(x: Var[Int])(implicit pos: SourceContext): Rep[Float] = implicit_convert[Int,Float](readVar(x))
  implicit def varFloatToRepDouble(x: Var[Float])(implicit pos: SourceContext): Rep[Double] = implicit_convert[Float,Double](readVar(x))
  implicit def varLongToRepDouble(x: Var[Long])(implicit pos: SourceContext): Rep[Double] = implicit_convert[Long,Double](readVar(x))
  implicit def varLongToRepFloat(x: Var[Long])(implicit pos: SourceContext): Rep[Float] = implicit_convert[Long,Float](readVar(x))
}

trait VariableImplicits extends LowPriorityVariableImplicits {
  this: Variables =>

  // we always want to prioritize a direct conversion if any Rep will do
  implicit def varIntToRepInt(v: Var[Int])(implicit pos: SourceContext): Rep[Int] = readVar(v)
  implicit def varFloatToRepFloat(v: Var[Float])(implicit pos: SourceContext): Rep[Float] = readVar(v)
  implicit def varLongToRepLong(v: Var[Long])(implicit pos: SourceContext): Rep[Long] = readVar(v)
  implicit def varDoubleToRepDouble(v: Var[Double])(implicit pos: SourceContext): Rep[Double] = readVar(v)
}

trait Variables extends Base with OverloadHack with VariableImplicits with ReadVarImplicit {
  type Var[+T] //FIXME: should be invariant

  //implicit def chainReadVar[T,U](x: Var[T])(implicit f: Rep[T] => U): U = f(readVar(x))
  def var_new[T:Manifest](init: Rep[T])(implicit pos: SourceContext): Var[T]
  def var_assign[T:Manifest](lhs: Var[T], rhs: Rep[T])(implicit pos: SourceContext): Rep[Unit]
  def var_plusequals[T:Manifest](lhs: Var[T], rhs: Rep[T])(implicit pos: SourceContext): Rep[Unit]
  def var_minusequals[T:Manifest](lhs: Var[T], rhs: Rep[T])(implicit pos: SourceContext): Rep[Unit]
  def var_timesequals[T:Manifest](lhs: Var[T], rhs: Rep[T])(implicit pos: SourceContext): Rep[Unit]
  def var_divideequals[T:Manifest](lhs: Var[T], rhs: Rep[T])(implicit pos: SourceContext): Rep[Unit]

  def __assign[T:Manifest](lhs: Var[T], rhs: T)(implicit pos: SourceContext) = var_assign(lhs, unit(rhs))
  def __assign[T](lhs: Var[T], rhs: Rep[T])(implicit o: Overloaded1, mT: Manifest[T], pos: SourceContext) = var_assign(lhs, rhs)
  def __assign[T](lhs: Var[T], rhs: Var[T])(implicit o: Overloaded2, mT: Manifest[T], pos: SourceContext) = var_assign(lhs, readVar(rhs))
/*
  def __assign[T,U](lhs: Var[T], rhs: Rep[U])(implicit o: Overloaded2, mT: Manifest[T], mU: Manifest[U], conv: Rep[U]=>Rep[T]) = var_assign(lhs, conv(rhs))
*/

  // TODO: why doesn't this implicit kick in automatically? <--- do they belong here? maybe better move to NumericOps
  // we really need to refactor this. +=/-= shouldn't be here or in Arith, but in some other type class, which includes Numeric variables
  def infix_+=[T](lhs: Var[T], rhs: T)(implicit o: Overloaded1, mT: Manifest[T], pos: SourceContext) = var_plusequals(lhs, unit(rhs))
  def infix_+=[T](lhs: Var[T], rhs: Rep[T])(implicit o: Overloaded2, mT: Manifest[T], pos: SourceContext) = var_plusequals(lhs,rhs)
  def infix_+=[T](lhs: Var[T], rhs: Var[T])(implicit o: Overloaded3, mT: Manifest[T], pos: SourceContext) = var_plusequals(lhs,readVar(rhs))
  def infix_-=[T](lhs: Var[T], rhs: T)(implicit o: Overloaded1, mT: Manifest[T], pos: SourceContext) = var_minusequals(lhs, unit(rhs))
  def infix_-=[T](lhs: Var[T], rhs: Rep[T])(implicit o: Overloaded2, mT: Manifest[T], pos: SourceContext) = var_minusequals(lhs,rhs)
  def infix_-=[T](lhs: Var[T], rhs: Var[T])(implicit o: Overloaded3, mT: Manifest[T], pos: SourceContext) = var_minusequals(lhs,readVar(rhs))
  def infix_*=[T](lhs: Var[T], rhs: T)(implicit o: Overloaded1, mT: Manifest[T], pos: SourceContext) = var_timesequals(lhs, unit(rhs))
  def infix_*=[T](lhs: Var[T], rhs: Rep[T])(implicit o: Overloaded2, mT: Manifest[T], pos: SourceContext) = var_timesequals(lhs,rhs)
  def infix_*=[T](lhs: Var[T], rhs: Var[T])(implicit o: Overloaded3, mT: Manifest[T], pos: SourceContext) = var_timesequals(lhs,readVar(rhs))
  def infix_/=[T](lhs: Var[T], rhs: T)(implicit o: Overloaded1, mT: Manifest[T], pos: SourceContext) = var_divideequals(lhs, unit(rhs))
  def infix_/=[T](lhs: Var[T], rhs: Rep[T])(implicit o: Overloaded2, mT: Manifest[T], pos: SourceContext) = var_divideequals(lhs,rhs)
  def infix_/=[T](lhs: Var[T], rhs: Var[T])(implicit o: Overloaded3, mT: Manifest[T], pos: SourceContext) = var_divideequals(lhs,readVar(rhs))
}

trait VariablesExp extends Variables with ImplicitOpsExp with VariableImplicits with ReadVarImplicitExp with AtomicWriteExp {
  // REMARK:
  // defining Var[T] as Sym[T] is dangerous. If someone forgets to define a more-specific implicit conversion from
  // Var[T] to Ops, e.g. implicit def varToRepStrOps(s: Var[String]) = new RepStrOpsCls(varToRep(s))
  // then the existing implicit from Rep to Ops will be used, and the ReadVar operation will be lost.
  // Defining Vars as separate from Exps will always cause a compile-time error if the implicit is missing.

  //case class Variable[+T](val e: Exp[Variable[T]]) // FIXME: in Expressions because used by codegen...
  type Var[+T] = Variable[T] //FIXME: should be invariant

  case class ReadVar[T:Manifest](v: Var[T]) extends Def[T]
  case class NewVar[T:Manifest](init: Exp[T]) extends Def[Variable[T]]
  case class Assign[T:Manifest](lhs: Var[T], rhs: Exp[T]) extends Def[Unit]
  case class VarPlusEquals[T:Manifest](lhs: Var[T], rhs: Exp[T]) extends Def[Unit]
  case class VarMinusEquals[T:Manifest](lhs: Var[T], rhs: Exp[T]) extends Def[Unit]
  case class VarTimesEquals[T:Manifest](lhs: Var[T], rhs: Exp[T]) extends Def[Unit]
  case class VarDivideEquals[T:Manifest](lhs: Var[T], rhs: Exp[T]) extends Def[Unit]

  // atomic write rewrite rules
  override def recurseLookup[T:Manifest](sym: Exp[Any], trace: List[AtomicTracer]): (Exp[Any],List[AtomicTracer]) = sym match {
    case Def(ReadVar(Variable(e))) => recurseLookup(e, VarTracer +: trace)
    case Def(Reflect(ReadVar(Variable(e)),_,_)) => recurseLookup(e, VarTracer +: trace)
    case _ => super.recurseLookup(sym,trace)
  }

  def var_new[T:Manifest](init: Exp[T])(implicit pos: SourceContext): Var[T] = {
    //reflectEffect(NewVar(init)).asInstanceOf[Var[T]]
    Variable(reflectMutable(NewVar(init)))
  }

  def var_assign[T:Manifest](lhs: Var[T], rhs: Exp[T])(implicit pos: SourceContext): Exp[Unit] = {
    reflectWrite(lhs.e)(Assign(lhs, rhs))
    Const()
  }

  def var_plusequals[T:Manifest](lhs: Var[T], rhs: Exp[T])(implicit pos: SourceContext): Exp[Unit] = {
    reflectWrite(lhs.e)(VarPlusEquals(lhs, rhs))
    Const()
  }

  def var_minusequals[T:Manifest](lhs: Var[T], rhs: Exp[T])(implicit pos: SourceContext): Exp[Unit] = {
    reflectWrite(lhs.e)(VarMinusEquals(lhs, rhs))
    Const()
  }

  def var_timesequals[T:Manifest](lhs: Var[T], rhs: Exp[T])(implicit pos: SourceContext): Exp[Unit] = {
    reflectWrite(lhs.e)(VarTimesEquals(lhs, rhs))
    Const()
  }

  def var_divideequals[T:Manifest](lhs: Var[T], rhs: Exp[T])(implicit pos: SourceContext): Exp[Unit] = {
    reflectWrite(lhs.e)(VarDivideEquals(lhs, rhs))
    Const()
  }

  override def aliasSyms(e: Any): List[Sym[Any]] = e match {
    case NewVar(a) => Nil
    case ReadVar(Variable(a)) => Nil
    case Assign(Variable(a),b) => Nil
    case VarPlusEquals(Variable(a),b) => Nil
    case VarMinusEquals(Variable(a),b) => Nil
    case VarTimesEquals(Variable(a),b) => Nil
    case VarDivideEquals(Variable(a),b) => Nil
    case _ => super.aliasSyms(e)
  }

  override def containSyms(e: Any): List[Sym[Any]] = e match {
    case NewVar(a) => syms(a)
    case ReadVar(Variable(a)) => Nil
    case Assign(Variable(a),b) => syms(b)
    case VarPlusEquals(Variable(a),b) => syms(b)
    case VarMinusEquals(Variable(a),b) => syms(b)
    case VarTimesEquals(Variable(a),b) => syms(b)
    case VarDivideEquals(Variable(a),b) => syms(b)
    case _ => super.containSyms(e)
  }

  override def extractSyms(e: Any): List[Sym[Any]] = e match {
    case NewVar(a) => Nil
    case ReadVar(Variable(a)) => syms(a)
    case Assign(Variable(a),b) => syms(a) // Assume the assignment is in a loop and alias back to previous readers (not precise!)
    case VarPlusEquals(Variable(a),b) => syms(a)
    case VarMinusEquals(Variable(a),b) => syms(a)
    case VarTimesEquals(Variable(a),b) => syms(a)
    case VarDivideEquals(Variable(a),b) => syms(a)
    case _ => super.extractSyms(e)
  }

  override def copySyms(e: Any): List[Sym[Any]] = e match {
    case NewVar(a) => Nil
    case ReadVar(Variable(a)) => Nil
    case Assign(Variable(a),b) => Nil
    case VarPlusEquals(Variable(a),b) => Nil
    case VarMinusEquals(Variable(a),b) => Nil
    case VarTimesEquals(Variable(a),b) => Nil
    case VarDivideEquals(Variable(a),b) => Nil
    case _ => super.copySyms(e)
  }



  override def mirror[A:Manifest](e: Def[A], f: Transformer)(implicit pos: SourceContext): Exp[A] = (e match {
    case ReadVar(Variable(a)) => readVar(Variable(f(a)))
    case Reflect(NewVar(a), u, es) => reflectMirrored(Reflect(NewVar(f(a)), mapOver(f,u), f(es)))(mtype(manifest[A]), pos)
    case Reflect(ReadVar(Variable(a)), u, es) => reflectMirrored(Reflect(ReadVar(Variable(f(a))), mapOver(f,u), f(es)))(mtype(manifest[A]), pos)
    case Reflect(Assign(Variable(a),b), u, es) => reflectMirrored(Reflect(Assign(Variable(f(a)), f(b)), mapOver(f,u), f(es)))(mtype(manifest[A]), pos)
    case Reflect(VarPlusEquals(Variable(a),b), u, es) => reflectMirrored(Reflect(VarPlusEquals(Variable(f(a)), f(b)), mapOver(f,u), f(es)))(mtype(manifest[A]), pos)
    case Reflect(VarMinusEquals(Variable(a),b), u, es) => reflectMirrored(Reflect(VarMinusEquals(Variable(f(a)), f(b)), mapOver(f,u), f(es)))(mtype(manifest[A]), pos)
    case Reflect(VarTimesEquals(Variable(a),b), u, es) => reflectMirrored(Reflect(VarTimesEquals(Variable(f(a)), f(b)), mapOver(f,u), f(es)))(mtype(manifest[A]), pos)
    case Reflect(VarDivideEquals(Variable(a),b), u, es) => reflectMirrored(Reflect(VarDivideEquals(Variable(f(a)), f(b)), mapOver(f,u), f(es)))(mtype(manifest[A]), pos)
    case _ => super.mirror(e,f)
  }).asInstanceOf[Exp[A]]

}


trait VariablesExpOpt extends VariablesExp {

  override implicit def readVar[T:Manifest](v: Var[T])(implicit pos: SourceContext) : Exp[T] = {
    if (context ne null) {
      // find the last modification of variable v
      // if it is an assigment, just return the last value assigned
      val vs = v.e.asInstanceOf[Sym[Variable[T]]]
      //TODO: could use calculateDependencies(Read(v))

      val rhs = context.reverse.collectFirst {
        case w @ Def(Reflect(NewVar(rhs: Exp[T]), _, _)) if w == vs => Some(rhs)
        case Def(Reflect(Assign(`v`, rhs: Exp[T]), _, _)) => Some(rhs)
        case Def(Reflect(_, u, _)) if mayWrite(u, List(vs)) => None // not a simple assignment
      }
      rhs.flatten.getOrElse(super.readVar(v))
    } else {
      super.readVar(v)
    }
  }
<<<<<<< HEAD

  // TODO: could eliminate redundant stores, too
  // by overriding assign ...
=======
  
  // eliminate (some) redundant stores
  // TODO: strong updates. overwriting a var makes previous stores unnecessary

  override implicit def var_assign[T:Manifest](v: Var[T], e: Exp[T])(implicit pos: SourceContext) : Exp[Unit] = {
    if (context ne null) {
      // find the last modification of variable v
      // if it is an assigment with the same value, we don't need to do anything
      val vs = v.e.asInstanceOf[Sym[Variable[T]]]
      //TODO: could use calculateDependencies(Read(v))
      
      context.reverse.foreach { 
        case w @ Def(Reflect(NewVar(rhs: Exp[T]), _, _)) if w == vs => if (rhs == e) return ()
        case Def(Reflect(Assign(`v`, rhs: Exp[T]), _, _)) => if (rhs == e) return ()
        case Def(Reflect(_, u, _)) if mayWrite(u, List(vs)) =>  // not a simple assignment
        case _ => // ...
      }
    }
    super.var_assign(v,e)
  }


>>>>>>> f78008a8

}

trait ScalaGenVariables extends ScalaGenEffect {
  val IR: VariablesExp
  import IR._

  override def emitNode(sym: Sym[Any], rhs: Def[Any]) = rhs match {
    case ReadVar(Variable(a)) => emitValDef(sym, quote(a))
    case NewVar(init) => emitVarDef(sym.asInstanceOf[Sym[Variable[Any]]], quote(init))
    case Assign(Variable(a), b) => emitAssignment(a.asInstanceOf[Sym[Variable[Any]]],quote(b))
    case VarPlusEquals(Variable(a), b) => emitValDef(sym, quote(a) + " += " + quote(b))
    case VarMinusEquals(Variable(a), b) => emitValDef(sym, quote(a) + " -= " + quote(b))
    case VarTimesEquals(Variable(a), b) => emitValDef(sym, quote(a) + " *= " + quote(b))
    case VarDivideEquals(Variable(a), b) => emitValDef(sym, quote(a) + " /= " + quote(b))
    case _ => super.emitNode(sym, rhs)
  }

/*
  override def emitNode(sym: Sym[Any], rhs: Def[Any]) = rhs match {
    case ReadVar(Variable(a)) => emitValDef(sym, quote(a))
    case NewVar(init) => emitVarDef(sym.asInstanceOf[Sym[Variable[Any]]], quote(init))
    case Assign(Variable(a), b) => emitValDef(sym, quote(a) + " = " + quote(b))
    case VarPlusEquals(Variable(a), b) => emitValDef(sym, quote(a) + " += " + quote(b))
    case VarMinusEquals(Variable(a), b) => emitValDef(sym, quote(a) + " -= " + quote(b))
    case VarTimesEquals(Variable(a), b) => emitValDef(sym, quote(a) + " *= " + quote(b))
    case VarDivideEquals(Variable(a), b) => emitValDef(sym, quote(a) + " /= " + quote(b))
    case _ => super.emitNode(sym, rhs)
  }
*/  
}

trait CLikeGenVariables extends CLikeGenBase {
  val IR: VariablesExp
  import IR._

  override def emitNode(sym: Sym[Any], rhs: Def[Any]) = {
      rhs match {
        case ReadVar(Variable(a)) => emitValDef(sym, quote(a))
        case NewVar(init) => emitVarDef(sym.asInstanceOf[Sym[Variable[Any]]], quote(init))
        case Assign(Variable(a), b) => stream.println(quote(a) + " = " + quote(b) + ";")
        case VarPlusEquals(Variable(a), b) => stream.println(quote(a) + " += " + quote(b) + ";")
        case VarMinusEquals(Variable(a), b) =>stream.println(quote(a) + " -= " + quote(b) + ";")
        case VarTimesEquals(Variable(a), b) => stream.println(quote(a) + " *= " + quote(b) + ";")
        case VarDivideEquals(Variable(a), b) => stream.println(quote(a) + " /= " + quote(b) + ";")
        case _ => super.emitNode(sym, rhs)
      }
    }
}

trait CudaGenVariables extends CudaGenEffect with CLikeGenVariables
trait OpenCLGenVariables extends OpenCLGenEffect with CLikeGenVariables
trait CGenVariables extends CGenEffect with CLikeGenVariables<|MERGE_RESOLUTION|>--- conflicted
+++ resolved
@@ -218,15 +218,9 @@
       super.readVar(v)
     }
   }
-<<<<<<< HEAD
-
-  // TODO: could eliminate redundant stores, too
-  // by overriding assign ...
-=======
   
   // eliminate (some) redundant stores
   // TODO: strong updates. overwriting a var makes previous stores unnecessary
-
   override implicit def var_assign[T:Manifest](v: Var[T], e: Exp[T])(implicit pos: SourceContext) : Exp[Unit] = {
     if (context ne null) {
       // find the last modification of variable v
@@ -244,9 +238,6 @@
     super.var_assign(v,e)
   }
 
-
->>>>>>> f78008a8
-
 }
 
 trait ScalaGenVariables extends ScalaGenEffect {

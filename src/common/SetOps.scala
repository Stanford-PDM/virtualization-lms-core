package scala.virtualization.lms
package common

import java.io.PrintWriter
import scala.virtualization.lms.internal._
import scala.collection.mutable.Set
import scala.reflect.SourceContext

trait SetOps extends Base with Variables {
  object Set {
    def apply[A:Manifest](xs: Rep[A]*)(implicit pos: SourceContext) = set_new[A](xs)
  }

  implicit def repSetToSetOps[A:Manifest](v: Rep[Set[A]]) = new setOpsCls(v)
  implicit def varSetToSetOps[A:Manifest](v: Var[Set[A]]) = new setOpsCls(readVar(v))

  class setOpsCls[A:Manifest](s: Rep[Set[A]]) {
    def contains(i: Rep[A])(implicit pos: SourceContext) = set_contains(s, i)
    def add(i: Rep[A])(implicit pos: SourceContext) = set_add(s, i)
    def remove(i: Rep[A])(implicit pos: SourceContext) = set_remove(s, i)
    def size(implicit pos: SourceContext) = set_size(s)
    def clear()(implicit pos: SourceContext) = set_clear(s)
    def toSeq(implicit pos: SourceContext) = set_toseq(s)
    def toArray(implicit pos: SourceContext) = set_toarray(s)
    def foreach(block: Rep[A] => Rep[Unit])(implicit pos: SourceContext) = set_foreach(s, block)
  }

  def set_new[A:Manifest](xs: Seq[Rep[A]])(implicit pos: SourceContext) : Rep[Set[A]]
  def set_contains[A:Manifest](s: Rep[Set[A]], i: Rep[A])(implicit pos: SourceContext) : Rep[Boolean]
  def set_add[A:Manifest](s: Rep[Set[A]], i: Rep[A])(implicit pos: SourceContext) : Rep[Unit]
  def set_remove[A:Manifest](s: Rep[Set[A]], i: Rep[A])(implicit pos: SourceContext) : Rep[Boolean]
  def set_size[A:Manifest](s: Rep[Set[A]])(implicit pos: SourceContext) : Rep[Int]
  def set_clear[A:Manifest](s: Rep[Set[A]])(implicit pos: SourceContext) : Rep[Unit]
  def set_toseq[A:Manifest](s: Rep[Set[A]])(implicit pos: SourceContext): Rep[Seq[A]]
  def set_toarray[A:Manifest](s: Rep[Set[A]])(implicit pos: SourceContext): Rep[Array[A]]
  def set_foreach[T:Manifest](x: Rep[Set[T]], block: Rep[T] => Rep[Unit])(implicit pos: SourceContext): Rep[Unit]
}

trait SetOpsExp extends SetOps with ArrayOps with EffectExp {
  case class SetNew[A:Manifest](xs: Seq[Exp[A]], mA: Manifest[A]) extends Def[Set[A]]
  case class SetContains[A:Manifest](s: Exp[Set[A]], i: Exp[A]) extends Def[Boolean]
  case class SetAdd[A:Manifest](s: Exp[Set[A]], i: Exp[A]) extends Def[Unit]
  case class SetRemove[A:Manifest](s: Exp[Set[A]], i: Exp[A]) extends Def[Boolean]
  case class SetSize[A:Manifest](s: Exp[Set[A]]) extends Def[Int]
  case class SetClear[A:Manifest](s: Exp[Set[A]]) extends Def[Unit]
  case class SetToSeq[A:Manifest](s: Exp[Set[A]]) extends Def[Seq[A]]
  case class SetToArray[A:Manifest](s: Exp[Set[A]]) extends Def[Array[A]] {
    //val array = unit(manifest[A].newArray(0))
    val array = NewArray[A](s.size)
  }
  case class SetForeach[T](a: Exp[Set[T]], x: Sym[T], block: Block[Unit]) extends Def[Unit]

  def set_new[A:Manifest](xs: Seq[Exp[A]])(implicit pos: SourceContext) = reflectMutable(SetNew(xs, manifest[A]))
  def set_contains[A:Manifest](s: Exp[Set[A]], i: Exp[A])(implicit pos: SourceContext) = SetContains(s, i)
  def set_add[A:Manifest](s: Exp[Set[A]], i: Exp[A])(implicit pos: SourceContext) = reflectWrite(s)(SetAdd(s, i))
  def set_remove[A:Manifest](s: Exp[Set[A]], i: Exp[A])(implicit pos: SourceContext) = reflectEffect(SetRemove(s, i))
  def set_size[A:Manifest](s: Exp[Set[A]])(implicit pos: SourceContext) = SetSize(s)
  def set_clear[A:Manifest](s: Exp[Set[A]])(implicit pos: SourceContext) = reflectWrite(s)(SetClear(s))
  def set_toseq[A:Manifest](s: Exp[Set[A]])(implicit pos: SourceContext) = SetToSeq(s)
  def set_toarray[A:Manifest](s: Exp[Set[A]])(implicit pos: SourceContext) = SetToArray(s)
  def set_foreach[T:Manifest](a: Exp[Set[T]], block: Exp[T] => Exp[Unit])(implicit pos: SourceContext): Exp[Unit] = {
    val x = fresh[T]
    val b = reifyEffects(block(x))
    reflectEffect(SetForeach(a, x, b), summarizeEffects(b).star)
  }
  
  override def syms(e: Any): List[Sym[Any]] = e match {
    case SetForeach(a, x, body) => syms(a):::syms(body)
    case _ => super.syms(e)
  }

  override def boundSyms(e: Any): List[Sym[Any]] = e match {
    case SetForeach(a, x, body) => x :: effectSyms(body)
    case _ => super.boundSyms(e)
  }

  override def symsFreq(e: Any): List[(Sym[Any], Double)] = e match {
    case SetForeach(a, x, body) => freqNormal(a):::freqHot(body)
    case _ => super.symsFreq(e)
  }

}

trait BaseGenSetOps extends GenericNestedCodegen {
  val IR: SetOpsExp
  import IR._

}

trait ScalaGenSetOps extends BaseGenSetOps with ScalaGenEffect {
  val IR: SetOpsExp
  import IR._

  override def emitNode(sym: Sym[Any], rhs: Def[Any]) = rhs match {
    case SetNew(xs, mA) => emitValDef(sym, "collection.mutable.HashSet[" + remap(mA) + "](" + (xs map {quote}).mkString(",") + ")")
    case SetContains(s,i) => emitValDef(sym, quote(s) + ".contains(" + quote(i) + ")")
    case SetAdd(s,i) => emitValDef(sym, quote(s) + ".add(" + quote(i) + ")")
    case SetRemove(s,i) => emitValDef(sym, quote(s) + ".remove(" + quote(i) + ")")
    case SetSize(s) => emitValDef(sym, quote(s) + ".size")
    case SetClear(s) => emitValDef(sym, quote(s) + ".clear()")
    case SetToSeq(s) => emitValDef(sym, quote(s) + ".toSeq")
    case n@SetToArray(s) => //emitValDef(sym, quote(s) + ".toArray")
<<<<<<< HEAD
      stream.println("// workaround for refinedManifest problem")
      stream.println("val " + quote(sym) + " = {")
      stream.println("val out = " + quote(n.array))
      stream.println("val in = " + quote(s) + ".toSeq")
      stream.println("var i = 0")
      stream.println("while (i < in.length) {")
      stream.println("out(i) = in(i)")
      stream.println("i += 1")      
      stream.println("}")
      stream.println("out")
      stream.println("}")
    case SetForeach(a,x,block) => 
      emitValDef(sym, quote(a) + ".foreach{")    
      stream.println(quote(x) + " => ")
      emitBlock(block)
      stream.println(quote(getBlockResult(block)))
      stream.println("}")
=======
      emitValDef(sym, "{ // workaround for refinedManifest problem" +
      "\nval out = " + quote(n.array) +
      "\nval in = " + quote(s) + ".toSeq" +
      "\nvar i = 0" +
      "\nwhile (i < in.length) {" +
      "\nout(i) = in(i)" +
      "\ni += 1" +
      "\n}" +
      "\nout" +
      "\n}")
>>>>>>> 4a6b4db0
    case _ => super.emitNode(sym, rhs)
  }
}

trait CLikeGenSetOps extends BaseGenSetOps with CLikeCodegen {
  val IR: SetOpsExp
  import IR._

//  override def emitNode(sym: Sym[Any], rhs: Def[Any]) = rhs match {
//    case _ => super.emitNode(sym, rhs)
//  }
}

trait CudaGenSetOps extends CudaGenEffect with CLikeGenSetOps
trait OpenCLGenSetOps extends OpenCLGenEffect with CLikeGenSetOps
trait CGenSetOps extends CGenEffect with CLikeGenSetOps<|MERGE_RESOLUTION|>--- conflicted
+++ resolved
@@ -100,25 +100,6 @@
     case SetClear(s) => emitValDef(sym, quote(s) + ".clear()")
     case SetToSeq(s) => emitValDef(sym, quote(s) + ".toSeq")
     case n@SetToArray(s) => //emitValDef(sym, quote(s) + ".toArray")
-<<<<<<< HEAD
-      stream.println("// workaround for refinedManifest problem")
-      stream.println("val " + quote(sym) + " = {")
-      stream.println("val out = " + quote(n.array))
-      stream.println("val in = " + quote(s) + ".toSeq")
-      stream.println("var i = 0")
-      stream.println("while (i < in.length) {")
-      stream.println("out(i) = in(i)")
-      stream.println("i += 1")      
-      stream.println("}")
-      stream.println("out")
-      stream.println("}")
-    case SetForeach(a,x,block) => 
-      emitValDef(sym, quote(a) + ".foreach{")    
-      stream.println(quote(x) + " => ")
-      emitBlock(block)
-      stream.println(quote(getBlockResult(block)))
-      stream.println("}")
-=======
       emitValDef(sym, "{ // workaround for refinedManifest problem" +
       "\nval out = " + quote(n.array) +
       "\nval in = " + quote(s) + ".toSeq" +
@@ -129,7 +110,12 @@
       "\n}" +
       "\nout" +
       "\n}")
->>>>>>> 4a6b4db0
+    case SetForeach(a,x,block) => 
+      emitValDef(sym, quote(a) + ".foreach{")    
+      stream.println(quote(x) + " => ")
+      emitBlock(block)
+      stream.println(quote(getBlockResult(block)))
+      stream.println("}")
     case _ => super.emitNode(sym, rhs)
   }
 }

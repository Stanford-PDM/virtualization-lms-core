package scala.virtualization.lms
package common

import java.io.PrintWriter

import scala.virtualization.lms.util.OverloadHack
import scala.reflect.SourceContext

trait LiftPrimitives {
  this: PrimitiveOps =>

  implicit def intToRepInt(x: Int) = unit(x)  
  implicit def floatToRepFloat(x: Float) = unit(x)
  implicit def doubleToRepDouble(x: Double) = unit(x)
  
  // precision-widening promotions
  implicit def chainIntToRepFloat[A:Manifest](x: A)(implicit c: A => Rep[Int]): Rep[Float] = repIntToRepFloat(c(x))
  implicit def chainFloatToRepDouble[A:Manifest](x: A)(implicit c: A => Rep[Float]): Rep[Double] = repFloatToRepDouble(c(x))
}



/**
 * This file is extremely boilerplate and redundant and does not take advantage of any of
 * Scala's type hierarchy to reduce the amount of IR nodes or code generation require.
 * It is in semi-desperate need of a refactor.
 */
trait PrimitiveOps extends Variables with OverloadHack { 
  this: ImplicitOps =>

  /**
   * Primitive conversions
   */
  implicit def repIntToRepDouble(x: Rep[Int]): Rep[Double] = x.toDouble
  implicit def repIntToRepFloat(x: Rep[Int]): Rep[Float] = x.toFloat
  implicit def repFloatToRepDouble(x: Rep[Float]): Rep[Double] = x.toDouble
      
  
  /**
   * Enumerate all combinations of primitive math.
   * Avoids certain fragile behavior, including compiler crashes and some erroneous or inaccessible type errors.
   */  
  def infix_-(lhs: Int, rhs: Rep[Int])(implicit ctx: SourceContext): Rep[Int] = int_minus(unit(lhs), rhs)
  def infix_-(lhs: Int, rhs: Rep[Float])(implicit o: Overloaded1, ctx: SourceContext): Rep[Float] = float_minus(unit(lhs), rhs)
  def infix_-(lhs: Int, rhs: Rep[Double])(implicit o: Overloaded2, ctx: SourceContext): Rep[Double] = double_minus(unit(lhs), rhs)
  def infix_-(lhs: Float, rhs: Rep[Int])(implicit ctx: SourceContext): Rep[Float] = float_minus(unit(lhs),rhs)  
  def infix_-(lhs: Float, rhs: Rep[Float])(implicit o: Overloaded1, ctx: SourceContext): Rep[Float] = float_minus(unit(lhs), rhs)
  def infix_-(lhs: Float, rhs: Rep[Double])(implicit o: Overloaded2, ctx: SourceContext): Rep[Double] = double_minus(unit(lhs), rhs)
  def infix_-(lhs: Double, rhs: Rep[Int])(implicit ctx: SourceContext): Rep[Double] = double_minus(unit(lhs),rhs)  
  def infix_-(lhs: Double, rhs: Rep[Float])(implicit o: Overloaded1, ctx: SourceContext): Rep[Double] = double_minus(unit(lhs),rhs)
  def infix_-(lhs: Double, rhs: Rep[Double])(implicit o: Overloaded2, ctx: SourceContext): Rep[Double] = double_minus(unit(lhs),rhs)
  def infix_-(lhs: Rep[Int], rhs: Int)(implicit ctx: SourceContext): Rep[Int] = int_minus(lhs, unit(rhs))  
  def infix_-(lhs: Rep[Int], rhs: Double)(implicit ctx: SourceContext): Rep[Double] = double_minus(lhs, unit(rhs))
  def infix_-(lhs: Rep[Int], rhs: Float)(implicit ctx: SourceContext): Rep[Float] = float_minus(lhs, unit(rhs))
  def infix_-(lhs: Rep[Float], rhs: Int)(implicit o: Overloaded1, ctx: SourceContext): Rep[Float] = float_minus(lhs, unit(rhs))
  def infix_-(lhs: Rep[Float], rhs: Float)(implicit o: Overloaded2, ctx: SourceContext): Rep[Float] = float_minus(lhs, unit(rhs))
  def infix_-(lhs: Rep[Float], rhs: Double)(implicit o: Overloaded3, ctx: SourceContext): Rep[Double] = double_minus(lhs, unit(rhs))
  def infix_-(lhs: Rep[Double], rhs: Int)(implicit o: Overloaded4, ctx: SourceContext): Rep[Double] = double_minus(lhs, unit(rhs))
  def infix_-(lhs: Rep[Double], rhs: Float)(implicit o: Overloaded5, ctx: SourceContext): Rep[Double] = double_minus(lhs, unit(rhs))
  def infix_-(lhs: Rep[Double], rhs: Double)(implicit o: Overloaded6, ctx: SourceContext): Rep[Double] = double_minus(lhs, unit(rhs))
  def infix_-(lhs: Rep[Int], rhs: Rep[Int])(implicit o: Overloaded1, ctx: SourceContext): Rep[Int] = int_minus(lhs, rhs)
  def infix_-(lhs: Rep[Int], rhs: Rep[Float])(implicit o: Overloaded2, ctx: SourceContext): Rep[Float] = float_minus(repIntToRepFloat(lhs), rhs)
  def infix_-(lhs: Rep[Int], rhs: Rep[Double])(implicit o: Overloaded3, ctx: SourceContext): Rep[Double] = double_minus(repIntToRepDouble(lhs), rhs)
  def infix_-(lhs: Rep[Float], rhs: Rep[Int])(implicit o: Overloaded4, ctx: SourceContext): Rep[Float] = float_minus(lhs,repIntToRepFloat(rhs))  
  def infix_-(lhs: Rep[Float], rhs: Rep[Float])(implicit o: Overloaded5, ctx: SourceContext): Rep[Float] = float_minus(lhs, rhs)
  def infix_-(lhs: Rep[Float], rhs: Rep[Double])(implicit o: Overloaded6, ctx: SourceContext): Rep[Double] = double_minus(repFloatToRepDouble(lhs), rhs)
  def infix_-(lhs: Rep[Double], rhs: Rep[Int])(implicit o: Overloaded7, ctx: SourceContext): Rep[Double] = double_minus(lhs,repIntToRepDouble(rhs))  
  def infix_-(lhs: Rep[Double], rhs: Rep[Float])(implicit o: Overloaded8, ctx: SourceContext): Rep[Double] = double_minus(lhs,repFloatToRepDouble(rhs))
  def infix_-(lhs: Rep[Double], rhs: Rep[Double])(implicit o: Overloaded9, ctx: SourceContext): Rep[Double] = double_minus(lhs,rhs)    

  def infix_+(lhs: Int, rhs: Rep[Int])(implicit ctx: SourceContext): Rep[Int] = int_plus(unit(lhs), rhs)
  def infix_+(lhs: Int, rhs: Rep[Float])(implicit o: Overloaded1, ctx: SourceContext): Rep[Float] = float_plus(unit(lhs), rhs)
  def infix_+(lhs: Int, rhs: Rep[Double])(implicit o: Overloaded2, ctx: SourceContext): Rep[Double] = double_plus(unit(lhs), rhs)
  def infix_+(lhs: Float, rhs: Rep[Int])(implicit ctx: SourceContext): Rep[Float] = float_plus(unit(lhs),rhs)  
  def infix_+(lhs: Float, rhs: Rep[Float])(implicit o: Overloaded1, ctx: SourceContext): Rep[Float] = float_plus(unit(lhs), rhs)
  def infix_+(lhs: Float, rhs: Rep[Double])(implicit o: Overloaded2, ctx: SourceContext): Rep[Double] = double_plus(unit(lhs), rhs)
  def infix_+(lhs: Double, rhs: Rep[Int])(implicit ctx: SourceContext): Rep[Double] = double_plus(unit(lhs),rhs)  
  def infix_+(lhs: Double, rhs: Rep[Float])(implicit o: Overloaded1, ctx: SourceContext): Rep[Double] = double_plus(unit(lhs),rhs)
  def infix_+(lhs: Double, rhs: Rep[Double])(implicit o: Overloaded2, ctx: SourceContext): Rep[Double] = double_plus(unit(lhs),rhs)
  def infix_+(lhs: Rep[Int], rhs: Int)(implicit ctx: SourceContext): Rep[Int] = int_plus(lhs, unit(rhs))  
  def infix_+(lhs: Rep[Int], rhs: Double)(implicit ctx: SourceContext): Rep[Double] = double_plus(lhs, unit(rhs))
  def infix_+(lhs: Rep[Int], rhs: Float)(implicit ctx: SourceContext): Rep[Float] = float_plus(lhs, unit(rhs))
  def infix_+(lhs: Rep[Float], rhs: Int)(implicit o: Overloaded1, ctx: SourceContext): Rep[Float] = float_plus(lhs, unit(rhs))
  def infix_+(lhs: Rep[Float], rhs: Float)(implicit o: Overloaded2, ctx: SourceContext): Rep[Float] = float_plus(lhs, unit(rhs))
  def infix_+(lhs: Rep[Float], rhs: Double)(implicit o: Overloaded3, ctx: SourceContext): Rep[Double] = double_plus(lhs, unit(rhs))
  def infix_+(lhs: Rep[Double], rhs: Int)(implicit o: Overloaded4, ctx: SourceContext): Rep[Double] = double_plus(lhs, unit(rhs))
  def infix_+(lhs: Rep[Double], rhs: Float)(implicit o: Overloaded5, ctx: SourceContext): Rep[Double] = double_plus(lhs, unit(rhs))
  def infix_+(lhs: Rep[Double], rhs: Double)(implicit o: Overloaded6, ctx: SourceContext): Rep[Double] = double_plus(lhs, unit(rhs))
  def infix_+(lhs: Rep[Int], rhs: Rep[Int])(implicit o: Overloaded15, ctx: SourceContext): Rep[Int] = int_plus(lhs, rhs)
  def infix_+(lhs: Rep[Int], rhs: Rep[Float])(implicit o: Overloaded16, ctx: SourceContext): Rep[Float] = float_plus(repIntToRepFloat(lhs), rhs)
  def infix_+(lhs: Rep[Int], rhs: Rep[Double])(implicit o: Overloaded17, ctx: SourceContext): Rep[Double] = double_plus(repIntToRepDouble(lhs), rhs)
  def infix_+(lhs: Rep[Float], rhs: Rep[Int])(implicit o: Overloaded18, ctx: SourceContext): Rep[Float] = float_plus(lhs,repIntToRepFloat(rhs))  
  def infix_+(lhs: Rep[Float], rhs: Rep[Float])(implicit o: Overloaded19, ctx: SourceContext): Rep[Float] = float_plus(lhs, rhs)
  def infix_+(lhs: Rep[Float], rhs: Rep[Double])(implicit o: Overloaded20, ctx: SourceContext): Rep[Double] = double_plus(repFloatToRepDouble(lhs), rhs)
  def infix_+(lhs: Rep[Double], rhs: Rep[Int])(implicit o: Overloaded21, ctx: SourceContext): Rep[Double] = double_plus(lhs,repIntToRepDouble(rhs))  
  def infix_+(lhs: Rep[Double], rhs: Rep[Float])(implicit o: Overloaded22, ctx: SourceContext): Rep[Double] = double_plus(lhs,repFloatToRepDouble(rhs))
  def infix_+(lhs: Rep[Double], rhs: Rep[Double])(implicit o: Overloaded23, ctx: SourceContext): Rep[Double] = double_plus(lhs,rhs)    

  def infix_*(lhs: Int, rhs: Rep[Int])(implicit ctx: SourceContext): Rep[Int] = int_times(unit(lhs), rhs)
  def infix_*(lhs: Int, rhs: Rep[Float])(implicit o: Overloaded1, ctx: SourceContext): Rep[Float] = float_times(unit(lhs), rhs)
  def infix_*(lhs: Int, rhs: Rep[Double])(implicit o: Overloaded2, ctx: SourceContext): Rep[Double] = double_times(unit(lhs), rhs)
  def infix_*(lhs: Float, rhs: Rep[Int])(implicit ctx: SourceContext): Rep[Float] = float_times(unit(lhs),rhs)  
  def infix_*(lhs: Float, rhs: Rep[Float])(implicit o: Overloaded1, ctx: SourceContext): Rep[Float] = float_times(unit(lhs), rhs)
  def infix_*(lhs: Float, rhs: Rep[Double])(implicit o: Overloaded2, ctx: SourceContext): Rep[Double] = double_times(unit(lhs), rhs)
  def infix_*(lhs: Double, rhs: Rep[Int])(implicit ctx: SourceContext): Rep[Double] = double_times(unit(lhs),rhs)  
  def infix_*(lhs: Double, rhs: Rep[Float])(implicit o: Overloaded1, ctx: SourceContext): Rep[Double] = double_times(unit(lhs),rhs)
  def infix_*(lhs: Double, rhs: Rep[Double])(implicit o: Overloaded2, ctx: SourceContext): Rep[Double] = double_times(unit(lhs),rhs)
  def infix_*(lhs: Rep[Int], rhs: Int)(implicit ctx: SourceContext): Rep[Int] = int_times(lhs, unit(rhs))  
  def infix_*(lhs: Rep[Int], rhs: Double)(implicit ctx: SourceContext): Rep[Double] = double_times(lhs, unit(rhs))
  def infix_*(lhs: Rep[Int], rhs: Float)(implicit ctx: SourceContext): Rep[Float] = float_times(lhs, unit(rhs))
  def infix_*(lhs: Rep[Float], rhs: Int)(implicit o: Overloaded1, ctx: SourceContext): Rep[Float] = float_times(lhs, unit(rhs))
  def infix_*(lhs: Rep[Float], rhs: Float)(implicit o: Overloaded2, ctx: SourceContext): Rep[Float] = float_times(lhs, unit(rhs))
  def infix_*(lhs: Rep[Float], rhs: Double)(implicit o: Overloaded3, ctx: SourceContext): Rep[Double] = double_times(lhs, unit(rhs))
  def infix_*(lhs: Rep[Double], rhs: Int)(implicit o: Overloaded4, ctx: SourceContext): Rep[Double] = double_times(lhs, unit(rhs))
  def infix_*(lhs: Rep[Double], rhs: Float)(implicit o: Overloaded5, ctx: SourceContext): Rep[Double] = double_times(lhs, unit(rhs))
  def infix_*(lhs: Rep[Double], rhs: Double)(implicit o: Overloaded6, ctx: SourceContext): Rep[Double] = double_times(lhs, unit(rhs))
  def infix_*(lhs: Rep[Int], rhs: Rep[Int])(implicit o: Overloaded1, ctx: SourceContext): Rep[Int] = int_times(lhs, rhs)
  def infix_*(lhs: Rep[Int], rhs: Rep[Float])(implicit o: Overloaded2, ctx: SourceContext): Rep[Float] = float_times(repIntToRepFloat(lhs), rhs)
  def infix_*(lhs: Rep[Int], rhs: Rep[Double])(implicit o: Overloaded3, ctx: SourceContext): Rep[Double] = double_times(repIntToRepDouble(lhs), rhs)
  def infix_*(lhs: Rep[Float], rhs: Rep[Int])(implicit o: Overloaded4, ctx: SourceContext): Rep[Float] = float_times(lhs,repIntToRepFloat(rhs))  
  def infix_*(lhs: Rep[Float], rhs: Rep[Float])(implicit o: Overloaded5, ctx: SourceContext): Rep[Float] = float_times(lhs, rhs)
  def infix_*(lhs: Rep[Float], rhs: Rep[Double])(implicit o: Overloaded6, ctx: SourceContext): Rep[Double] = double_times(repFloatToRepDouble(lhs), rhs)
  def infix_*(lhs: Rep[Double], rhs: Rep[Int])(implicit o: Overloaded7, ctx: SourceContext): Rep[Double] = double_times(lhs,repIntToRepDouble(rhs))  
  def infix_*(lhs: Rep[Double], rhs: Rep[Float])(implicit o: Overloaded8, ctx: SourceContext): Rep[Double] = double_times(lhs,repFloatToRepDouble(rhs))
  def infix_*(lhs: Rep[Double], rhs: Rep[Double])(implicit o: Overloaded9, ctx: SourceContext): Rep[Double] = double_times(lhs,rhs)    

  def infix_/(lhs: Int, rhs: Rep[Int])(implicit ctx: SourceContext): Rep[Int] = int_divide(unit(lhs), rhs)
  def infix_/(lhs: Int, rhs: Rep[Float])(implicit o: Overloaded1, ctx: SourceContext): Rep[Float] = float_divide(unit(lhs), rhs)
  def infix_/(lhs: Int, rhs: Rep[Double])(implicit o: Overloaded2, ctx: SourceContext): Rep[Double] = double_divide(unit(lhs), rhs)
  def infix_/(lhs: Float, rhs: Rep[Int])(implicit ctx: SourceContext): Rep[Float] = float_divide(unit(lhs),rhs)  
  def infix_/(lhs: Float, rhs: Rep[Float])(implicit o: Overloaded1, ctx: SourceContext): Rep[Float] = float_divide(unit(lhs), rhs)
  def infix_/(lhs: Float, rhs: Rep[Double])(implicit o: Overloaded2, ctx: SourceContext): Rep[Double] = double_divide(unit(lhs), rhs)
  def infix_/(lhs: Double, rhs: Rep[Int])(implicit ctx: SourceContext): Rep[Double] = double_divide(unit(lhs),rhs)  
  def infix_/(lhs: Double, rhs: Rep[Float])(implicit o: Overloaded1, ctx: SourceContext): Rep[Double] = double_divide(unit(lhs),rhs)
  def infix_/(lhs: Double, rhs: Rep[Double])(implicit o: Overloaded2, ctx: SourceContext): Rep[Double] = double_divide(unit(lhs),rhs)
  def infix_/(lhs: Rep[Int], rhs: Int)(implicit ctx: SourceContext): Rep[Int] = int_divide(lhs, unit(rhs))  
  def infix_/(lhs: Rep[Int], rhs: Double)(implicit ctx: SourceContext): Rep[Double] = double_divide(lhs, unit(rhs))
  def infix_/(lhs: Rep[Int], rhs: Float)(implicit ctx: SourceContext): Rep[Float] = float_divide(lhs, unit(rhs))
  def infix_/(lhs: Rep[Float], rhs: Int)(implicit o: Overloaded1, ctx: SourceContext): Rep[Float] = float_divide(lhs, unit(rhs))
  def infix_/(lhs: Rep[Float], rhs: Float)(implicit o: Overloaded2, ctx: SourceContext): Rep[Float] = float_divide(lhs, unit(rhs))
  def infix_/(lhs: Rep[Float], rhs: Double)(implicit o: Overloaded3, ctx: SourceContext): Rep[Double] = double_divide(lhs, unit(rhs))
  def infix_/(lhs: Rep[Double], rhs: Int)(implicit o: Overloaded4, ctx: SourceContext): Rep[Double] = double_divide(lhs, unit(rhs))
  def infix_/(lhs: Rep[Double], rhs: Float)(implicit o: Overloaded5, ctx: SourceContext): Rep[Double] = double_divide(lhs, unit(rhs))
  def infix_/(lhs: Rep[Double], rhs: Double)(implicit o: Overloaded6, ctx: SourceContext): Rep[Double] = double_divide(lhs, unit(rhs))
  def infix_/(lhs: Rep[Int], rhs: Rep[Int])(implicit o: Overloaded1, ctx: SourceContext): Rep[Int] = int_divide(lhs, rhs)
  def infix_/(lhs: Rep[Int], rhs: Rep[Float])(implicit o: Overloaded2, ctx: SourceContext): Rep[Float] = float_divide(repIntToRepFloat(lhs), rhs)
  def infix_/(lhs: Rep[Int], rhs: Rep[Double])(implicit o: Overloaded3, ctx: SourceContext): Rep[Double] = double_divide(repIntToRepDouble(lhs), rhs)
  def infix_/(lhs: Rep[Float], rhs: Rep[Int])(implicit o: Overloaded4, ctx: SourceContext): Rep[Float] = float_divide(lhs,repIntToRepFloat(rhs))  
  def infix_/(lhs: Rep[Float], rhs: Rep[Float])(implicit o: Overloaded5, ctx: SourceContext): Rep[Float] = float_divide(lhs, rhs)
  def infix_/(lhs: Rep[Float], rhs: Rep[Double])(implicit o: Overloaded6, ctx: SourceContext): Rep[Double] = double_divide(repFloatToRepDouble(lhs), rhs)
  def infix_/(lhs: Rep[Double], rhs: Rep[Int])(implicit o: Overloaded7, ctx: SourceContext): Rep[Double] = double_divide(lhs,repIntToRepDouble(rhs))  
  def infix_/(lhs: Rep[Double], rhs: Rep[Float])(implicit o: Overloaded8, ctx: SourceContext): Rep[Double] = double_divide(lhs,repFloatToRepDouble(rhs))
  def infix_/(lhs: Rep[Double], rhs: Rep[Double])(implicit o: Overloaded9, ctx: SourceContext): Rep[Double] = double_divide(lhs,rhs)      

  /**
   *  Double
   */
  implicit def doubleToDoubleOps(n: Double): DoubleOpsCls = new DoubleOpsCls(unit(n))
  implicit def repDoubleToDoubleOps(n: Rep[Double]): DoubleOpsCls = new DoubleOpsCls(n)
  implicit def varDoubleToDoubleOps(n: Var[Double]): DoubleOpsCls = new DoubleOpsCls(readVar(n))
  
  object Double {
    def parseDouble(s: Rep[String])(implicit pos: SourceContext) = obj_double_parse_double(s)
    def PositiveInfinity(implicit pos: SourceContext) = obj_double_positive_infinity
    def NegativeInfinity(implicit pos: SourceContext) = obj_double_negative_infinity
    def MinValue(implicit pos: SourceContext) = obj_double_min_value
    def MaxValue(implicit pos: SourceContext) = obj_double_max_value
  }

  class DoubleOpsCls(lhs: Rep[Double]){
    def floatValue()(implicit pos: SourceContext) = double_float_value(lhs)
    def toInt(implicit pos: SourceContext) = double_to_int(lhs)
    def toFloat(implicit pos: SourceContext) = double_to_float(lhs)
  }

  def obj_double_parse_double(s: Rep[String])(implicit pos: SourceContext): Rep[Double]
  def obj_double_positive_infinity(implicit pos: SourceContext): Rep[Double]
  def obj_double_negative_infinity(implicit pos: SourceContext): Rep[Double]
  def obj_double_min_value(implicit pos: SourceContext): Rep[Double]
  def obj_double_max_value(implicit pos: SourceContext): Rep[Double]
  def double_float_value(lhs: Rep[Double])(implicit pos: SourceContext): Rep[Float]
  def double_plus(lhs: Rep[Double], rhs: Rep[Double])(implicit pos: SourceContext): Rep[Double]
  def double_minus(lhs: Rep[Double], rhs: Rep[Double])(implicit pos: SourceContext): Rep[Double]
  def double_times(lhs: Rep[Double], rhs: Rep[Double])(implicit pos: SourceContext): Rep[Double]
  def double_divide(lhs: Rep[Double], rhs: Rep[Double])(implicit pos: SourceContext): Rep[Double]  
  def double_to_int(lhs: Rep[Double])(implicit pos: SourceContext): Rep[Int]
  def double_to_float(lhs: Rep[Double])(implicit pos: SourceContext): Rep[Float]
  
  /**
   * Float
   */
  object Float {
    def parseFloat(s: Rep[String])(implicit pos: SourceContext) = obj_float_parse_float(s)
  }

  def infix_toInt(lhs: Rep[Float])(implicit o: Overloaded1, pos: SourceContext): Rep[Int] = float_to_int(lhs)
  def infix_toDouble(lhs: Rep[Float])(implicit o: Overloaded1, pos: SourceContext): Rep[Double] = float_to_double(lhs) 
  
  def obj_float_parse_float(s: Rep[String])(implicit pos: SourceContext): Rep[Float]
  def float_plus(lhs: Rep[Float], rhs: Rep[Float])(implicit pos: SourceContext): Rep[Float]
  def float_minus(lhs: Rep[Float], rhs: Rep[Float])(implicit pos: SourceContext): Rep[Float]
  def float_times(lhs: Rep[Float], rhs: Rep[Float])(implicit pos: SourceContext): Rep[Float]
  def float_divide(lhs: Rep[Float], rhs: Rep[Float])(implicit pos: SourceContext): Rep[Float]         
  def float_to_int(lhs: Rep[Float])(implicit pos: SourceContext): Rep[Int]
  def float_to_double(lhs: Rep[Float])(implicit pos: SourceContext): Rep[Double]
  
  /**
   * Int
   */
  object Integer {
    def parseInt(s: Rep[String])(implicit pos: SourceContext) = obj_integer_parse_int(s)
  }

  object Int {
    def MaxValue(implicit pos: SourceContext) = obj_int_max_value
    def MinValue(implicit pos: SourceContext) = obj_int_min_value
  }

  implicit def intToIntOps(n: Int): IntOpsCls = new IntOpsCls(unit(n))
  implicit def repIntToIntOps(n: Rep[Int]): IntOpsCls = new IntOpsCls(n)
  implicit def varIntToIntOps(n: Var[Int]): IntOpsCls = new IntOpsCls(readVar(n))
    
  class IntOpsCls(lhs: Rep[Int]){
    // TODO (tiark): either of these cause scalac to crash        
    //def /[A](rhs: Rep[A])(implicit mA: Manifest[A], f: Fractional[A], o: Overloaded1) = int_divide_frac(lhs, rhs)
    //def /(rhs: Rep[Int]) = int_divide(lhs, rhs)
    // TODO Something is wrong if we just use floatValue. implicits get confused
    def floatValueL()(implicit pos: SourceContext) = int_float_value(lhs)
    def doubleValue()(implicit pos: SourceContext) = int_double_value(lhs)
    def unary_~()(implicit pos: SourceContext) = int_bitwise_not(lhs)
    def toLong(implicit pos: SourceContext) = int_tolong(lhs)
    def toDouble(implicit pos: SourceContext) = int_to_double(lhs)
    def toFloat(implicit pos: SourceContext) = int_to_float(lhs)        
  }

  
  def infix_%(lhs: Rep[Int], rhs: Rep[Int])(implicit o: Overloaded1, pos: SourceContext) = int_mod(lhs, rhs)
  def infix_&(lhs: Rep[Int], rhs: Rep[Int])(implicit o: Overloaded1, pos: SourceContext) = int_binaryand(lhs, rhs)
  def infix_|(lhs: Rep[Int], rhs: Rep[Int])(implicit o: Overloaded1, pos: SourceContext) = int_binaryor(lhs, rhs)
  def infix_^(lhs: Rep[Int], rhs: Rep[Int])(implicit o: Overloaded1, pos: SourceContext) = int_binaryxor(lhs, rhs)
  def infix_<<(lhs: Rep[Int], rhs: Rep[Int])(implicit o: Overloaded1, pos: SourceContext) = int_leftshift(lhs, rhs)
  def infix_>>(lhs: Rep[Int], rhs: Rep[Int])(implicit o: Overloaded1, pos: SourceContext) = int_rightshiftarith(lhs, rhs)
  def infix_>>>(lhs: Rep[Int], rhs: Rep[Int])(implicit o: Overloaded1, pos: SourceContext) = int_rightshiftlogical(lhs, rhs)

  def obj_integer_parse_int(s: Rep[String])(implicit pos: SourceContext): Rep[Int]
  def obj_int_max_value(implicit pos: SourceContext): Rep[Int]
  def obj_int_min_value(implicit pos: SourceContext): Rep[Int]
  def int_plus(lhs: Rep[Int], rhs: Rep[Int])(implicit pos: SourceContext): Rep[Int]
  def int_minus(lhs: Rep[Int], rhs: Rep[Int])(implicit pos: SourceContext): Rep[Int]
  def int_times(lhs: Rep[Int], rhs: Rep[Int])(implicit pos: SourceContext): Rep[Int]
  // def int_divide_frac[A:Manifest:Fractional](lhs: Rep[Int], rhs: Rep[A])(implicit pos: SourceContext): Rep[A]
  def int_divide(lhs: Rep[Int], rhs: Rep[Int])(implicit pos: SourceContext): Rep[Int]
  
  def int_mod(lhs: Rep[Int], rhs: Rep[Int])(implicit pos: SourceContext): Rep[Int]
  def int_binaryor(lhs: Rep[Int], rhs: Rep[Int])(implicit pos: SourceContext): Rep[Int]
  def int_binaryand(lhs: Rep[Int], rhs: Rep[Int])(implicit pos: SourceContext): Rep[Int]
  def int_binaryxor(lhs: Rep[Int], rhs: Rep[Int])(implicit pos: SourceContext): Rep[Int]
  def int_float_value(lhs: Rep[Int])(implicit pos: SourceContext): Rep[Float]
  def int_double_value(lhs: Rep[Int])(implicit pos: SourceContext): Rep[Double]
  def int_bitwise_not(lhs: Rep[Int])(implicit pos: SourceContext) : Rep[Int]
  def int_tolong(lhs: Rep[Int])(implicit pos: SourceContext) : Rep[Long]
  def int_to_float(lhs: Rep[Int])(implicit pos: SourceContext) : Rep[Float]
  def int_to_double(lhs: Rep[Int])(implicit pos: SourceContext) : Rep[Double]
  def int_leftshift(lhs: Rep[Int], rhs: Rep[Int])(implicit pos: SourceContext): Rep[Int]
  def int_rightshiftarith(lhs: Rep[Int], rhs: Rep[Int])(implicit pos: SourceContext): Rep[Int]
  def int_rightshiftlogical(lhs: Rep[Int], rhs: Rep[Int])(implicit pos: SourceContext): Rep[Int]

  /**
   * Long
   */
  object Long {
    def parseLong(s: Rep[String])(implicit pos: SourceContext) = obj_long_parse_long(s)
  }

  def infix_&(lhs: Rep[Long], rhs: Rep[Long])(implicit o: Overloaded2, pos: SourceContext) = long_binaryand(lhs, rhs)
  def infix_|(lhs: Rep[Long], rhs: Rep[Long])(implicit o: Overloaded2, pos: SourceContext) = long_binaryor(lhs, rhs)
  def infix_<<(lhs: Rep[Long], rhs: Rep[Int])(implicit o: Overloaded2, pos: SourceContext) = long_shiftleft(lhs, rhs)
  def infix_>>>(lhs: Rep[Long], rhs: Rep[Int])(implicit o: Overloaded2, pos: SourceContext) = long_shiftright_unsigned(lhs, rhs)
  def infix_toInt(lhs: Rep[Long])(implicit o: Overloaded2, pos: SourceContext) = long_toint(lhs)
    
  def obj_long_parse_long(s: Rep[String])(implicit pos: SourceContext): Rep[Long]
  def long_binaryand(lhs: Rep[Long], rhs: Rep[Long])(implicit pos: SourceContext): Rep[Long]
  def long_binaryor(lhs: Rep[Long], rhs: Rep[Long])(implicit pos: SourceContext): Rep[Long]
  def long_shiftleft(lhs: Rep[Long], rhs: Rep[Int])(implicit pos: SourceContext): Rep[Long]
  def long_shiftright_unsigned(lhs: Rep[Long], rhs: Rep[Int])(implicit pos: SourceContext): Rep[Long]
  def long_toint(lhs: Rep[Long])(implicit pos: SourceContext): Rep[Int]
}

trait PrimitiveOpsExp extends PrimitiveOps with EffectExp {
  this: ImplicitOps =>
  
  /**
   * Double
   */
  case class ObjDoubleParseDouble(s: Exp[String]) extends Def[Double]
  case class ObjDoublePositiveInfinity() extends Def[Double]
  case class ObjDoubleNegativeInfinity() extends Def[Double]
  case class ObjDoubleMinValue() extends Def[Double]
  case class ObjDoubleMaxValue() extends Def[Double]
  case class DoubleFloatValue(lhs: Exp[Double]) extends Def[Float]
  case class DoubleToInt(lhs: Exp[Double]) extends Def[Int]
  case class DoubleToFloat(lhs: Exp[Double]) extends Def[Float]
  case class DoublePlus(lhs: Exp[Double], rhs: Exp[Double]) extends Def[Double]
  case class DoubleMinus(lhs: Exp[Double], rhs: Exp[Double]) extends Def[Double]
  case class DoubleTimes(lhs: Exp[Double], rhs: Exp[Double]) extends Def[Double]
  case class DoubleDivide(lhs: Exp[Double], rhs: Exp[Double]) extends Def[Double]  

  def obj_double_parse_double(s: Exp[String])(implicit pos: SourceContext) = ObjDoubleParseDouble(s)
  def obj_double_positive_infinity(implicit pos: SourceContext) = ObjDoublePositiveInfinity()
  def obj_double_negative_infinity(implicit pos: SourceContext) = ObjDoubleNegativeInfinity()
  def obj_double_min_value(implicit pos: SourceContext) = ObjDoubleMinValue()
  def obj_double_max_value(implicit pos: SourceContext) = ObjDoubleMaxValue()
  def double_float_value(lhs: Exp[Double])(implicit pos: SourceContext) = DoubleFloatValue(lhs)
  def double_to_int(lhs: Exp[Double])(implicit pos: SourceContext) = DoubleToInt(lhs)
  def double_to_float(lhs: Exp[Double])(implicit pos: SourceContext) = DoubleToFloat(lhs)
  def double_plus(lhs: Exp[Double], rhs: Exp[Double])(implicit pos: SourceContext) : Exp[Double] = DoublePlus(lhs,rhs)
  def double_minus(lhs: Exp[Double], rhs: Exp[Double])(implicit pos: SourceContext) : Exp[Double] = DoubleMinus(lhs,rhs)
  def double_times(lhs: Exp[Double], rhs: Exp[Double])(implicit pos: SourceContext) : Exp[Double] = DoubleTimes(lhs,rhs)
  def double_divide(lhs: Exp[Double], rhs: Exp[Double])(implicit pos: SourceContext) : Exp[Double] = DoubleDivide(lhs,rhs)

  /**
   * Float
   */  
  case class ObjFloatParseFloat(s: Exp[String]) extends Def[Float]
  case class FloatToInt(lhs: Exp[Float]) extends Def[Int]
  case class FloatToDouble(lhs: Exp[Float]) extends Def[Double]  
  case class FloatPlus(lhs: Exp[Float], rhs: Exp[Float]) extends Def[Float]
  case class FloatMinus(lhs: Exp[Float], rhs: Exp[Float]) extends Def[Float]
  case class FloatTimes(lhs: Exp[Float], rhs: Exp[Float]) extends Def[Float]
  case class FloatDivide(lhs: Exp[Float], rhs: Exp[Float]) extends Def[Float]  
  
  def obj_float_parse_float(s: Exp[String])(implicit pos: SourceContext) = ObjFloatParseFloat(s)
  def float_to_int(lhs: Exp[Float])(implicit pos: SourceContext) = FloatToInt(lhs)
  def float_to_double(lhs: Exp[Float])(implicit pos: SourceContext) = FloatToDouble(lhs)  
  def float_plus(lhs: Exp[Float], rhs: Exp[Float])(implicit pos: SourceContext) : Exp[Float] = FloatPlus(lhs,rhs)
  def float_minus(lhs: Exp[Float], rhs: Exp[Float])(implicit pos: SourceContext) : Exp[Float] = FloatMinus(lhs,rhs)
  def float_times(lhs: Exp[Float], rhs: Exp[Float])(implicit pos: SourceContext) : Exp[Float] = FloatTimes(lhs,rhs)
  def float_divide(lhs: Exp[Float], rhs: Exp[Float])(implicit pos: SourceContext) : Exp[Float] = FloatDivide(lhs,rhs)
   
  /**
   * Int
   */
  case class ObjIntegerParseInt(s: Exp[String]) extends Def[Int]
  case class ObjIntMaxValue() extends Def[Int]
  case class ObjIntMinValue() extends Def[Int]
  case class IntPlus(lhs: Exp[Int], rhs: Exp[Int]) extends Def[Int]
  case class IntMinus(lhs: Exp[Int], rhs: Exp[Int]) extends Def[Int]
  case class IntTimes(lhs: Exp[Int], rhs: Exp[Int]) extends Def[Int]
  // case class IntDivideFrac[A:Manifest:Fractional](lhs: Exp[Int], rhs: Exp[A]) extends Def[A]
  case class IntDivide(lhs: Exp[Int], rhs: Exp[Int]) extends Def[Int]
  case class IntMod(lhs: Exp[Int], rhs: Exp[Int]) extends Def[Int]
  case class IntBinaryOr(lhs: Exp[Int], rhs: Exp[Int]) extends Def[Int]
  case class IntBinaryAnd(lhs: Exp[Int], rhs: Exp[Int]) extends Def[Int]
  case class IntBinaryXor(lhs: Exp[Int], rhs: Exp[Int]) extends Def[Int]
  case class IntShiftLeft(lhs: Exp[Int], rhs: Exp[Int]) extends Def[Int]
  case class IntShiftRightArith(lhs: Exp[Int], rhs: Exp[Int]) extends Def[Int]
  case class IntShiftRightLogical(lhs: Exp[Int], rhs: Exp[Int]) extends Def[Int]
  case class IntDoubleValue(lhs: Exp[Int]) extends Def[Double]
  case class IntFloatValue(lhs: Exp[Int]) extends Def[Float]
  case class IntBitwiseNot(lhs: Exp[Int]) extends Def[Int]
  case class IntToLong(lhs: Exp[Int]) extends Def[Long]
  case class IntToFloat(lhs: Exp[Int]) extends Def[Float]
  case class IntToDouble(lhs: Exp[Int]) extends Def[Double]

  def obj_integer_parse_int(s: Rep[String])(implicit pos: SourceContext) = ObjIntegerParseInt(s)
  def obj_int_max_value(implicit pos: SourceContext) = ObjIntMaxValue()
  def obj_int_min_value(implicit pos: SourceContext) = ObjIntMinValue()
  def int_plus(lhs: Exp[Int], rhs: Exp[Int])(implicit pos: SourceContext) : Exp[Int] = (lhs, rhs) match {
    case (Const(0), r) => r
    case (l, Const(0)) => l
    case (Const(x), Const(y)) => Const(x+y)
    case _ => IntPlus(lhs,rhs)
  }
  def int_minus(lhs: Exp[Int], rhs: Exp[Int])(implicit pos: SourceContext) : Exp[Int] = (lhs, rhs) match {
    case (l, Const(0)) => l
    case (Const(x), Const(y)) => Const(x-y)
    case _ => IntMinus(lhs, rhs)
  }
  def int_times(lhs: Exp[Int], rhs: Exp[Int])(implicit pos: SourceContext) : Exp[Int] = (lhs, rhs) match {
    case (l@Const(0), r) => l
    case (l, r@Const(0)) => r
    case (Const(1), r) => r
    case (l, Const(1)) => l
    case (Const(x), Const(y)) => Const(x*y)
    case _ => IntTimes(lhs, rhs)
  }
  // def int_divide_frac[A:Manifest:Fractional](lhs: Exp[Int], rhs: Exp[A])(implicit pos: SourceContext) : Exp[A] = IntDivideFrac(lhs, rhs)
  def int_divide(lhs: Exp[Int], rhs: Exp[Int])(implicit pos: SourceContext) : Exp[Int] = IntDivide(lhs, rhs)
  def int_mod(lhs: Exp[Int], rhs: Exp[Int])(implicit pos: SourceContext) = IntMod(lhs, rhs)
  def int_binaryor(lhs: Exp[Int], rhs: Exp[Int])(implicit pos: SourceContext) = IntBinaryOr(lhs, rhs)
  def int_binaryand(lhs: Exp[Int], rhs: Exp[Int])(implicit pos: SourceContext) = IntBinaryAnd(lhs, rhs)
  def int_binaryxor(lhs: Exp[Int], rhs: Exp[Int])(implicit pos: SourceContext) = IntBinaryXor(lhs, rhs)
  def int_double_value(lhs: Exp[Int])(implicit pos: SourceContext) = IntDoubleValue(lhs)
  def int_float_value(lhs: Exp[Int])(implicit pos: SourceContext) = IntFloatValue(lhs)
  def int_bitwise_not(lhs: Exp[Int])(implicit pos: SourceContext) = IntBitwiseNot(lhs)
  def int_tolong(lhs: Exp[Int])(implicit pos: SourceContext) = IntToLong(lhs)
  def int_to_float(lhs: Exp[Int])(implicit pos: SourceContext) = IntToFloat(lhs)
  def int_to_double(lhs: Exp[Int])(implicit pos: SourceContext) = IntToDouble(lhs)
  def int_leftshift(lhs: Exp[Int], rhs: Exp[Int])(implicit pos: SourceContext) = IntShiftLeft(lhs, rhs)
  def int_rightshiftarith(lhs: Exp[Int], rhs: Exp[Int])(implicit pos: SourceContext) = IntShiftRightArith(lhs, rhs)
  def int_rightshiftlogical(lhs: Exp[Int], rhs: Exp[Int])(implicit pos: SourceContext) = IntShiftRightLogical(lhs, rhs)


  /**
   * Long
   */
  case class ObjLongParseLong(s: Exp[String]) extends Def[Long]
  case class LongBinaryOr(lhs: Exp[Long], rhs: Exp[Long]) extends Def[Long]
  case class LongBinaryAnd(lhs: Exp[Long], rhs: Exp[Long]) extends Def[Long]
  case class LongShiftLeft(lhs: Exp[Long], rhs: Exp[Int]) extends Def[Long]
  case class LongShiftRightUnsigned(lhs: Exp[Long], rhs: Exp[Int]) extends Def[Long]
  case class LongToInt(lhs: Exp[Long]) extends Def[Int]

  def obj_long_parse_long(s: Exp[String])(implicit pos: SourceContext) = ObjLongParseLong(s)
  def long_binaryor(lhs: Exp[Long], rhs: Exp[Long])(implicit pos: SourceContext) = LongBinaryOr(lhs,rhs)
  def long_binaryand(lhs: Exp[Long], rhs: Exp[Long])(implicit pos: SourceContext) = LongBinaryAnd(lhs,rhs)  
  def long_shiftleft(lhs: Exp[Long], rhs: Exp[Int])(implicit pos: SourceContext) = LongShiftLeft(lhs,rhs)
  def long_shiftright_unsigned(lhs: Exp[Long], rhs: Exp[Int])(implicit pos: SourceContext) = LongShiftRightUnsigned(lhs,rhs)
  def long_toint(lhs: Exp[Long])(implicit pos: SourceContext) = LongToInt(lhs)
    
  override def mirror[A:Manifest](e: Def[A], f: Transformer)(implicit pos: SourceContext): Exp[A] = ({
    implicit var a: Numeric[A] = null // hack!! need to store it in Def instances??
    e match {
      case ObjDoubleParseDouble(x) => obj_double_parse_double(f(x))
      case ObjDoublePositiveInfinity() => obj_double_positive_infinity
      case ObjDoubleNegativeInfinity() => obj_double_negative_infinity
      case ObjDoubleMinValue() => obj_double_min_value
      case ObjDoubleMaxValue() => obj_double_max_value
      case DoubleFloatValue(x) => double_float_value(f(x))
      case DoubleToInt(x) => double_to_int(f(x))
      case DoubleToFloat(x) => double_to_float(f(x))
      case DoublePlus(x,y) => double_plus(f(x),f(y))
      case DoubleMinus(x,y) => double_minus(f(x),f(y))
      case DoubleTimes(x,y) => double_times(f(x),f(y))
      case DoubleDivide(x,y) => double_divide(f(x),f(y)) 
      case ObjFloatParseFloat(x) => obj_float_parse_float(f(x))   
      case FloatToInt(x) => float_to_int(f(x))
      case FloatToDouble(x) => float_to_double(f(x))  
      case FloatPlus(x,y) => float_plus(f(x),f(y))
      case FloatMinus(x,y) => float_minus(f(x),f(y))
      case FloatTimes(x,y) => float_times(f(x),f(y))
      case FloatDivide(x,y) => float_divide(f(x),f(y))            
      case ObjIntegerParseInt(x) => obj_integer_parse_int(f(x))
      case ObjIntMaxValue() => obj_int_max_value
      case ObjIntMinValue() => obj_int_min_value
      case IntDoubleValue(x) => int_double_value(f(x))
      case IntFloatValue(x) => int_float_value(f(x))
      case IntBitwiseNot(x) => int_bitwise_not(f(x))
      case IntPlus(x,y) => int_plus(f(x),f(y))
      case IntMinus(x,y) => int_minus(f(x),f(y))
      case IntTimes(x,y) => int_times(f(x),f(y))
      case IntDivide(x,y) => int_divide(f(x),f(y))
      case IntMod(x,y) => int_mod(f(x),f(y))
      case IntBinaryOr(x,y) => int_binaryor(f(x),f(y))
      case IntBinaryAnd(x,y) => int_binaryand(f(x),f(y))
      case IntBinaryXor(x,y) => int_binaryxor(f(x),f(y))
      case IntToLong(x) => int_tolong(f(x))
      case IntToFloat(x) => int_to_float(f(x))
      case IntToDouble(x) => int_to_double(f(x))
      case IntShiftLeft(x,y) => int_leftshift(f(x),f(y))
      case IntShiftRightLogical(x,y) => int_rightshiftlogical(f(x),f(y))
      case IntShiftRightArith(x,y) => int_rightshiftarith(f(x),f(y))
      case ObjLongParseLong(x) => obj_long_parse_long(f(x))
      case LongShiftLeft(x,y) => long_shiftleft(f(x),f(y))
      case LongBinaryOr(x,y) => long_binaryor(f(x),f(y))
      case LongBinaryAnd(x,y) => long_binaryand(f(x),f(y))
      case LongToInt(x) => long_toint(f(x))
      case LongShiftRightUnsigned(x,y) => long_shiftright_unsigned(f(x),f(y))

      case Reflect(ObjDoubleParseDouble(x), u, es) => reflectMirrored(Reflect(ObjDoubleParseDouble(f(x)), mapOver(f,u), f(es)))(mtype(manifest[A]), pos)
      case Reflect(ObjDoublePositiveInfinity(), u, es) => reflectMirrored(Reflect(ObjDoublePositiveInfinity(), mapOver(f,u), f(es)))(mtype(manifest[A]), pos)
      case Reflect(ObjDoubleNegativeInfinity(), u, es) => reflectMirrored(Reflect(ObjDoubleNegativeInfinity(), mapOver(f,u), f(es)))(mtype(manifest[A]), pos)
      case Reflect(ObjDoubleMinValue(), u, es) => reflectMirrored(Reflect(ObjDoubleMinValue(), mapOver(f,u), f(es)))(mtype(manifest[A]), pos)
      case Reflect(ObjDoubleMaxValue(), u, es) => reflectMirrored(Reflect(ObjDoubleMaxValue(), mapOver(f,u), f(es)))(mtype(manifest[A]), pos)
      case Reflect(DoubleFloatValue(x), u, es) => reflectMirrored(Reflect(DoubleFloatValue(f(x)), mapOver(f,u), f(es)))(mtype(manifest[A]), pos)
      case Reflect(DoubleToInt(x), u, es) => reflectMirrored(Reflect(DoubleToInt(f(x)), mapOver(f,u), f(es)))(mtype(manifest[A]), pos)
      case Reflect(DoubleToFloat(x), u, es) => reflectMirrored(Reflect(DoubleToFloat(f(x)), mapOver(f,u), f(es)))(mtype(manifest[A]), pos)
      case Reflect(DoublePlus(x,y), u, es) => reflectMirrored(Reflect(DoublePlus(f(x),f(y)), mapOver(f,u), f(es)))(mtype(manifest[A]), pos)
      case Reflect(DoubleMinus(x,y), u, es) => reflectMirrored(Reflect(DoubleMinus(f(x),f(y)), mapOver(f,u), f(es)))(mtype(manifest[A]), pos)
      case Reflect(DoubleTimes(x,y), u, es) => reflectMirrored(Reflect(DoubleTimes(f(x),f(y)), mapOver(f,u), f(es)))(mtype(manifest[A]), pos)
      case Reflect(DoubleDivide(x,y), u, es) => reflectMirrored(Reflect(DoubleDivide(f(x),f(y)), mapOver(f,u), f(es)))(mtype(manifest[A]), pos)
      case Reflect(FloatToInt(x), u, es) => reflectMirrored(Reflect(FloatToInt(f(x)), mapOver(f,u), f(es)))(mtype(manifest[A]), pos)
      case Reflect(FloatToDouble(x), u, es) => reflectMirrored(Reflect(FloatToDouble(f(x)), mapOver(f,u), f(es)))(mtype(manifest[A]), pos)
      case Reflect(FloatPlus(x,y), u, es) => reflectMirrored(Reflect(FloatPlus(f(x),f(y)), mapOver(f,u), f(es)))(mtype(manifest[A]), pos)
      case Reflect(FloatMinus(x,y), u, es) => reflectMirrored(Reflect(FloatMinus(f(x),f(y)), mapOver(f,u), f(es)))(mtype(manifest[A]), pos)
      case Reflect(FloatTimes(x,y), u, es) => reflectMirrored(Reflect(FloatTimes(f(x),f(y)), mapOver(f,u), f(es)))(mtype(manifest[A]), pos)
      case Reflect(FloatDivide(x,y), u, es) => reflectMirrored(Reflect(FloatDivide(f(x),f(y)), mapOver(f,u), f(es)))(mtype(manifest[A]), pos)
      case Reflect(ObjIntegerParseInt(x), u, es) => reflectMirrored(Reflect(ObjIntegerParseInt(f(x)), mapOver(f,u), f(es)))(mtype(manifest[A]), pos)
      case Reflect(ObjIntMinValue(), u, es) => reflectMirrored(Reflect(ObjIntMinValue(), mapOver(f,u), f(es)))(mtype(manifest[A]), pos)
      case Reflect(ObjIntMaxValue(), u, es) => reflectMirrored(Reflect(ObjIntMaxValue(), mapOver(f,u), f(es)))(mtype(manifest[A]), pos)
      case Reflect(IntDoubleValue(x), u, es) => reflectMirrored(Reflect(IntDoubleValue(f(x)), mapOver(f,u), f(es)))(mtype(manifest[A]), pos)
      case Reflect(IntFloatValue(x), u, es) => reflectMirrored(Reflect(IntFloatValue(f(x)), mapOver(f,u), f(es)))(mtype(manifest[A]), pos)
      case Reflect(IntBitwiseNot(x), u, es) => reflectMirrored(Reflect(IntBitwiseNot(f(x)), mapOver(f,u), f(es)))(mtype(manifest[A]), pos)
      case Reflect(IntPlus(x,y), u, es) => reflectMirrored(Reflect(IntPlus(f(x),f(y)), mapOver(f,u), f(es)))(mtype(manifest[A]), pos)
      case Reflect(IntMinus(x,y), u, es) => reflectMirrored(Reflect(IntMinus(f(x),f(y)), mapOver(f,u), f(es)))(mtype(manifest[A]), pos)
      case Reflect(IntTimes(x,y), u, es) => reflectMirrored(Reflect(IntTimes(f(x),f(y)), mapOver(f,u), f(es)))(mtype(manifest[A]), pos)
      case Reflect(IntDivide(x,y), u, es) => reflectMirrored(Reflect(IntDivide(f(x),f(y)), mapOver(f,u), f(es)))(mtype(manifest[A]), pos)
      case Reflect(IntMod(x,y), u, es) => reflectMirrored(Reflect(IntMod(f(x),f(y)), mapOver(f,u), f(es)))(mtype(manifest[A]), pos)
      case Reflect(IntBinaryOr(x,y), u, es) => reflectMirrored(Reflect(IntBinaryOr(f(x),f(y)), mapOver(f,u), f(es)))(mtype(manifest[A]), pos)
      case Reflect(IntBinaryAnd(x,y), u, es) => reflectMirrored(Reflect(IntBinaryAnd(f(x),f(y)), mapOver(f,u), f(es)))(mtype(manifest[A]), pos)
      case Reflect(IntBinaryXor(x,y), u, es) => reflectMirrored(Reflect(IntBinaryXor(f(x),f(y)), mapOver(f,u), f(es)))(mtype(manifest[A]), pos)
      case Reflect(IntToLong(x), u, es) => reflectMirrored(Reflect(IntToLong(f(x)), mapOver(f,u), f(es)))(mtype(manifest[A]), pos)
      case Reflect(IntToFloat(x), u, es) => reflectMirrored(Reflect(IntToFloat(f(x)), mapOver(f,u), f(es)))(mtype(manifest[A]), pos)
      case Reflect(IntToDouble(x), u, es) => reflectMirrored(Reflect(IntToDouble(f(x)), mapOver(f,u), f(es)))(mtype(manifest[A]), pos)    
      case Reflect(IntShiftLeft(x,y), u, es) => reflectMirrored(Reflect(IntShiftLeft(f(x),f(y)), mapOver(f,u), f(es)))(mtype(manifest[A]), pos)
      case Reflect(IntShiftRightLogical(x,y), u, es) => reflectMirrored(Reflect(IntShiftRightLogical(f(x),f(y)), mapOver(f,u), f(es)))(mtype(manifest[A]), pos)
      case Reflect(IntShiftRightArith(x,y), u, es) => reflectMirrored(Reflect(IntShiftRightArith(f(x),f(y)), mapOver(f,u), f(es)))(mtype(manifest[A]), pos)    
      case Reflect(LongShiftLeft(x,y), u, es) => reflectMirrored(Reflect(LongShiftLeft(f(x),f(y)), mapOver(f,u), f(es)))(mtype(manifest[A]), pos)
      case Reflect(LongShiftRightUnsigned(x,y), u, es) => reflectMirrored(Reflect(LongShiftRightUnsigned(f(x),f(y)), mapOver(f,u), f(es)))(mtype(manifest[A]), pos)
      case Reflect(LongBinaryOr(x,y), u, es) => reflectMirrored(Reflect(LongBinaryOr(f(x),f(y)), mapOver(f,u), f(es)))(mtype(manifest[A]), pos)
      case Reflect(LongBinaryAnd(x,y), u, es) => reflectMirrored(Reflect(LongBinaryAnd(f(x),f(y)), mapOver(f,u), f(es)))(mtype(manifest[A]), pos)    
      case Reflect(LongToInt(x), u, es) => reflectMirrored(Reflect(LongToInt(f(x)), mapOver(f,u), f(es)))(mtype(manifest[A]), pos)
      case _ => super.mirror(e,f)
    }
  }).asInstanceOf[Exp[A]]
}

trait PrimitiveOpsExpOpt extends PrimitiveOpsExp {
  override def int_plus(lhs: Exp[Int], rhs: Exp[Int])(implicit pos: SourceContext) : Exp[Int] = (lhs,rhs) match {
    case (Const(a),Const(b)) => unit(a+b)
    case (Const(0),b) => b
    case (a,Const(0)) => a
    case _ => super.int_plus(lhs,rhs)
  }
  override def int_minus(lhs: Exp[Int], rhs: Exp[Int])(implicit pos: SourceContext) : Exp[Int] = (lhs,rhs) match {
    case (Const(a),Const(b)) => unit(a-b)
    case (a,Const(0)) => a
    case (Def(IntPlus(llhs,lrhs)), rhs) if lrhs.equals(rhs) => llhs
    case _ => super.int_minus(lhs,rhs)    
  }
  override def int_times(lhs: Exp[Int], rhs: Exp[Int])(implicit pos: SourceContext) : Exp[Int] = (lhs,rhs) match {
    case (Const(a),Const(b)) => unit(a*b)
    case (Const(0),b) => Const(0)
    case (Const(1),b) => b
    case (a,Const(0)) => Const(0)
    case (a,Const(1)) => a
    case _ => super.int_times(lhs,rhs)    
  }
  override def int_to_float(lhs: Rep[Int])(implicit pos: SourceContext): Rep[Float] = lhs match {
    case Const(x) => Const(x.toFloat)
    case _ => super.int_to_float(lhs)
  }

  override def int_to_double(lhs: Rep[Int])(implicit pos: SourceContext): Rep[Double] = lhs match {
    case Const(x) => Const(x.toDouble)
    case _ => super.int_to_double(lhs)
  }

  override def float_to_double(lhs: Rep[Float])(implicit pos: SourceContext): Rep[Double] = lhs match {
    case Const(x) => Const(x.toDouble)
    case Def(IntToFloat(x)) => int_to_double(x)
    case _ => super.float_to_double(lhs)
  }
  
  override def double_to_int(lhs: Rep[Double])(implicit pos: SourceContext): Rep[Int] = lhs match {
    case Const(x) => Const(x.toInt)
    case Def(IntToDouble(x)) => x
    case _ => super.double_to_int(lhs)
  }
}

trait ScalaGenPrimitiveOps extends ScalaGenBase {
  val IR: PrimitiveOpsExp
  import IR._
  
  override def emitNode(sym: Sym[Any], rhs: Def[Any]) = rhs match {
    case ObjDoubleParseDouble(s) => emitValDef(sym, src"java.lang.Double.parseDouble($s)")
    case ObjDoublePositiveInfinity() => emitValDef(sym, "scala.Double.PositiveInfinity")
    case ObjDoubleNegativeInfinity() => emitValDef(sym, "scala.Double.NegativeInfinity")
    case ObjDoubleMinValue() => emitValDef(sym, "scala.Double.MinValue")
    case ObjDoubleMaxValue() => emitValDef(sym, "scala.Double.MaxValue")
<<<<<<< HEAD
    case DoubleFloatValue(lhs) => emitValDef(sym, quote(lhs) + ".floatValue()")
    case DoublePlus(lhs,rhs) => emitValDef(sym, quote(lhs) + " + " + quote(rhs))
    case DoubleMinus(lhs,rhs) => emitValDef(sym, quote(lhs) + " - " + quote(rhs))
    case DoubleTimes(lhs,rhs) => emitValDef(sym, quote(lhs) + " * " + quote(rhs))
    case DoubleDivide(lhs,rhs) => emitValDef(sym, quote(lhs) + " / " + quote(rhs))    
    case DoubleToInt(lhs) => emitValDef(sym, quote(lhs) + ".toInt")
    case DoubleToFloat(lhs) => emitValDef(sym, quote(lhs) + ".toFloat")    
    case ObjFloatParseFloat(s) => emitValDef(sym, "java.lang.Float.parseFloat(" + quote(s) + ")")
    case FloatToInt(lhs) => emitValDef(sym, quote(lhs) + ".toInt")
    case FloatToDouble(lhs) => emitValDef(sym, quote(lhs) + ".toDouble")        
    case FloatPlus(lhs,rhs) => emitValDef(sym, quote(lhs) + " + " + quote(rhs))
    case FloatMinus(lhs,rhs) => emitValDef(sym, quote(lhs) + " - " + quote(rhs))
    case FloatTimes(lhs,rhs) => emitValDef(sym, quote(lhs) + " * " + quote(rhs))
    case FloatDivide(lhs,rhs) => emitValDef(sym, quote(lhs) + " / " + quote(rhs))    
    case ObjIntegerParseInt(s) => emitValDef(sym, "java.lang.Integer.parseInt(" + quote(s) + ")")
    case ObjIntMaxValue() => emitValDef(sym, "scala.Int.MaxValue")
    case ObjIntMinValue() => emitValDef(sym, "scala.Int.MinValue")    
    case IntPlus(lhs,rhs) => emitValDef(sym, quote(lhs) + " + " + quote(rhs))
    case IntMinus(lhs,rhs) => emitValDef(sym, quote(lhs) + " - " + quote(rhs))
    case IntTimes(lhs,rhs) => emitValDef(sym, quote(lhs) + " * " + quote(rhs))
    // case IntDivideFrac(lhs,rhs) => emitValDef(sym, quote(lhs) + " / " + quote(rhs))
    case IntDivide(lhs,rhs) => emitValDef(sym, quote(lhs) + " / " + quote(rhs))
    case IntMod(lhs,rhs) => emitValDef(sym, quote(lhs) + " % " + quote(rhs))
    case IntBinaryOr(lhs,rhs) => emitValDef(sym, quote(lhs) + " | " + quote(rhs))
    case IntBinaryAnd(lhs,rhs) => emitValDef(sym, quote(lhs) + " & " + quote(rhs))
    case IntBinaryXor(lhs,rhs) => emitValDef(sym, quote(lhs) + " ^ " + quote(rhs))
    case IntShiftLeft(lhs,rhs) => emitValDef(sym, quote(lhs) + " << " + quote(rhs))
    case IntShiftRightArith(lhs, rhs) => emitValDef(sym, quote(lhs) + " >> " + quote(rhs))
    case IntShiftRightLogical(lhs, rhs) => emitValDef(sym, quote(lhs) + " >>> " + quote(rhs))
    case IntDoubleValue(lhs) => emitValDef(sym, quote(lhs) + ".doubleValue()")
    case IntFloatValue(lhs) => emitValDef(sym, quote(lhs) + ".floatValue()")
    case IntBitwiseNot(lhs) => emitValDef(sym, "~" + quote(lhs))
    case IntToLong(lhs) => emitValDef(sym, quote(lhs) + ".toLong")
    case IntToFloat(lhs) => emitValDef(sym, quote(lhs) + ".toFloat")
    case IntToDouble(lhs) => emitValDef(sym, quote(lhs) + ".toDouble")
    case ObjLongParseLong(s) => emitValDef(sym, "java.lang.Long.parseLong(" + quote(s) + ")")
    case LongBinaryOr(lhs,rhs) => emitValDef(sym, quote(lhs) + " | " + quote(rhs))
    case LongBinaryAnd(lhs,rhs) => emitValDef(sym, quote(lhs) + " & " + quote(rhs))    
    case LongShiftLeft(lhs,rhs) => emitValDef(sym, quote(lhs) + " << " + quote(rhs))
    case LongShiftRightUnsigned(lhs,rhs) => emitValDef(sym, quote(lhs) + " >>> " + quote(rhs))    
    case LongToInt(lhs) => emitValDef(sym, quote(lhs) + ".toInt")
=======
    case DoubleFloatValue(lhs) => emitValDef(sym, src"$lhs.floatValue()")
    case ObjIntegerParseInt(s) => emitValDef(sym, src"java.lang.Integer.parseInt($s)")
    case ObjIntMaxValue() => emitValDef(sym, "scala.Int.MaxValue")
    case ObjIntMinValue() => emitValDef(sym, "scala.Int.MinValue")
    case IntDivideFrac(lhs,rhs) => emitValDef(sym, src"$lhs / $rhs")
    case IntDivide(lhs,rhs) => emitValDef(sym, src"$lhs / $rhs")
    case IntMod(lhs,rhs) => emitValDef(sym, src"$lhs % $rhs")
    case IntBinaryOr(lhs,rhs) => emitValDef(sym, src"$lhs | $rhs")
    case IntBinaryAnd(lhs,rhs) => emitValDef(sym, src"$lhs & $rhs")
    case IntBinaryXor(lhs,rhs) => emitValDef(sym, src"$lhs ^ $rhs")
    case IntDoubleValue(lhs) => emitValDef(sym, src"$lhs.doubleValue()")
    case IntFloatValue(lhs) => emitValDef(sym, src"$lhs.floatValue()")
    case IntBitwiseNot(lhs) => emitValDef(sym, src"~$lhs")
    case IntToLong(lhs) => emitValDef(sym, src"$lhs.toLong")
    case LongBinaryOr(lhs,rhs) => emitValDef(sym, src"$lhs | $rhs")
    case LongBinaryAnd(lhs,rhs) => emitValDef(sym, src"$lhs & $rhs")   
    case LongShiftLeft(lhs,rhs) => emitValDef(sym, src"$lhs << $rhs")
    case LongShiftRightUnsigned(lhs,rhs) => emitValDef(sym, src"$lhs >>> $rhs")   
    case LongToInt(lhs) => emitValDef(sym, src"$lhs.toInt")
>>>>>>> 45af066b
    case _ => super.emitNode(sym, rhs)
  }
}

trait CLikeGenPrimitiveOps extends CLikeGenBase {
  val IR: PrimitiveOpsExp
  import IR._

  override def emitNode(sym: Sym[Any], rhs: Def[Any]) = {
    rhs match {
<<<<<<< HEAD
      case ObjDoubleParseDouble(s) => emitValDef(sym, "strtod(" + quote(s) + ",NULL)")
      case ObjDoubleMinValue() => emitValDef(sym, "DBL_MIN")
      case ObjDoubleMaxValue() => emitValDef(sym, "DBL_MAX")
      case DoubleFloatValue(lhs) => emitValDef(sym, "(float)"+quote(lhs))
      case DoublePlus(lhs,rhs) => emitValDef(sym, quote(lhs) + " + " + quote(rhs))
      case DoubleMinus(lhs,rhs) => emitValDef(sym, quote(lhs) + " - " + quote(rhs))
      case DoubleTimes(lhs,rhs) => emitValDef(sym, quote(lhs) + " * " + quote(rhs))
      case DoubleDivide(lhs,rhs) => emitValDef(sym, quote(lhs) + " / " + quote(rhs))      
      case DoubleToInt(lhs) => emitValDef(sym, "(int32_t)" + quote(lhs))
      case DoubleToFloat(lhs) => emitValDef(sym, "(float)" + quote(lhs))    
      case ObjFloatParseFloat(s) => emitValDef(sym, "strtof(" + quote(s) + ".c_str(),NULL)")
      case FloatToInt(lhs) => emitValDef(sym, "(int32_t)" + quote(lhs))
      case FloatToDouble(lhs) => emitValDef(sym, "(double)" + quote(lhs))        
      case FloatPlus(lhs,rhs) => emitValDef(sym, quote(lhs) + " + " + quote(rhs))
      case FloatMinus(lhs,rhs) => emitValDef(sym, quote(lhs) + " - " + quote(rhs))
      case FloatTimes(lhs,rhs) => emitValDef(sym, quote(lhs) + " * " + quote(rhs))
      case FloatDivide(lhs,rhs) => emitValDef(sym, quote(lhs) + " / " + quote(rhs))      
      case ObjIntegerParseInt(s) => emitValDef(sym, "atoi(" + quote(s) + ".c_str())")
      case ObjIntMaxValue() => emitValDef(sym, "INT_MAX")
      case ObjIntMinValue() => emitValDef(sym, "INT_MIN")    
      case IntPlus(lhs,rhs) => emitValDef(sym, quote(lhs) + " + " + quote(rhs))
      case IntMinus(lhs,rhs) => emitValDef(sym, quote(lhs) + " - " + quote(rhs))
      case IntTimes(lhs,rhs) => emitValDef(sym, quote(lhs) + " * " + quote(rhs))
      // case IntDivideFrac(lhs,rhs) => emitValDef(sym, quote(lhs) + " / " + quote(rhs))
      case IntDivide(lhs,rhs) => emitValDef(sym, quote(lhs) + " / " + quote(rhs))
      case IntMod(lhs,rhs) => emitValDef(sym, quote(lhs) + " % " + quote(rhs))
      case IntBinaryOr(lhs,rhs) => emitValDef(sym, quote(lhs) + " | " + quote(rhs))
      case IntBinaryAnd(lhs,rhs) => emitValDef(sym, quote(lhs) + " & " + quote(rhs))
      case IntBinaryXor(lhs,rhs) => emitValDef(sym, quote(lhs) + " ^ " + quote(rhs))
      case IntShiftLeft(lhs,rhs) => emitValDef(sym, quote(lhs) + " << " + quote(rhs))
      case IntShiftRightArith(lhs, rhs) => emitValDef(sym, quote(lhs) + " >> " + quote(rhs))
      case IntShiftRightLogical(lhs, rhs) => emitValDef(sym, "(uint32_t)" + quote(lhs) + " >> " + quote(rhs))
      case IntDoubleValue(lhs) => emitValDef(sym, "(double)"+quote(lhs))
      case IntFloatValue(lhs) => emitValDef(sym, "(float)"+quote(lhs))
      case IntBitwiseNot(lhs) => emitValDef(sym, "~" + quote(lhs))
      case IntToLong(lhs) => emitValDef(sym, "(int64_t)"+quote(lhs))
      case IntToFloat(lhs) => emitValDef(sym, "(float)"+quote(lhs))
      case IntToDouble(lhs) => emitValDef(sym, "(double)"+quote(lhs))
      case ObjLongParseLong(s) => emitValDef(sym, "strtod(" + quote(s) + ".c_str(),NULL)")
      case LongBinaryOr(lhs,rhs) => emitValDef(sym, quote(lhs) + " | " + quote(rhs))
      case LongBinaryAnd(lhs,rhs) => emitValDef(sym, quote(lhs) + " & " + quote(rhs))    
      case LongShiftLeft(lhs,rhs) => emitValDef(sym, quote(lhs) + " << " + quote(rhs))
      case LongShiftRightUnsigned(lhs,rhs) => emitValDef(sym, "(uint64_t)" + quote(lhs) + " >> " + quote(rhs))    
      case LongToInt(lhs) => emitValDef(sym, "(int32_t)"+quote(lhs))
      case _ => super.emitNode(sym, rhs)
    }
  }
}

trait CudaGenPrimitiveOps extends CudaGenBase with CLikeGenPrimitiveOps {
  val IR: PrimitiveOpsExp
  import IR._

  override def emitNode(sym: Sym[Any], rhs: Def[Any]) = {
    rhs match {
      case ObjDoublePositiveInfinity() => emitValDef(sym, "__longlong_as_double(0x7ff0000000000000ULL)")
      case ObjDoubleNegativeInfinity() => emitValDef(sym, "__longlong_as_double(0xfff0000000000000ULL)")
=======
      //case ObjDoubleParseDouble(s) => emitValDef(sym, "atof(" + quote(s) + ")")
      case ObjDoublePositiveInfinity() => emitValDef(sym, "DBL_MAX")
      //case ObjDoubleMinValue() => emitValDef(sym, "scala.Double.MinValue")
      case DoubleFloatValue(lhs) => emitValDef(sym, src"(float)$lhs")
      //case ObjIntegerParseInt(s) => emitValDef(sym, "java.lang.Integer.parseInt(" + quote(s) + ")")
      //case ObjIntMaxValue() => emitValDef(sym, "scala.Int.MaxValue")
      case IntDivideFrac(lhs,rhs) => emitValDef(sym, src"$lhs / $rhs")
      case IntDivide(lhs,rhs) => emitValDef(sym, src"$lhs / $rhs")
      case IntMod(lhs,rhs) => emitValDef(sym, src"$lhs % $rhs")
      case IntBinaryOr(lhs,rhs) => emitValDef(sym, src"$lhs | $rhs")
      case IntBinaryAnd(lhs,rhs) => emitValDef(sym, src"$lhs & $rhs")
      case IntDoubleValue(lhs) => emitValDef(sym, src"(double)$lhs")
>>>>>>> 45af066b
      case _ => super.emitNode(sym, rhs)
    }
  }
}

trait OpenCLGenPrimitiveOps extends OpenCLGenBase with CLikeGenPrimitiveOps

trait CGenPrimitiveOps extends CGenBase with CLikeGenPrimitiveOps {
  val IR: PrimitiveOpsExp
  import IR._

  override def emitNode(sym: Sym[Any], rhs: Def[Any]) = {
    rhs match {
      case ObjDoublePositiveInfinity() => emitValDef(sym, "INFINITY")
      case ObjDoubleNegativeInfinity() => emitValDef(sym, "-INFINITY")
      case _ => super.emitNode(sym, rhs)
    }
  }
}
<|MERGE_RESOLUTION|>--- conflicted
+++ resolved
@@ -569,7 +569,6 @@
     case ObjDoubleNegativeInfinity() => emitValDef(sym, "scala.Double.NegativeInfinity")
     case ObjDoubleMinValue() => emitValDef(sym, "scala.Double.MinValue")
     case ObjDoubleMaxValue() => emitValDef(sym, "scala.Double.MaxValue")
-<<<<<<< HEAD
     case DoubleFloatValue(lhs) => emitValDef(sym, quote(lhs) + ".floatValue()")
     case DoublePlus(lhs,rhs) => emitValDef(sym, quote(lhs) + " + " + quote(rhs))
     case DoubleMinus(lhs,rhs) => emitValDef(sym, quote(lhs) + " - " + quote(rhs))
@@ -611,27 +610,6 @@
     case LongShiftLeft(lhs,rhs) => emitValDef(sym, quote(lhs) + " << " + quote(rhs))
     case LongShiftRightUnsigned(lhs,rhs) => emitValDef(sym, quote(lhs) + " >>> " + quote(rhs))    
     case LongToInt(lhs) => emitValDef(sym, quote(lhs) + ".toInt")
-=======
-    case DoubleFloatValue(lhs) => emitValDef(sym, src"$lhs.floatValue()")
-    case ObjIntegerParseInt(s) => emitValDef(sym, src"java.lang.Integer.parseInt($s)")
-    case ObjIntMaxValue() => emitValDef(sym, "scala.Int.MaxValue")
-    case ObjIntMinValue() => emitValDef(sym, "scala.Int.MinValue")
-    case IntDivideFrac(lhs,rhs) => emitValDef(sym, src"$lhs / $rhs")
-    case IntDivide(lhs,rhs) => emitValDef(sym, src"$lhs / $rhs")
-    case IntMod(lhs,rhs) => emitValDef(sym, src"$lhs % $rhs")
-    case IntBinaryOr(lhs,rhs) => emitValDef(sym, src"$lhs | $rhs")
-    case IntBinaryAnd(lhs,rhs) => emitValDef(sym, src"$lhs & $rhs")
-    case IntBinaryXor(lhs,rhs) => emitValDef(sym, src"$lhs ^ $rhs")
-    case IntDoubleValue(lhs) => emitValDef(sym, src"$lhs.doubleValue()")
-    case IntFloatValue(lhs) => emitValDef(sym, src"$lhs.floatValue()")
-    case IntBitwiseNot(lhs) => emitValDef(sym, src"~$lhs")
-    case IntToLong(lhs) => emitValDef(sym, src"$lhs.toLong")
-    case LongBinaryOr(lhs,rhs) => emitValDef(sym, src"$lhs | $rhs")
-    case LongBinaryAnd(lhs,rhs) => emitValDef(sym, src"$lhs & $rhs")   
-    case LongShiftLeft(lhs,rhs) => emitValDef(sym, src"$lhs << $rhs")
-    case LongShiftRightUnsigned(lhs,rhs) => emitValDef(sym, src"$lhs >>> $rhs")   
-    case LongToInt(lhs) => emitValDef(sym, src"$lhs.toInt")
->>>>>>> 45af066b
     case _ => super.emitNode(sym, rhs)
   }
 }
@@ -642,7 +620,6 @@
 
   override def emitNode(sym: Sym[Any], rhs: Def[Any]) = {
     rhs match {
-<<<<<<< HEAD
       case ObjDoubleParseDouble(s) => emitValDef(sym, "strtod(" + quote(s) + ",NULL)")
       case ObjDoubleMinValue() => emitValDef(sym, "DBL_MIN")
       case ObjDoubleMaxValue() => emitValDef(sym, "DBL_MAX")
@@ -700,20 +677,6 @@
     rhs match {
       case ObjDoublePositiveInfinity() => emitValDef(sym, "__longlong_as_double(0x7ff0000000000000ULL)")
       case ObjDoubleNegativeInfinity() => emitValDef(sym, "__longlong_as_double(0xfff0000000000000ULL)")
-=======
-      //case ObjDoubleParseDouble(s) => emitValDef(sym, "atof(" + quote(s) + ")")
-      case ObjDoublePositiveInfinity() => emitValDef(sym, "DBL_MAX")
-      //case ObjDoubleMinValue() => emitValDef(sym, "scala.Double.MinValue")
-      case DoubleFloatValue(lhs) => emitValDef(sym, src"(float)$lhs")
-      //case ObjIntegerParseInt(s) => emitValDef(sym, "java.lang.Integer.parseInt(" + quote(s) + ")")
-      //case ObjIntMaxValue() => emitValDef(sym, "scala.Int.MaxValue")
-      case IntDivideFrac(lhs,rhs) => emitValDef(sym, src"$lhs / $rhs")
-      case IntDivide(lhs,rhs) => emitValDef(sym, src"$lhs / $rhs")
-      case IntMod(lhs,rhs) => emitValDef(sym, src"$lhs % $rhs")
-      case IntBinaryOr(lhs,rhs) => emitValDef(sym, src"$lhs | $rhs")
-      case IntBinaryAnd(lhs,rhs) => emitValDef(sym, src"$lhs & $rhs")
-      case IntDoubleValue(lhs) => emitValDef(sym, src"(double)$lhs")
->>>>>>> 45af066b
       case _ => super.emitNode(sym, rhs)
     }
   }

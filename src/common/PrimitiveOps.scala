--- conflicted
+++ resolved
@@ -233,11 +233,8 @@
     e match {
       case ObjDoubleParseDouble(x) => obj_double_parse_double(f(x))
       case ObjDoublePositiveInfinity() => obj_double_positive_infinity
-<<<<<<< HEAD
-=======
       case ObjDoubleNegativeInfinity() => obj_double_negative_infinity
       case ObjDoubleMinValue() => obj_double_min_value
->>>>>>> f53e79e5
       case ObjDoubleMaxValue() => obj_double_max_value
       case DoubleFloatValue(x) => double_float_value(f(x))
       case ObjIntegerParseInt(x) => obj_integer_parse_int(f(x))

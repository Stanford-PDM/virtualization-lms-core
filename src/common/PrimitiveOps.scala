package scala.virtualization.lms
package common

import java.io.PrintWriter

import scala.virtualization.lms.util.OverloadHack
import scala.reflect.SourceContext

trait LiftPrimitives {
  this: PrimitiveOps =>

  implicit def intToRepInt(x: Int) = unit(x)  
  implicit def floatToRepFloat(x: Float) = unit(x)
<<<<<<< HEAD
  implicit def doubleToRepDouble(x: Double) = unit(x)
=======
  implicit def doubleToRepDouble(x: Double) = unit(x)  
>>>>>>> c4b8e91d
  
  // precision-widening promotions
  implicit def chainIntToRepFloat[A:Manifest](x: A)(implicit c: A => Rep[Int]): Rep[Float] = repIntToRepFloat(c(x))
  implicit def chainFloatToRepDouble[A:Manifest](x: A)(implicit c: A => Rep[Float]): Rep[Double] = repFloatToRepDouble(c(x))
}

trait PrimitiveOps extends Variables with OverloadHack { 
  this: ImplicitOps =>

  /**
   * Primitive conversions
   */
  implicit def repIntToRepDouble(x: Rep[Int]): Rep[Double] = implicit_convert[Int,Double](x)
  implicit def repIntToRepFloat(x: Rep[Int]): Rep[Float] = implicit_convert[Int,Float](x)
  implicit def repFloatToRepDouble(x: Rep[Float]): Rep[Double] = implicit_convert[Float,Double](x)  

  /**
   *  Double
   */
  implicit def doubleToDoubleOps(n: Double) = new DoubleOpsCls(unit(n))
  implicit def repDoubleToDoubleOps(n: Rep[Double]) = new DoubleOpsCls(n)
  implicit def varDoubleToDoubleOps(n: Var[Double]) = new DoubleOpsCls(readVar(n))
  
  object Double {
<<<<<<< HEAD
    def parseDouble(s: Rep[String])(implicit pos: SourceContext) = obj_double_parse_double(s)
    def PositiveInfinity(implicit pos: SourceContext) = obj_double_positive_infinity
    def MinValue(implicit pos: SourceContext) = obj_double_min_value
  }

  class DoubleOpsCls(lhs: Rep[Double]){
    def floatValue()(implicit pos: SourceContext) = double_float_value(lhs)
  }

  def obj_double_parse_double(s: Rep[String])(implicit pos: SourceContext): Rep[Double]
  def obj_double_positive_infinity(implicit pos: SourceContext): Rep[Double]
  def obj_double_min_value(implicit pos: SourceContext): Rep[Double]
  def double_float_value(lhs: Rep[Double])(implicit pos: SourceContext): Rep[Float]
=======
    def parseDouble(s: Rep[String])(implicit ctx: SourceContext) = obj_double_parse_double(s)
    def PositiveInfinity(implicit ctx: SourceContext) = obj_double_positive_infinity
    def MinValue(implicit ctx: SourceContext) = obj_double_min_value
  }

  class DoubleOpsCls(lhs: Rep[Double]){
    def floatValue()(implicit ctx: SourceContext) = double_float_value(lhs)
  }

  def obj_double_parse_double(s: Rep[String])(implicit ctx: SourceContext): Rep[Double]
  def obj_double_positive_infinity(implicit ctx: SourceContext): Rep[Double]
  def obj_double_min_value(implicit ctx: SourceContext): Rep[Double]
  def double_float_value(lhs: Rep[Double])(implicit ctx: SourceContext): Rep[Float]
>>>>>>> c4b8e91d

  /**
   * Int
   */

  object Integer {
<<<<<<< HEAD
    def parseInt(s: Rep[String])(implicit pos: SourceContext) = obj_integer_parse_int(s)
  }

  object Int {
    def MaxValue(implicit pos: SourceContext) = obj_int_max_value
=======
    def parseInt(s: Rep[String])(implicit ctx: SourceContext) = obj_integer_parse_int(s)
  }

  object Int {
    def MaxValue(implicit ctx: SourceContext) = obj_int_max_value
>>>>>>> c4b8e91d
  }

  implicit def intToIntOps(n: Int) = new IntOpsCls(unit(n))
  implicit def repIntToIntOps(n: Rep[Int]) = new IntOpsCls(n)
  implicit def varIntToIntOps(n: Var[Int]) = new IntOpsCls(readVar(n))
    
  class IntOpsCls(lhs: Rep[Int]){
    // TODO (tiark): either of these cause scalac to crash        
    //def /[A](rhs: Rep[A])(implicit mA: Manifest[A], f: Fractional[A], o: Overloaded1) = int_divide_frac(lhs, rhs)
    //def /(rhs: Rep[Int]) = int_divide(lhs, rhs)
    // TODO Something is wrong if we just use floatValue. implicits get confused
<<<<<<< HEAD
    def floatValueL()(implicit pos: SourceContext) = int_float_value(lhs)
    def doubleValue()(implicit pos: SourceContext) = int_double_value(lhs)
    def unary_~()(implicit pos: SourceContext) = int_bitwise_not(lhs)
  }

  def infix_/(lhs: Rep[Int], rhs: Rep[Int])(implicit pos: SourceContext) = int_divide(lhs, rhs)
  def infix_%(lhs: Rep[Int], rhs: Rep[Int])(implicit pos: SourceContext) = int_mod(lhs, rhs)
  def infix_&(lhs: Rep[Int], rhs: Rep[Int])(implicit pos: SourceContext) = int_binaryand(lhs, rhs)
  def infix_|(lhs: Rep[Int], rhs: Rep[Int])(implicit pos: SourceContext) = int_binaryor(lhs, rhs)
  def infix_^(lhs: Rep[Int], rhs: Rep[Int])(implicit pos: SourceContext) = int_binaryxor(lhs, rhs)

  def obj_integer_parse_int(s: Rep[String])(implicit pos: SourceContext): Rep[Int]
  def obj_int_max_value(implicit pos: SourceContext): Rep[Int]
  def int_divide_frac[A:Manifest:Fractional](lhs: Rep[Int], rhs: Rep[A])(implicit pos: SourceContext): Rep[A]
  def int_divide(lhs: Rep[Int], rhs: Rep[Int])(implicit pos: SourceContext): Rep[Int]
  def int_mod(lhs: Rep[Int], rhs: Rep[Int])(implicit pos: SourceContext): Rep[Int]
  def int_binaryor(lhs: Rep[Int], rhs: Rep[Int])(implicit pos: SourceContext): Rep[Int]
  def int_binaryand(lhs: Rep[Int], rhs: Rep[Int])(implicit pos: SourceContext): Rep[Int]
  def int_binaryxor(lhs: Rep[Int], rhs: Rep[Int])(implicit pos: SourceContext): Rep[Int]
  def int_float_value(lhs: Rep[Int])(implicit pos: SourceContext): Rep[Float]
  def int_double_value(lhs: Rep[Int])(implicit pos: SourceContext): Rep[Double]
  def int_bitwise_not(lhs: Rep[Int])(implicit pos: SourceContext) : Rep[Int]
=======
    def floatValueL()(implicit ctx: SourceContext) = int_float_value(lhs)
    def doubleValue()(implicit ctx: SourceContext) = int_double_value(lhs)
    def unary_~()(implicit ctx: SourceContext) = int_bitwise_not(lhs)
  }

  def infix_/(lhs: Rep[Int], rhs: Rep[Int])(implicit ctx: SourceContext) = int_divide(lhs, rhs)
  def infix_%(lhs: Rep[Int], rhs: Rep[Int])(implicit ctx: SourceContext) = int_mod(lhs, rhs)
  def infix_&(lhs: Rep[Int], rhs: Rep[Int])(implicit ctx: SourceContext) = int_binaryand(lhs, rhs)
  def infix_|(lhs: Rep[Int], rhs: Rep[Int])(implicit ctx: SourceContext) = int_binaryor(lhs, rhs)
  def infix_^(lhs: Rep[Int], rhs: Rep[Int])(implicit ctx: SourceContext) = int_binaryxor(lhs, rhs)

  def obj_integer_parse_int(s: Rep[String])(implicit ctx: SourceContext): Rep[Int]
  def obj_int_max_value(implicit ctx: SourceContext): Rep[Int]
  def int_divide_frac[A:Manifest:Fractional](lhs: Rep[Int], rhs: Rep[A])(implicit ctx: SourceContext): Rep[A]
  def int_divide(lhs: Rep[Int], rhs: Rep[Int])(implicit ctx: SourceContext): Rep[Int]
  def int_mod(lhs: Rep[Int], rhs: Rep[Int])(implicit ctx: SourceContext): Rep[Int]
  def int_binaryor(lhs: Rep[Int], rhs: Rep[Int])(implicit ctx: SourceContext): Rep[Int]
  def int_binaryand(lhs: Rep[Int], rhs: Rep[Int])(implicit ctx: SourceContext): Rep[Int]
  def int_binaryxor(lhs: Rep[Int], rhs: Rep[Int])(implicit ctx: SourceContext): Rep[Int]
  def int_float_value(lhs: Rep[Int])(implicit ctx: SourceContext): Rep[Float]
  def int_double_value(lhs: Rep[Int])(implicit ctx: SourceContext): Rep[Double]
  def int_bitwise_not(lhs: Rep[Int])(implicit ctx: SourceContext) : Rep[Int]
>>>>>>> c4b8e91d
}

trait PrimitiveOpsExp extends PrimitiveOps with BaseExp {
  this: ImplicitOps =>

  /**
   * Double
   */
  case class ObjDoubleParseDouble(s: Exp[String]) extends Def[Double]
  case class ObjDoublePositiveInfinity() extends Def[Double]
  case class ObjDoubleMinValue() extends Def[Double]
  case class DoubleFloatValue(lhs: Exp[Double]) extends Def[Float]

<<<<<<< HEAD
  def obj_double_parse_double(s: Exp[String])(implicit pos: SourceContext) = ObjDoubleParseDouble(s)
  def obj_double_positive_infinity(implicit pos: SourceContext) = ObjDoublePositiveInfinity()
  def obj_double_min_value(implicit pos: SourceContext) = ObjDoubleMinValue()
  def double_float_value(lhs: Exp[Double])(implicit pos: SourceContext) = DoubleFloatValue(lhs)
=======
  def obj_double_parse_double(s: Exp[String])(implicit ctx: SourceContext) = ObjDoubleParseDouble(s)
  def obj_double_positive_infinity(implicit ctx: SourceContext) = ObjDoublePositiveInfinity()
  def obj_double_min_value(implicit ctx: SourceContext) = ObjDoubleMinValue()
  def double_float_value(lhs: Exp[Double])(implicit ctx: SourceContext) = DoubleFloatValue(lhs)
>>>>>>> c4b8e91d

  /**
   * Int
   */
  case class ObjIntegerParseInt(s: Exp[String]) extends Def[Int]
  case class ObjIntMaxValue() extends Def[Int]
  case class IntDivideFrac[A:Manifest:Fractional](lhs: Exp[Int], rhs: Exp[A]) extends Def[A]
  case class IntDivide(lhs: Exp[Int], rhs: Exp[Int]) extends Def[Int]
  case class IntMod(lhs: Exp[Int], rhs: Exp[Int]) extends Def[Int]
  case class IntBinaryOr(lhs: Exp[Int], rhs: Exp[Int]) extends Def[Int]
  case class IntBinaryAnd(lhs: Exp[Int], rhs: Exp[Int]) extends Def[Int]
  case class IntBinaryXor(lhs: Exp[Int], rhs: Exp[Int]) extends Def[Int]
  case class IntDoubleValue(lhs: Exp[Int]) extends Def[Double]
  case class IntFloatValue(lhs: Exp[Int]) extends Def[Float]
  case class IntBitwiseNot(lhs: Exp[Int]) extends Def[Int]

<<<<<<< HEAD
  def obj_integer_parse_int(s: Rep[String])(implicit pos: SourceContext) = ObjIntegerParseInt(s)
  def obj_int_max_value(implicit pos: SourceContext) = ObjIntMaxValue()
  def int_divide_frac[A:Manifest:Fractional](lhs: Exp[Int], rhs: Exp[A])(implicit pos: SourceContext) : Exp[A] = IntDivideFrac(lhs, rhs)
  def int_divide(lhs: Exp[Int], rhs: Exp[Int])(implicit pos: SourceContext) : Exp[Int] = IntDivide(lhs, rhs)
  def int_mod(lhs: Exp[Int], rhs: Exp[Int])(implicit pos: SourceContext) = IntMod(lhs, rhs)
  def int_binaryor(lhs: Exp[Int], rhs: Exp[Int])(implicit pos: SourceContext) = IntBinaryOr(lhs, rhs)
  def int_binaryand(lhs: Exp[Int], rhs: Exp[Int])(implicit pos: SourceContext) = IntBinaryAnd(lhs, rhs)
  def int_binaryxor(lhs: Exp[Int], rhs: Exp[Int])(implicit pos: SourceContext) = IntBinaryXor(lhs, rhs)
  def int_double_value(lhs: Exp[Int])(implicit pos: SourceContext) = IntDoubleValue(lhs)
  def int_float_value(lhs: Exp[Int])(implicit pos: SourceContext) = IntFloatValue(lhs)
  def int_bitwise_not(lhs: Exp[Int])(implicit pos: SourceContext) = IntBitwiseNot(lhs)

  override def mirror[A:Manifest](e: Def[A], f: Transformer)(implicit pos: SourceContext): Exp[A] = ({
=======
  def obj_integer_parse_int(s: Rep[String])(implicit ctx: SourceContext) = ObjIntegerParseInt(s)
  def obj_int_max_value(implicit ctx: SourceContext) = ObjIntMaxValue()
  def int_divide_frac[A:Manifest:Fractional](lhs: Exp[Int], rhs: Exp[A])(implicit ctx: SourceContext) : Exp[A] = IntDivideFrac(lhs, rhs)
  def int_divide(lhs: Exp[Int], rhs: Exp[Int])(implicit ctx: SourceContext) : Exp[Int] = IntDivide(lhs, rhs)
  def int_mod(lhs: Exp[Int], rhs: Exp[Int])(implicit ctx: SourceContext) = IntMod(lhs, rhs)
  def int_binaryor(lhs: Exp[Int], rhs: Exp[Int])(implicit ctx: SourceContext) = IntBinaryOr(lhs, rhs)
  def int_binaryand(lhs: Exp[Int], rhs: Exp[Int])(implicit ctx: SourceContext) = IntBinaryAnd(lhs, rhs)
  def int_binaryxor(lhs: Exp[Int], rhs: Exp[Int])(implicit ctx: SourceContext) = IntBinaryXor(lhs, rhs)
  def int_double_value(lhs: Exp[Int])(implicit ctx: SourceContext) = IntDoubleValue(lhs)
  def int_float_value(lhs: Exp[Int])(implicit ctx: SourceContext) = IntFloatValue(lhs)
  def int_bitwise_not(lhs: Exp[Int])(implicit ctx: SourceContext) = IntBitwiseNot(lhs)

  override def mirror[A:Manifest](e: Def[A], f: Transformer)(implicit ctx: SourceContext): Exp[A] = ({
>>>>>>> c4b8e91d
    implicit var a: Numeric[A] = null // hack!! need to store it in Def instances??
    e match {
      case IntDoubleValue(x) => int_double_value(f(x))
      case IntFloatValue(x) => int_float_value(f(x))
      case IntBitwiseNot(x) => int_bitwise_not(f(x))
      case IntDivide(x,y) => int_divide(f(x),f(y))
      case IntMod(x,y) => int_mod(f(x),f(y))
      case _ => super.mirror(e,f)
    }
  }).asInstanceOf[Exp[A]]
}

trait ScalaGenPrimitiveOps extends ScalaGenBase {
  val IR: PrimitiveOpsExp
  import IR._
  
  override def emitNode(sym: Sym[Any], rhs: Def[Any]) = rhs match {
    case ObjDoubleParseDouble(s) => emitValDef(sym, "java.lang.Double.parseDouble(" + quote(s) + ")")
    case ObjDoublePositiveInfinity() => emitValDef(sym, "scala.Double.PositiveInfinity")
    case ObjDoubleMinValue() => emitValDef(sym, "scala.Double.MinValue")
    case DoubleFloatValue(lhs) => emitValDef(sym, quote(lhs) + ".floatValue()")
    case ObjIntegerParseInt(s) => emitValDef(sym, "java.lang.Integer.parseInt(" + quote(s) + ")")
    case ObjIntMaxValue() => emitValDef(sym, "scala.Int.MaxValue")
    case IntDivideFrac(lhs,rhs) => emitValDef(sym, quote(lhs) + " / " + quote(rhs))
    case IntDivide(lhs,rhs) => emitValDef(sym, quote(lhs) + " / " + quote(rhs))
    case IntMod(lhs,rhs) => emitValDef(sym, quote(lhs) + " % " + quote(rhs))
    case IntBinaryOr(lhs,rhs) => emitValDef(sym, quote(lhs) + " | " + quote(rhs))
    case IntBinaryAnd(lhs,rhs) => emitValDef(sym, quote(lhs) + " & " + quote(rhs))
    case IntBinaryXor(lhs,rhs) => emitValDef(sym, quote(lhs) + " ^ " + quote(rhs))
    case IntDoubleValue(lhs) => emitValDef(sym, quote(lhs) + ".doubleValue()")
    case IntFloatValue(lhs) => emitValDef(sym, quote(lhs) + ".floatValue()")
    case IntBitwiseNot(lhs) => emitValDef(sym, "~" + quote(lhs))
    case _ => super.emitNode(sym, rhs)
  }
}

trait CLikeGenPrimitiveOps extends CLikeGenBase {
  val IR: PrimitiveOpsExp
  import IR._

  //TODO: stdlib.h needs to be included in the common header file
  override def emitNode(sym: Sym[Any], rhs: Def[Any]) = {
    rhs match {
      //case ObjDoubleParseDouble(s) => emitValDef(sym, "atof(" + quote(s) + ")")
      case ObjDoublePositiveInfinity() => emitValDef(sym, "DBL_MAX")
      //case ObjDoubleMinValue() => emitValDef(sym, "scala.Double.MinValue")
      case DoubleFloatValue(lhs) => emitValDef(sym, "(float)"+quote(lhs))
      //case ObjIntegerParseInt(s) => emitValDef(sym, "java.lang.Integer.parseInt(" + quote(s) + ")")
      //case ObjIntMaxValue() => emitValDef(sym, "scala.Int.MaxValue")
      case IntDivideFrac(lhs,rhs) => emitValDef(sym, quote(lhs) + " / " + quote(rhs))
      case IntDivide(lhs,rhs) => emitValDef(sym, quote(lhs) + " / " + quote(rhs))
      case IntMod(lhs,rhs) => emitValDef(sym, quote(lhs) + " % " + quote(rhs))
      case IntBinaryOr(lhs,rhs) => emitValDef(sym, quote(lhs) + " | " + quote(rhs))
      case IntBinaryAnd(lhs,rhs) => emitValDef(sym, quote(lhs) + " & " + quote(rhs))
      case IntDoubleValue(lhs) => emitValDef(sym, "(double)"+quote(lhs))
      case _ => super.emitNode(sym, rhs)
    }
  }
}

trait CudaGenPrimitiveOps extends CudaGenBase with CLikeGenPrimitiveOps
trait OpenCLGenPrimitiveOps extends OpenCLGenBase with CLikeGenPrimitiveOps
trait CGenPrimitiveOps extends CGenBase with CLikeGenPrimitiveOps
<|MERGE_RESOLUTION|>--- conflicted
+++ resolved
@@ -11,11 +11,7 @@
 
   implicit def intToRepInt(x: Int) = unit(x)  
   implicit def floatToRepFloat(x: Float) = unit(x)
-<<<<<<< HEAD
   implicit def doubleToRepDouble(x: Double) = unit(x)
-=======
-  implicit def doubleToRepDouble(x: Double) = unit(x)  
->>>>>>> c4b8e91d
   
   // precision-widening promotions
   implicit def chainIntToRepFloat[A:Manifest](x: A)(implicit c: A => Rep[Int]): Rep[Float] = repIntToRepFloat(c(x))
@@ -40,7 +36,6 @@
   implicit def varDoubleToDoubleOps(n: Var[Double]) = new DoubleOpsCls(readVar(n))
   
   object Double {
-<<<<<<< HEAD
     def parseDouble(s: Rep[String])(implicit pos: SourceContext) = obj_double_parse_double(s)
     def PositiveInfinity(implicit pos: SourceContext) = obj_double_positive_infinity
     def MinValue(implicit pos: SourceContext) = obj_double_min_value
@@ -54,40 +49,17 @@
   def obj_double_positive_infinity(implicit pos: SourceContext): Rep[Double]
   def obj_double_min_value(implicit pos: SourceContext): Rep[Double]
   def double_float_value(lhs: Rep[Double])(implicit pos: SourceContext): Rep[Float]
-=======
-    def parseDouble(s: Rep[String])(implicit ctx: SourceContext) = obj_double_parse_double(s)
-    def PositiveInfinity(implicit ctx: SourceContext) = obj_double_positive_infinity
-    def MinValue(implicit ctx: SourceContext) = obj_double_min_value
-  }
-
-  class DoubleOpsCls(lhs: Rep[Double]){
-    def floatValue()(implicit ctx: SourceContext) = double_float_value(lhs)
-  }
-
-  def obj_double_parse_double(s: Rep[String])(implicit ctx: SourceContext): Rep[Double]
-  def obj_double_positive_infinity(implicit ctx: SourceContext): Rep[Double]
-  def obj_double_min_value(implicit ctx: SourceContext): Rep[Double]
-  def double_float_value(lhs: Rep[Double])(implicit ctx: SourceContext): Rep[Float]
->>>>>>> c4b8e91d
 
   /**
    * Int
    */
 
   object Integer {
-<<<<<<< HEAD
     def parseInt(s: Rep[String])(implicit pos: SourceContext) = obj_integer_parse_int(s)
   }
 
   object Int {
     def MaxValue(implicit pos: SourceContext) = obj_int_max_value
-=======
-    def parseInt(s: Rep[String])(implicit ctx: SourceContext) = obj_integer_parse_int(s)
-  }
-
-  object Int {
-    def MaxValue(implicit ctx: SourceContext) = obj_int_max_value
->>>>>>> c4b8e91d
   }
 
   implicit def intToIntOps(n: Int) = new IntOpsCls(unit(n))
@@ -99,7 +71,6 @@
     //def /[A](rhs: Rep[A])(implicit mA: Manifest[A], f: Fractional[A], o: Overloaded1) = int_divide_frac(lhs, rhs)
     //def /(rhs: Rep[Int]) = int_divide(lhs, rhs)
     // TODO Something is wrong if we just use floatValue. implicits get confused
-<<<<<<< HEAD
     def floatValueL()(implicit pos: SourceContext) = int_float_value(lhs)
     def doubleValue()(implicit pos: SourceContext) = int_double_value(lhs)
     def unary_~()(implicit pos: SourceContext) = int_bitwise_not(lhs)
@@ -122,30 +93,6 @@
   def int_float_value(lhs: Rep[Int])(implicit pos: SourceContext): Rep[Float]
   def int_double_value(lhs: Rep[Int])(implicit pos: SourceContext): Rep[Double]
   def int_bitwise_not(lhs: Rep[Int])(implicit pos: SourceContext) : Rep[Int]
-=======
-    def floatValueL()(implicit ctx: SourceContext) = int_float_value(lhs)
-    def doubleValue()(implicit ctx: SourceContext) = int_double_value(lhs)
-    def unary_~()(implicit ctx: SourceContext) = int_bitwise_not(lhs)
-  }
-
-  def infix_/(lhs: Rep[Int], rhs: Rep[Int])(implicit ctx: SourceContext) = int_divide(lhs, rhs)
-  def infix_%(lhs: Rep[Int], rhs: Rep[Int])(implicit ctx: SourceContext) = int_mod(lhs, rhs)
-  def infix_&(lhs: Rep[Int], rhs: Rep[Int])(implicit ctx: SourceContext) = int_binaryand(lhs, rhs)
-  def infix_|(lhs: Rep[Int], rhs: Rep[Int])(implicit ctx: SourceContext) = int_binaryor(lhs, rhs)
-  def infix_^(lhs: Rep[Int], rhs: Rep[Int])(implicit ctx: SourceContext) = int_binaryxor(lhs, rhs)
-
-  def obj_integer_parse_int(s: Rep[String])(implicit ctx: SourceContext): Rep[Int]
-  def obj_int_max_value(implicit ctx: SourceContext): Rep[Int]
-  def int_divide_frac[A:Manifest:Fractional](lhs: Rep[Int], rhs: Rep[A])(implicit ctx: SourceContext): Rep[A]
-  def int_divide(lhs: Rep[Int], rhs: Rep[Int])(implicit ctx: SourceContext): Rep[Int]
-  def int_mod(lhs: Rep[Int], rhs: Rep[Int])(implicit ctx: SourceContext): Rep[Int]
-  def int_binaryor(lhs: Rep[Int], rhs: Rep[Int])(implicit ctx: SourceContext): Rep[Int]
-  def int_binaryand(lhs: Rep[Int], rhs: Rep[Int])(implicit ctx: SourceContext): Rep[Int]
-  def int_binaryxor(lhs: Rep[Int], rhs: Rep[Int])(implicit ctx: SourceContext): Rep[Int]
-  def int_float_value(lhs: Rep[Int])(implicit ctx: SourceContext): Rep[Float]
-  def int_double_value(lhs: Rep[Int])(implicit ctx: SourceContext): Rep[Double]
-  def int_bitwise_not(lhs: Rep[Int])(implicit ctx: SourceContext) : Rep[Int]
->>>>>>> c4b8e91d
 }
 
 trait PrimitiveOpsExp extends PrimitiveOps with BaseExp {
@@ -159,17 +106,10 @@
   case class ObjDoubleMinValue() extends Def[Double]
   case class DoubleFloatValue(lhs: Exp[Double]) extends Def[Float]
 
-<<<<<<< HEAD
   def obj_double_parse_double(s: Exp[String])(implicit pos: SourceContext) = ObjDoubleParseDouble(s)
   def obj_double_positive_infinity(implicit pos: SourceContext) = ObjDoublePositiveInfinity()
   def obj_double_min_value(implicit pos: SourceContext) = ObjDoubleMinValue()
   def double_float_value(lhs: Exp[Double])(implicit pos: SourceContext) = DoubleFloatValue(lhs)
-=======
-  def obj_double_parse_double(s: Exp[String])(implicit ctx: SourceContext) = ObjDoubleParseDouble(s)
-  def obj_double_positive_infinity(implicit ctx: SourceContext) = ObjDoublePositiveInfinity()
-  def obj_double_min_value(implicit ctx: SourceContext) = ObjDoubleMinValue()
-  def double_float_value(lhs: Exp[Double])(implicit ctx: SourceContext) = DoubleFloatValue(lhs)
->>>>>>> c4b8e91d
 
   /**
    * Int
@@ -186,7 +126,6 @@
   case class IntFloatValue(lhs: Exp[Int]) extends Def[Float]
   case class IntBitwiseNot(lhs: Exp[Int]) extends Def[Int]
 
-<<<<<<< HEAD
   def obj_integer_parse_int(s: Rep[String])(implicit pos: SourceContext) = ObjIntegerParseInt(s)
   def obj_int_max_value(implicit pos: SourceContext) = ObjIntMaxValue()
   def int_divide_frac[A:Manifest:Fractional](lhs: Exp[Int], rhs: Exp[A])(implicit pos: SourceContext) : Exp[A] = IntDivideFrac(lhs, rhs)
@@ -200,21 +139,6 @@
   def int_bitwise_not(lhs: Exp[Int])(implicit pos: SourceContext) = IntBitwiseNot(lhs)
 
   override def mirror[A:Manifest](e: Def[A], f: Transformer)(implicit pos: SourceContext): Exp[A] = ({
-=======
-  def obj_integer_parse_int(s: Rep[String])(implicit ctx: SourceContext) = ObjIntegerParseInt(s)
-  def obj_int_max_value(implicit ctx: SourceContext) = ObjIntMaxValue()
-  def int_divide_frac[A:Manifest:Fractional](lhs: Exp[Int], rhs: Exp[A])(implicit ctx: SourceContext) : Exp[A] = IntDivideFrac(lhs, rhs)
-  def int_divide(lhs: Exp[Int], rhs: Exp[Int])(implicit ctx: SourceContext) : Exp[Int] = IntDivide(lhs, rhs)
-  def int_mod(lhs: Exp[Int], rhs: Exp[Int])(implicit ctx: SourceContext) = IntMod(lhs, rhs)
-  def int_binaryor(lhs: Exp[Int], rhs: Exp[Int])(implicit ctx: SourceContext) = IntBinaryOr(lhs, rhs)
-  def int_binaryand(lhs: Exp[Int], rhs: Exp[Int])(implicit ctx: SourceContext) = IntBinaryAnd(lhs, rhs)
-  def int_binaryxor(lhs: Exp[Int], rhs: Exp[Int])(implicit ctx: SourceContext) = IntBinaryXor(lhs, rhs)
-  def int_double_value(lhs: Exp[Int])(implicit ctx: SourceContext) = IntDoubleValue(lhs)
-  def int_float_value(lhs: Exp[Int])(implicit ctx: SourceContext) = IntFloatValue(lhs)
-  def int_bitwise_not(lhs: Exp[Int])(implicit ctx: SourceContext) = IntBitwiseNot(lhs)
-
-  override def mirror[A:Manifest](e: Def[A], f: Transformer)(implicit ctx: SourceContext): Exp[A] = ({
->>>>>>> c4b8e91d
     implicit var a: Numeric[A] = null // hack!! need to store it in Def instances??
     e match {
       case IntDoubleValue(x) => int_double_value(f(x))

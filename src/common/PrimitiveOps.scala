--- conflicted
+++ resolved
@@ -89,13 +89,12 @@
     def toLong(implicit pos: SourceContext) = int_tolong(lhs)
   }
 
-<<<<<<< HEAD
+  // currently needed by Delite framework. TODO: refactor
   def infix_+(lhs: Rep[Int], rhs: Rep[Int])(implicit o: Overloaded2, pos: SourceContext) = int_plus(lhs, rhs)
   def infix_-(lhs: Rep[Int], rhs: Rep[Int])(implicit o: Overloaded1, pos: SourceContext) = int_minus(lhs, rhs)
   def infix_*(lhs: Rep[Int], rhs: Rep[Int])(implicit o: Overloaded1, pos: SourceContext) = int_times(lhs, rhs)
-=======
->>>>>>> 8f5b222a
   //def infix_/(lhs: Rep[Int], rhs: Rep[Int])(implicit pos: SourceContext) = int_divide(lhs, rhs) //TR triggers bug in Scala-Virtualized 2.10.0 M7 together with Delite ArithOps
+  
   def infix_%(lhs: Rep[Int], rhs: Rep[Int])(implicit pos: SourceContext) = int_mod(lhs, rhs)
   def infix_&(lhs: Rep[Int], rhs: Rep[Int])(implicit pos: SourceContext) = int_binaryand(lhs, rhs)
   def infix_|(lhs: Rep[Int], rhs: Rep[Int])(implicit pos: SourceContext) = int_binaryor(lhs, rhs)

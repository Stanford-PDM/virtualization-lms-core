package scala.virtualization.lms
package common

import java.io.PrintWriter
<<<<<<< HEAD

=======
>>>>>>> 062e261e
import scala.virtualization.lms.util.OverloadHack
import scala.virtualization.lms.internal.{CGenBase, CLikeCodegen, CudaGenBase, ScalaGenBase}

trait PrimitiveOps extends Variables with OverloadHack {
  this: ImplicitOps =>

  /**
   * Useful chaining implicits
   */
  implicit def intToRepDouble(i: Int) = unit(i.toDouble)

  /**
   * Conversions
   */
  implicit def repIntToRepDouble(x: Rep[Int]) = implicit_convert[Int,Double](x)
  implicit def repIntToRepFloat(x: Rep[Int]) = implicit_convert[Int,Float](x)
  implicit def repFloatToRepDbl(x: Rep[Float]) = implicit_convert[Float,Double](x)
  //implicit def repDblToRepFloat(x: Rep[Double]) = implicit_convert[Double,Float](x)

  /**
   *  Double
   */
  implicit def doubleToDoubleOpsCls(n: Double) = new DoubleOpsCls(n)
  implicit def repDoubleToDoubleOpsCls(n: Rep[Double]) = new DoubleOpsCls(n)
  implicit def varDoubleToDoubleOpsCls(n: Var[Double]) = new DoubleOpsCls(readVar(n))
  
  object Double {
    def parseDouble(s: Rep[String]) = obj_double_parse_double(s)
    def PositiveInfinity = obj_double_positive_infinity
  }

  class DoubleOpsCls(lhs: Rep[Double]){
    def floatValue() = double_float_value(lhs)
  }

  def obj_double_parse_double(s: Rep[String]): Rep[Double]
  def obj_double_positive_infinity: Rep[Double]
  def double_float_value(lhs: Rep[Double]): Rep[Float]

  /**
   * Int
   */

  object Integer {
    def parseInt(s: Rep[String]) = obj_integer_parse_int(s)
  }

  implicit def intToIntOpsCls(n: Int) = new IntOpsCls(n)
  implicit def repIntToIntOpsCls(n: Rep[Int]) = new IntOpsCls(n)
  implicit def varIntToIntOpsCls(n: Var[Int]) = new IntOpsCls(readVar(n))
    
  class IntOpsCls(lhs: Rep[Int]){
    // TODO (tiark): either of these cause scalac to crash        
    //def /[A](rhs: Rep[A])(implicit mA: Manifest[A], f: Fractional[A], o: Overloaded1) = int_divide_frac(lhs, rhs)
    //def /(rhs: Rep[Int]) = int_divide(lhs, rhs)
    def doubleValue() = int_double_value(lhs)
  }

  def infix_/(lhs: Rep[Int], rhs: Rep[Int]) = int_divide(lhs, rhs)
  def infix_%(lhs: Rep[Int], rhs: Rep[Int]) = int_mod(lhs, rhs)

  def obj_integer_parse_int(s: Rep[String]): Rep[Int]
  def int_divide_frac[A:Manifest:Fractional](lhs: Rep[Int], rhs: Rep[A]): Rep[A]
  def int_divide(lhs: Rep[Int], rhs: Rep[Int]): Rep[Int]
  def int_mod(lhs: Rep[Int], rhs: Rep[Int]): Rep[Int]
  def int_double_value(lhs: Rep[Int]): Rep[Double]
}

trait PrimitiveOpsExp extends PrimitiveOps with BaseExp {
  this: ImplicitOps =>

  /**
   * Double
   */
  case class ObjDoubleParseDouble(s: Exp[String]) extends Def[Double]
  case class ObjDoublePositiveInfinity() extends Def[Double]
  case class DoubleFloatValue(lhs: Exp[Double]) extends Def[Float]

  def obj_double_parse_double(s: Exp[String]) = ObjDoubleParseDouble(s)
  def obj_double_positive_infinity = ObjDoublePositiveInfinity()
  def double_float_value(lhs: Exp[Double]) = DoubleFloatValue(lhs)

  /**
   * Int
   */
  case class ObjIntegerParseInt(s: Exp[String]) extends Def[Int]
  case class IntDivideFrac[A:Manifest:Fractional](lhs: Exp[Int], rhs: Exp[A]) extends Def[A]
  case class IntDivide(lhs: Exp[Int], rhs: Exp[Int]) extends Def[Int]
  case class IntMod(lhs: Exp[Int], rhs: Exp[Int]) extends Def[Int]
  case class IntDoubleValue(lhs: Exp[Int]) extends Def[Double]

  def obj_integer_parse_int(s: Rep[String]) = ObjIntegerParseInt(s)
  def int_divide_frac[A:Manifest:Fractional](lhs: Exp[Int], rhs: Exp[A]) : Exp[A] = IntDivideFrac(lhs, rhs)
  def int_divide(lhs: Exp[Int], rhs: Exp[Int]) : Exp[Int] = IntDivide(lhs, rhs)
  def int_mod(lhs: Exp[Int], rhs: Exp[Int]) = IntMod(lhs, rhs)
  def int_double_value(lhs: Exp[Int]) = IntDoubleValue(lhs)
}

trait ScalaGenPrimitiveOps extends ScalaGenBase {
  val IR: PrimitiveOpsExp
  import IR._
  
  override def emitNode(sym: Sym[_], rhs: Def[_])(implicit stream: PrintWriter) = rhs match {
    case ObjDoubleParseDouble(s) => emitValDef(sym, "java.lang.Double.parseDouble(" + quote(s) + ")")
    case ObjDoublePositiveInfinity() => emitValDef(sym, "scala.Double.PositiveInfinity")
    case DoubleFloatValue(lhs) => emitValDef(sym, quote(lhs) + ".floatValue()")
    case ObjIntegerParseInt(s) => emitValDef(sym, "java.lang.Integer.parseInt(" + quote(s) + ")")
    case IntDivideFrac(lhs,rhs) => emitValDef(sym, quote(lhs) + " / " + quote(rhs))
    case IntDivide(lhs,rhs) => emitValDef(sym, quote(lhs) + " / " + quote(rhs))
    case IntMod(lhs,rhs) => emitValDef(sym, quote(lhs) + " % " + quote(rhs))
    case IntDoubleValue(lhs) => emitValDef(sym, quote(lhs) + ".doubleValue()")
    case _ => super.emitNode(sym, rhs)    
  }
}

trait CLikeGenPrimitiveOps extends CLikeCodegen {
  val IR: PrimitiveOpsExp
  import IR._

  //TODO: stdlib.h needs to be included in the common header file
  override def emitNode(sym: Sym[_], rhs: Def[_])(implicit stream: PrintWriter) = {
      rhs match {
        case ObjDoubleParseDouble(s) =>
          emitValDef(sym, "atof(" + quote(s) + ")")
    	case ObjDoublePositiveInfinity() => emitValDef(sym, "DBL_MAX")
        case _ => super.emitNode(sym, rhs)
      }
    }
}

trait CudaGenPrimitiveOps extends CudaGenBase with CLikeGenPrimitiveOps
trait CGenPrimitiveOps extends CGenBase with CLikeGenPrimitiveOps
<|MERGE_RESOLUTION|>--- conflicted
+++ resolved
@@ -2,12 +2,8 @@
 package common
 
 import java.io.PrintWriter
-<<<<<<< HEAD
 
-=======
->>>>>>> 062e261e
 import scala.virtualization.lms.util.OverloadHack
-import scala.virtualization.lms.internal.{CGenBase, CLikeCodegen, CudaGenBase, ScalaGenBase}
 
 trait PrimitiveOps extends Variables with OverloadHack {
   this: ImplicitOps =>
@@ -121,7 +117,7 @@
   }
 }
 
-trait CLikeGenPrimitiveOps extends CLikeCodegen {
+trait CLikeGenPrimitiveOps extends CLikeGenBase {
   val IR: PrimitiveOpsExp
   import IR._
 

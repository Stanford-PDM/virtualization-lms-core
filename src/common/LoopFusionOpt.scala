--- conflicted
+++ resolved
@@ -1,13 +1,9 @@
 package scala.virtualization.lms
 package common
 
-<<<<<<< HEAD
 import collection.mutable.ArrayBuffer
 
-trait LoopFusionOpt extends internal.GenericFatCodegen with SimplifyTransform {
-=======
 trait LoopFusionOpt extends internal.FatTraversal with SimplifyTransform {
->>>>>>> e80a59ad
   val IR: LoopsFatExp with IfThenElseFatExp
   import IR._  
   
@@ -59,11 +55,7 @@
 */
 
     // find loops at current top level
-<<<<<<< HEAD
-    var Wloops = super.focusExactScopeFat(currentScope)(result) { levelScope =>
-=======
-    var Wloops = super.focusExactScopeFat(currentScope)(result.map(Block(_))) { levelScope => 
->>>>>>> e80a59ad
+    var Wloops = super.focusExactScopeFat(currentScope)(result.map(Block(_))) { levelScope =>
       // TODO: cannot in general fuse several effect loops (one effectful and several pure ones is ok though)
       // so we need a strategy. a simple one would be exclude all effectful loops right away (TODO).
       levelScope collect { case e @ TTP(_, SimpleFatLoop(_,_,_)) => e }
@@ -333,13 +325,7 @@
         keep case _ => true } ::: Wloops
 
       // schedule (and emit)
-<<<<<<< HEAD
-      currentScope = getFatSchedule(currentScope)(result) // clean things up!
-
-=======
       currentScope = getFatSchedule(currentScope)(result.map(Block(_))) // clean things up!
-     
->>>>>>> e80a59ad
     }
 
     // the caller of emitBlock will quite likely call getBlockResult afterwards,

package scala.virtualization.lms
package common

import collection.mutable.ArrayBuffer

trait LoopFusionOpt extends internal.FatTraversal with SimplifyTransform {
  val IR: LoopsFatExp with IfThenElseFatExp
  import IR._  
  
/*
  TODO: moved to GenericFatCodegen -- but they don't really belong there....
  
  def unapplySimpleIndex(e: Def[Any]): Option[(Exp[Any], Exp[Int])] = None
  def unapplySimpleDomain(e: Def[Int]): Option[Exp[Any]] = None
  def unapplySimpleCollect(e: Def[Any]): Option[Exp[Any]] = None
  def unapplySimpleCollectIf(e: Def[Any]): Option[(Exp[Any],List[Exp[Boolean]])] = None
*/

  object SimpleIndex {
    def unapply(a: Def[Any]): Option[(Exp[Any], Exp[Int])] = unapplySimpleIndex(a)
  }

  object SimpleDomain {
    def unapply(a: Def[Int]): Option[Exp[Any]] = unapplySimpleDomain(a)
  }

  object SimpleCollect {
    def unapply(a: Def[Any]): Option[Exp[Any]] = unapplySimpleCollect(a)
  }

  object SimpleCollectIf {
    def unapply(a: Def[Any]): Option[(Exp[Any],List[Exp[Boolean]])] = unapplySimpleCollectIf(a)
  }

  /**
   * Limit the maximum number of fusions. Mostly for debugging purposes.
   */
  def maxFusions = Int.MaxValue

  override def focusExactScopeFat[A](currentScope0: List[TTP])(result0B: List[Block[Any]])(body: List[TTP] => A): A = {
    val result0 = result0B.map(getBlockResultFull)
    var result: List[Exp[Any]] = result0
    var currentScope = currentScope0

    if (!shouldApplyFusion(currentScope)(result))
      return super.focusExactScopeFat(currentScope)(result.map(Block(_)))(body)
/*
    println("--- pre-pre-loop fusion: bound")
    val bound = currentScope.flatMap(z => boundSyms(z.rhs))
    bound.foreach(println)

    println("--- pre-pre-loop fusion: dependent on bound")
    val g1 = getFatDependentStuff(currentScope)(bound)
    g1.foreach(println)
*/

    // find loops at current top level
    var Wloops = super.focusExactScopeFat(currentScope)(result.map(Block(_))) { levelScope =>
      // TODO: cannot in general fuse several effect loops (one effectful and several pure ones is ok though)
      // so we need a strategy. a simple one would be exclude all effectful loops right away (TODO).
      levelScope collect { case e @ TTP(_, SimpleFatLoop(_,_,_)) => e }
    }

    // FIXME: more than one super call means exponential cost -- is there a better way?
    // ---> implicit memoization or explicit data structure

    /* problem: fusion might change currentScope quite drastically
       is there some kind of strength reduction transformation to go from here
       to the fused version without recomputing as much as we do now?
    */

    if (Wloops.nonEmpty) {
      var done = false

      // keep track of loops in inner scopes
      var UloopSyms = Nil: List[List[Sym[Any]]]
      var nrFusions = 0;
      do {
        UloopSyms = currentScope collect { case e @ TTP(lhs, SimpleFatLoop(_,_,_)) if !Wloops.contains(e) => lhs }
        // utils
        def WgetLoopShape(e: TTP): Exp[Int] = e.rhs match { case SimpleFatLoop(s,x,rhs) => s }
        def WgetLoopVar(e: TTP): List[Sym[Int]] = e.rhs match { case SimpleFatLoop(s,x,rhs) => List(x) }
        def WgetLoopRes(e: TTP): List[Def[Any]] = e.rhs match { case SimpleFatLoop(s,x,rhs) => rhs }

        val loopCollectSyms = Wloops flatMap (e => (e.lhs zip WgetLoopRes(e)) collect { case (s, SimpleCollectIf(_,_)) => s })

        val loopSyms = Wloops flatMap (_.lhs)
        val loopVars = Wloops flatMap WgetLoopVar

        val WloopSyms = Wloops map (_.lhs)
        val WloopVars = Wloops map WgetLoopVar

        // find negative dependencies (those that block fusion)

        // might be costly: resolve and traverse complete input deps for each loop body
        // O(nloops*currentScope.length), assuming schedule is linear (NOT true currently!)

        // possible extension: have WtableNeg keep track of the statements that prevent fusion
        // then we can later remove the entry and see if the dependency goes away...
<<<<<<< HEAD
        printlog("Scope: ")
        currentScope.foreach(x => printlog(x))
        val WtableNeg = Wloops.flatMap { dx => // find non-simple dependencies (other than a(i))
          val thisLoopVars = WgetLoopVar(dx)
          val otherLoopSyms = loopSyms diff (dx.lhs)
          getFatSchedule(currentScope)(WgetLoopRes(dx)) flatMap {
            case e@TTP(_, ThinDef(SimpleIndex(a,i))) if (thisLoopVars contains i) && (loopCollectSyms contains a) =>
              // check that a is the result of a SimpleCollectIf loop (not a reduce, for example)
              //if (!loopCollectSyms.contains(a))
              //  printerr("DANGER WILL ROBINSON: ignoring dep " + e + " although " + a + " is not a loop sym " + loopCollectSyms)
              //println("ignoring simple dependency " + e + " on loop var " + thisLoopSyms)
=======
        
        var WtableNeg = Wloops.flatMap { dx => // find non-simple dependencies (other than a(i))
          val thisLoopVars = WgetLoopVar(dx)
          val otherLoopSyms = loopSyms diff (dx.lhs)
          getFatSchedule(currentScope)(WgetLoopRes(dx)) flatMap {
            case e@TTP(_, ThinDef(SimpleIndex(a,i))) if (thisLoopVars contains i) && (loopCollectSyms contains a) => 
>>>>>>> 3c416f13
              Nil // direct deps on this loop's induction var don't count
            case sc =>

              val pr = syms(sc.rhs).intersect(otherLoopSyms) flatMap { otherLoop => dx.lhs map ((otherLoop, _)) }
              if (pr.nonEmpty) {
                printlog("Fusion prevented by " + sc.rhs)
                printlog("Syms " + syms(sc.rhs))
                printlog("Other loop syms " + syms(sc.rhs).intersect(otherLoopSyms))

                printlog(sc match {
                  case TTP(_, ThinDef(SimpleIndex(a, i))) => {
                    "a=" + a + "i=" + i + "thisLoopVars => " + thisLoopVars + " loopCollectSyms =>" + loopCollectSyms
                  }
                  case _ => "Did not match " + sc
                })
                printlog("fusion of " + pr + " prevented by " + sc + " which is required by body of " + dx.lhs)
              }
              pr
          }
<<<<<<< HEAD
        }.distinct

        printlog("wtableneg: " + WtableNeg)

=======
        }.distinct      
      
        // transitive closure of negative dependencies
        def iter {
          val oldNeg = WtableNeg
          val delta = WtableNeg flatMap { p => WtableNeg collect { case q if p._2 == q._1 => (p._1, q._2) }}
          WtableNeg = (WtableNeg ++ delta).distinct
          if (WtableNeg != oldNeg) iter
        }
        iter
      
        printlog("wtableneg: " + WtableNeg) // will add more later, need to maintain closure
        
        
>>>>>>> 3c416f13
        // other preconditions for fusion: loops must have same shape, or one must loop over the other's result

        def canFuseIndirect(a: TTP, b: TTP): Boolean =
          !WtableNeg.exists(p => (a.lhs contains p._1) && (b.lhs contains p._2) || (b.lhs contains p._1) && (a.lhs contains p._2))

        def canFuseDirect(a: TTP, b: TTP): Boolean = (a.rhs,b.rhs) match {
          case (SimpleFatLoop(s1,_,_), SimpleFatLoop(s2,_,_)) if s1 == s2 => true  // same size (horizontal or pipeline)
          case (SimpleFatLoop(Def(SimpleDomain(a1)),_,_), SimpleFatLoop(_,_,_)) if b.lhs contains a1 => true // pipeline
          case (SimpleFatLoop(_,_,_), SimpleFatLoop(Def(SimpleDomain(b1)),_,_)) if a.lhs contains b1 => true
          case _ => false
        }

        def canFuse(a: TTP, b: TTP): Boolean = canFuseDirect(a,b) && canFuseIndirect(a,b)

        // shape dependency helpers

        // shape s depends on a?
        def isShapeDep(s: Exp[Int], a: TTP) = s match { case Def(SimpleDomain(a1)) => a.lhs contains a1 case _ => false }

/*
        def getShapeCond(s: Exp[Int], a: TTP) = s match { case Def(SimpleDomain(a1)) => WgetLoopRes(a)(a.lhs indexOf a1) match { case SimpleCollectIf(a,c) => c } }

        def extendLoopWithCondition(e: TTP, shape: Exp[Int], targetVar: Sym[Int], c: List[Exp[Boolean]]): List[Exp[Any]] = e.rhs match {
          case SimpleFatLoop(s,x,rhs) => rhs.map { r => findOrCreateDefinition(SimpleLoop(shape,targetVar,applyAddCondition(r,c))).sym }
        }
*/
       /**
         * Plugs Yield statements in body of loop e with the output of loop a. Also adds new definitions to the current scope.
         */
        def duplicateYieldContextAndPlugInRhs(trans: SubstTransformer)(s: Exp[Int], a: TTP)(e: TTP, shape: Exp[Int], targetVar: Sym[Int]) = {
          // s depends on loop a -- find corresponding loops result d
          val d = s match { case Def(SimpleDomain(a1)) => WgetLoopRes(a)(a.lhs indexOf a1) }

          printlog("beep bop "+d+"/"+e)
          val newDefs = ArrayBuffer[TP[Any]]()
          var saveContext = 0
          val z = e.rhs match {
            case SimpleFatLoop(s,x,rhs) => rhs.map { r =>
              saveContext = globalDefs.length

              // concatenating loop vars of both generators (Yield) in the new Generator.
              // This keeps the dependency between the new Yield and all added loops.
              val (gen, newGen) = applyExtendGenerator(d, r)
              val newSym = SimpleLoop(shape, targetVar, applyPlugIntoContext(d, r, newGen))
              trans.subst(gen) = newGen

              // track only symbols of loops that are created in plugging. This prevents loops to be filtered afterwards.
              UloopSyms = UloopSyms ++ globalDefs.drop(saveContext).collect{case a@ TP(lhs, SimpleLoop(_, _, _)) => List(lhs)}

              // extract new definitions
              val z = findOrCreateDefinition(newSym).sym
              newDefs ++= globalDefs.drop(saveContext)
              printlog("mod context. old: " + r + "; new: " + findDefinition(z))
              z
            }
          }

          printlog("newDefs:" + newDefs)
          innerScope = innerScope ++ newDefs
          currentScope = currentScope ++ newDefs.map(fatten)
          z
        }

        /*
          val a = loop(len) { i => array { loop(u_i.length) { i2 => yield u_i(i2) } } }
          val b = loop(a.length) { j => sum { yield 2 * a(j) } }

          // bring loops together
          val a,b = loop(len) { i =>
            array { loop(u_i.length) { i2 => yield u_i(i2) } }
            sum { yield 2 * a(j) }
          }

          // adapt shape by duplicating context (elim dep on size)
          val a,b = loop(len) { i =>
            array { loop(u_i.length) { i2 => yield u_i(i2) } }
            sum { loop(u_i.length) { i2 => yield 2 * a(j) } }
          }

          // remove elem dep by using yield param directly
          val a,b = loop(len) { i =>
            array { loop(u_i.length) { i2 => yield u_i(i2) } }
            sum { loop(u_i.length) { i2 => yield 2 * u_i(i2) } }
          }

          // dead code elimination
          val b = loop(len) { i =>
            sum { loop(u_i.length) { i2 => yield 2 * u_i(i2) } }
          }
        */

        // partitioning: build maximal sets of loops to be fused
        // already fuse loops headers (shape, index variables)

        val t = new SubstTransformer

        val partitionsIn = Wloops
        var partitionsOut = Nil:List[TTP]

        for (b <- partitionsIn) {
          // try to add to an item in partitionsOut, if not possible add as-is
          partitionsOut.find(a => canFuse(a,b)) match {
<<<<<<< HEAD
            case Some(a) =>
=======
            case Some(a) => 
              
>>>>>>> 3c416f13
              val shapeA = WgetLoopShape(a)
              val shapeB = WgetLoopShape(b)

              // unify loop vars
              val targetVar = WgetLoopVar(a)(0) // should use a fresh var?
              for (w <- WgetLoopVar(b))
                t.subst(w) = targetVar

              // analyze shape dependency and add appropriate conditions to loop body when fusing a filter loop
              val shape = if (isShapeDep(shapeA,b)) { //shapeA depends on value b
                //val loops2 = extendLoopWithCondition(a,shapeB,targetVar,getShapeCond(shapeA,b))
                val loops2 = duplicateYieldContextAndPlugInRhs(t)(shapeA,b)(a,shapeB,targetVar)
                (a.lhs zip loops2) foreach { p => t.subst(p._1) = p._2 }
                shapeB
              } else if (isShapeDep(shapeB,a)) {
                //val loops2 = extendLoopWithCondition(b,shapeA,targetVar,getShapeCond(shapeB,a))
                val loops2 = duplicateYieldContextAndPlugInRhs(t)(shapeB,a)(b,shapeA,targetVar)
                (b.lhs zip loops2) foreach { p => t.subst(p._1) = p._2 }
                shapeA
              } else {
                assert(shapeA == shapeB, "loop shapes must match")
                shapeA
              }

              val lhs = a.lhs ++ b.lhs

              val fused = TTP(lhs, SimpleFatLoop(shape, targetVar, WgetLoopRes(a):::WgetLoopRes(b)))
              partitionsOut = fused :: (partitionsOut diff List(a))

              val preNeg = WtableNeg collect { case p if (lhs contains p._2) => p._1 }
              val postNeg = WtableNeg collect { case p if (lhs contains p._1) => p._2 }
              
              val fusedNeg = preNeg flatMap { s1 => postNeg map { s2 => (s1,s2) } }
              WtableNeg = fusedNeg ++ WtableNeg
              
            case None => partitionsOut = b::partitionsOut
          }
        }

        printlog("partitions: " + partitionsOut)
<<<<<<< HEAD


        //println("<0----"+result)
        //currentScope.foreach(println)
        //println("----0>")

=======
      
>>>>>>> 3c416f13
        // actually do the fusion: now transform the loops bodies

        if ((partitionsOut intersect partitionsIn) != partitionsOut) { // was there any change?

          // within fused loops, remove accesses to outcomes of the fusion
          currentScope.foreach {
            case e@TTP(List(s), ThinDef(SimpleIndex(a, i))) =>
              printlog("considering " + e)
              partitionsOut.find(_.lhs contains a) match {
                case Some(fused) if WgetLoopVar(fused) contains t(i) =>
                  val index = fused.lhs.indexOf(a)

                  printlog("replace " + e + " at " + index + " within " + fused)

                   // we've plugged the loop body into the right scope above,
                   // thus we know that we can safely access the yielded value
                  val rhs = WgetLoopRes(fused)(index) match { case SimpleCollect(y) => y }

                  printlog("substitute " + s + " -> " + rhs)

                  t.subst(s) = rhs
                case _ => //e
              }
            case _ => //e
          }

          // ---

          transformAllFully(currentScope, result, t) match { case (a,b) => // too bad we can't use pair assigment
            currentScope = a
            result = b
          }
          printlog("After transform all fully: " )
          currentScope.foreach(x => printlog(x))

          //Wloops = currentScope collect { case e @ TTP(_, FatLoop(_,_,_)) => e }

          Wloops = transformAll(partitionsOut, t)

          UloopSyms = UloopSyms map (t onlySyms _) // just lookup the symbols

          printlog("try once more ...")
          nrFusions += 1
        } else {
          printlog("no changes, we're done")
          done = true
        }

      } while ((!done) && (nrFusions < maxFusions))


      // prune Wloops (some might be no longer necessary)
      Wloops = Wloops map {
        case TTP(lhs, SimpleFatLoop(s, x, rhs)) =>
          val ex = lhs map (s => currentScope exists (_.lhs == List(s)))
          def select[A](a: List[A], b: List[Boolean]) = (a zip b) collect { case (w, true) => w }
          TTP(select(lhs, ex), SimpleFatLoop(s, x, select(rhs, ex)))
      }

      // PREVIOUS PROBLEM: don't throw out all loops, might have some that are *not* in levelScope
      // note: if we don't do it here, we will likely see a problem going back to innerScope in 
      // FatCodegen.focusExactScopeFat below. --> how to go back from SimpleFatLoop to VectorPlus??
      // UPDATE: UloopSyms puts a tentative fix in place. check if it is sufficient!!
      // what is the reason we cannot just look at Wloops??
      currentScope = currentScope.filter { case e@TTP(lhs, _: AbstractFatLoop) =>
        val keep = UloopSyms contains lhs
        //if (!keep) println("dropping: " + e + ", not int UloopSyms: " + UloopSyms)
        keep case _ => true } ::: Wloops

      printlog("Before last schedule: " )
      currentScope.foreach(x => printlog(x))
      // schedule (and emit)
      currentScope = getFatSchedule(currentScope)(result.map(Block(_))) // clean things up!
      printlog("After last schedule: " )
      currentScope.foreach(x => printlog(x))

    }

    // the caller of emitBlock will quite likely call getBlockResult afterwards,
    // and if we change the result here, the caller will emit a reference to a sym
    // that doesn't exist (because it was replaced)

    if (result0 != result) {
      printlog("super.focusExactScopeFat with result changed from " + result0 + " to " + result)
      
      (result0 zip result) foreach {
        case (r0 @ Def(Reify(x, _, _)),Def(Reify(y, u, es))) => 
          if (!x.isInstanceOf[Sym[Any]])
            printlog("non-sym block result: " + x + " to " + y)
          else if (x != y)
            currentScope = currentScope :+ TTP(List(x.asInstanceOf[Sym[Any]]), ThinDef(Forward(y)))
          currentScope = currentScope :+ TTP(List(r0.asInstanceOf[Sym[Any]]), ThinDef(Reify(x,u,es)))
          // should rewire result so that x->y assignment is inserted
        case (r0,r) => 
          if (r0 != r) currentScope = currentScope :+ TTP(List(r0.asInstanceOf[Sym[Any]]), ThinDef(Forward(r)))
      }
      
    }
/*
    println("result "+result0+"/"+result)
    println("<---")
    currentScope.foreach(println)
    println("--->")
*/
    // do what super does ...
    super.focusExactScopeFat(currentScope)(result0.map(Block(_)))(body)
  }

}<|MERGE_RESOLUTION|>--- conflicted
+++ resolved
@@ -97,26 +97,13 @@
 
         // possible extension: have WtableNeg keep track of the statements that prevent fusion
         // then we can later remove the entry and see if the dependency goes away...
-<<<<<<< HEAD
         printlog("Scope: ")
         currentScope.foreach(x => printlog(x))
-        val WtableNeg = Wloops.flatMap { dx => // find non-simple dependencies (other than a(i))
+        var WtableNeg = Wloops.flatMap { dx => // find non-simple dependencies (other than a(i))
           val thisLoopVars = WgetLoopVar(dx)
           val otherLoopSyms = loopSyms diff (dx.lhs)
           getFatSchedule(currentScope)(WgetLoopRes(dx)) flatMap {
             case e@TTP(_, ThinDef(SimpleIndex(a,i))) if (thisLoopVars contains i) && (loopCollectSyms contains a) =>
-              // check that a is the result of a SimpleCollectIf loop (not a reduce, for example)
-              //if (!loopCollectSyms.contains(a))
-              //  printerr("DANGER WILL ROBINSON: ignoring dep " + e + " although " + a + " is not a loop sym " + loopCollectSyms)
-              //println("ignoring simple dependency " + e + " on loop var " + thisLoopSyms)
-=======
-        
-        var WtableNeg = Wloops.flatMap { dx => // find non-simple dependencies (other than a(i))
-          val thisLoopVars = WgetLoopVar(dx)
-          val otherLoopSyms = loopSyms diff (dx.lhs)
-          getFatSchedule(currentScope)(WgetLoopRes(dx)) flatMap {
-            case e@TTP(_, ThinDef(SimpleIndex(a,i))) if (thisLoopVars contains i) && (loopCollectSyms contains a) => 
->>>>>>> 3c416f13
               Nil // direct deps on this loop's induction var don't count
             case sc =>
 
@@ -136,12 +123,6 @@
               }
               pr
           }
-<<<<<<< HEAD
-        }.distinct
-
-        printlog("wtableneg: " + WtableNeg)
-
-=======
         }.distinct      
       
         // transitive closure of negative dependencies
@@ -156,7 +137,6 @@
         printlog("wtableneg: " + WtableNeg) // will add more later, need to maintain closure
         
         
->>>>>>> 3c416f13
         // other preconditions for fusion: loops must have same shape, or one must loop over the other's result
 
         def canFuseIndirect(a: TTP, b: TTP): Boolean =
@@ -259,12 +239,7 @@
         for (b <- partitionsIn) {
           // try to add to an item in partitionsOut, if not possible add as-is
           partitionsOut.find(a => canFuse(a,b)) match {
-<<<<<<< HEAD
-            case Some(a) =>
-=======
             case Some(a) => 
-              
->>>>>>> 3c416f13
               val shapeA = WgetLoopShape(a)
               val shapeB = WgetLoopShape(b)
 
@@ -305,16 +280,6 @@
         }
 
         printlog("partitions: " + partitionsOut)
-<<<<<<< HEAD
-
-
-        //println("<0----"+result)
-        //currentScope.foreach(println)
-        //println("----0>")
-
-=======
-      
->>>>>>> 3c416f13
         // actually do the fusion: now transform the loops bodies
 
         if ((partitionsOut intersect partitionsIn) != partitionsOut) { // was there any change?
@@ -413,12 +378,7 @@
       }
       
     }
-/*
-    println("result "+result0+"/"+result)
-    println("<---")
-    currentScope.foreach(println)
-    println("--->")
-*/
+
     // do what super does ...
     super.focusExactScopeFat(currentScope)(result0.map(Block(_)))(body)
   }

--- conflicted
+++ resolved
@@ -87,12 +87,7 @@
         printdbg("lhs changed! will add to innerScope: "+missing.mkString(","))
         innerScope = innerScope ::: missing
       }
-<<<<<<< HEAD
-      val shape2 = if (lhs != lhs2) lhs2.map { case Def(e:AbstractLoop[_]) => e.size } reduceLeft { (s1,s2) => assert(s1==s2,"shapes don't agree: "+s1+","+s2); s1 }
-=======
-      //val shape2 = if (lhs != lhs2) lhs2.map { case Def(SimpleLoop(s,_,_)) => s } reduceLeft { (s1,s2) => assert(s1==s2,"shapes don't agree: "+s1+","+s2); s1 }
       val shape2 = if (lhs != lhs2) lhs2.map { case Def(l: AbstractLoop[_]) => l.size case Def(Reflect(l: AbstractLoop[_], _, _)) => l.size } reduceLeft { (s1,s2) => assert(s1==s2,"shapes don't agree: "+s1+","+s2); s1 }
->>>>>>> b38e2590
                    else t(s)
       val rhs2 = if (lhs != lhs2) lhs2.map { s => fatten(findDefinition(s).get) match { case TTP(List(s), SimpleFatLoop(_, _, List(r))) => transformLoopBody(s,r,t) }}
                  else (lhs zip rhs) map { case (s,r) => transformLoopBody(s,r,t) }
@@ -221,14 +216,10 @@
           val thisLoopVars = WgetLoopVar(dx)
           val otherLoopSyms = loopSyms diff (dx.lhs)
           getFatSchedule(currentScope)(WgetLoopRes(dx)) flatMap {
-<<<<<<< HEAD
-            case e@TTP(_, ThinDef(SimpleIndex(a,i))) if (thisLoopSyms contains i) => 
-              // TODO: might want to check that a is the result of a SimpleCollectIf loop (not a reduce, for example)
-=======
             case e@TTP(_, ThinDef(SimpleIndex(a,i))) if (thisLoopVars contains i) && (loopCollectSyms contains a) => 
+              // check that a is the result of a SimpleCollectIf loop (not a reduce, for example)
               //if (!loopCollectSyms.contains(a))
               //  printerr("DANGER WILL ROBINSON: ignoring dep " + e + " although " + a + " is not a loop sym " + loopCollectSyms)
->>>>>>> b38e2590
               //println("ignoring simple dependency " + e + " on loop var " + thisLoopSyms)
               Nil // direct deps on this loop's induction var don't count
             case sc =>
@@ -403,13 +394,6 @@
           // currently yes: transform goes first to last, but later elems may
           // induce substitutions on earlier ones, so we have to iterate
           
-<<<<<<< HEAD
-          currentScope = transformAll(currentScope, t)
-          result = t(result)
-          currentScope = getFatSchedule(currentScope)(currentScope) // clean things up!
-
-          currentScope = transformAll(currentScope, t)
-=======
           currentScope = getFatSchedule(currentScope)(currentScope) // clean things up!
 
           /*println("<1---"+result0+"/"+result)
@@ -438,7 +422,6 @@
           currentScope = getFatSchedule(currentScope)(currentScope) // clean things up!
 
           currentScope = withEffectContext { transformAll(currentScope, t) }
->>>>>>> b38e2590
           result = t(result)
           currentScope = getFatSchedule(currentScope)(currentScope) // clean things up!
 
@@ -450,10 +433,6 @@
           result = t(result)
           currentScope = getFatSchedule(currentScope)(result) // clean things up!
           
-<<<<<<< HEAD
-          // TODO: check that we're indeed finished
-          
-=======
           if (currentScope != previousScope) { // check convergence
             printerr("error: transformation of scope contents has not converged")
             printdbg(previousScope + "-->" + currentScope)
@@ -463,7 +442,6 @@
           currentScope.foreach(println)
           println("---x>")*/
 
->>>>>>> b38e2590
           //Wloops = currentScope collect { case e @ TTP(_, FatLoop(_,_,_)) => e }
 
           Wloops = transformAll(partitionsOut, t)

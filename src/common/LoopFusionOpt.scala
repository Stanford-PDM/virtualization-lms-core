package scala.virtualization.lms
package common

<<<<<<< HEAD
// TODO: simplify/transform trait should be generalized and cleaned up

trait SimplifyTransform extends internal.GenericFatCodegen {
  val IR: LoopsFatExp
  import IR._
  
  case class Forward[A](x: Exp[A]) extends Def[A]
  
  override def emitNode(sym: Sym[Any], rhs: Def[Any])(implicit stream: java.io.PrintWriter) = rhs match {
    case Forward(x) => emitValDef(sym, quote(x))
    case _ => super.emitNode(sym, rhs)
  }
  
  def transformOne[A](s: Sym[A], x: Def[A], t: SubstTransformer): Exp[A] = {
    if (t.subst.contains(s)) return t(s)
    implicit val m: Manifest[A] = s.Type.asInstanceOf[Manifest[A]]

    //if (!syms(x).exists(t.subst contains _)) return s   //<---- should be safe to prune but test fails (??)

    val y = try { 
      val ss = syms(x)
      val tss = t(ss)
      if (ss != tss) {
        val s2 = mirror(x, t) 
        if (s2 == s) {
          printerr("warning: mirroring of "+s+"="+x+" syms " + ss.mkString(",") + " returned same object (expected t(syms) = " + tss.mkString(",") + ")")
        }
        s2 match { 
          case Def(x2) => 
            val ss2 = syms(x2)
            if (ss2 != tss.filter(_.isInstanceOf[Sym[Any]])) // should do filtering in def of tss above?
              printerr("warning: mirroring of "+s+"="+x+" syms " + ss.mkString(",") + " returned "+s2+"="+x2+" syms " + ss2.mkString(",") + " (expected t(syms) = " + tss.mkString(",") + ")")
            if (!(s2.Type <:< s.Type))
              printerr("warning: mirroring of "+s+"="+x+" type " + s.Type + " returned "+s2+"="+x2+" type " + s2.Type + " (not a subtype)")
          case _ =>
            if (!(s2.Type <:< s.Type))
              printerr("warning: mirroring of "+s+"="+x+" type " + s.Type + " returned "+s2+" type " + s2.Type + " (not a subtype)")
        }
        s2
      } else {
        printdbg("skipping mirror operation "+s+"="+x+" syms " + ss.mkString(",") + " subst " + t.subst.mkString(","))
        s
      }
    } catch { //hack
      case e if e.toString contains "don't know how to mirror" => 
        printerr("error: " + e.getMessage)
        s
      case e => 
        printerr("error: exception during mirroring of "+x+": "+ e)
        e.printStackTrace; 
        s
    }

    if (y != s) {
      if (y.isInstanceOf[Sym[Any]] && findDefinition(y.asInstanceOf[Sym[Any]]).nonEmpty)
        printdbg("--> replace " + s+"="+x + " by " + y+"="+findDefinition(y.asInstanceOf[Sym[Any]]).get.rhs)
      else
        printdbg("--> replace " + s+"="+x + " by " + y)
      t.subst(s) = y // TODO: move out of conditional?
    }
    y
  }

  def transformLoopBody[A](s: Sym[A], x: Def[A], t: SubstTransformer): Def[A] = {
    implicit val m: Manifest[A] = s.Type.asInstanceOf[Manifest[A]]
    mirrorFatDef(x, t)
  }
  
  def transformAll(scope: List[TTP], t: SubstTransformer): List[TTP] = scope flatMap {
    case TTP(List(sym), ThinDef(rhs)) =>
      transformOne(sym, rhs, t) match {
        case s: Sym[Any] => 
          val tp = findDefinition(s)
          if (tp.isEmpty) Nil // happens for array(100) { i => i } TODO: match on Def?
          else List(fatten(tp.get))
        case _ => Nil
      }
    case TTP(lhs, SimpleFatLoop(s,x,rhs)) =>
      // alternate strategy: transform thin def, then fatten again (a little detour)
      printdbg("need to transform rhs of fat loop: " + lhs + ", " + rhs)
      val lhs2 = lhs.map { case s @ Def(r) => transformOne(s, r, t) }.distinct.asInstanceOf[List[Sym[Any]]]
      if (lhs != lhs2) {
        val missing = (lhs2.map(s => findDefinition(s).get) diff innerScope)
        printdbg("lhs changed! will add to innerScope: "+missing.mkString(","))
        innerScope = innerScope ::: missing
      }
      val shape2 = if (lhs != lhs2) lhs2.map { case Def(l: AbstractLoop[_]) => l.size case Def(Reflect(l: AbstractLoop[_], _, _)) => l.size } reduceLeft { (s1,s2) => assert(s1==s2,"shapes don't agree: "+s1+","+s2); s1 }
                   else t(s)
      val rhs2 = if (lhs != lhs2) lhs2.map { s => fatten(findDefinition(s).get) match { case TTP(List(s), SimpleFatLoop(_, _, List(r))) => transformLoopBody(s,r,t) }}
                 else (lhs zip rhs) map { case (s,r) => transformLoopBody(s,r,t) }
      
      //update innerScope -- change definition of lhs2 in place
      innerScope = innerScope map {
        case TP(l,_) if lhs2 contains l => 
          // FIXME: creating a SimpleLoop object, not exact class (DeliteOpXX) <-- PROBLEM ?
          TP(l, SimpleLoop(shape2,t(x).asInstanceOf[Sym[Int]],rhs2(lhs2.indexOf(l)))) 
        case d => d
      }
      
      printdbg("came up with: " + lhs2 + ", " + rhs2 + " with subst " + t.subst.mkString(","))
      List(TTP(lhs2, SimpleFatLoop(shape2,t(x).asInstanceOf[Sym[Int]],rhs2)))
      // still problem: VectorSum(a,b) = SimpleLoop(i, ReduceElem(f(i))) 
      // might need to translate f(i), but looking up VectorSum will not be changed at all!!!
      // --> change rhs nonetheless???
      
/*      
      // potential problem here: calling toAtom on a SimpleCollect (which does not have any symbol so far!)
      val lhs2 = (lhs zip rhs).map(p=>transformOne(p._1,p._2,t)).map { case s: Sym[Any] => s }.distinct.asInstanceOf[List[Sym[Any]]]
      val rhs2 = lhs2 map (findDefinition(_).get.rhs) //FIXME: will lookup old sym (ie VectorTrans) in case of AbstractCollect
      List(TTP(lhs2, SimpleFatLoop(t(s),t(x).asInstanceOf[Sym[Int]],rhs2)))
*/      
  }

  def simplify(scope: List[TTP])(results: List[Exp[Any]]): (List[TTP], List[Exp[Any]]) = {
    val t = new SubstTransformer    
    val scope2 = transformAll(scope, t)
    val results2 = results map (t apply _)
    (scope2, results2)
  }
}


=======
>>>>>>> 688ad127
trait LoopFusionOpt extends internal.GenericFatCodegen with SimplifyTransform {
  val IR: LoopsFatExp with IfThenElseFatExp
  import IR._  
  
/*
  TODO: moved to GenericFatCodegen -- but they don't really belong there....
  
  def unapplySimpleIndex(e: Def[Any]): Option[(Exp[Any], Exp[Int])] = None
  def unapplySimpleDomain(e: Def[Int]): Option[Exp[Any]] = None
  def unapplySimpleCollect(e: Def[Any]): Option[Exp[Any]] = None
  def unapplySimpleCollectIf(e: Def[Any]): Option[(Exp[Any],List[Exp[Boolean]])] = None
*/

  object SimpleIndex {
    def unapply(a: Def[Any]): Option[(Exp[Any], Exp[Int])] = unapplySimpleIndex(a)
  }

  object SimpleDomain {
    def unapply(a: Def[Int]): Option[Exp[Any]] = unapplySimpleDomain(a)
  }

  object SimpleCollect {
    def unapply(a: Def[Any]): Option[Exp[Any]] = unapplySimpleCollect(a)
  }

  object SimpleCollectIf {
    def unapply(a: Def[Any]): Option[(Exp[Any],List[Exp[Boolean]])] = unapplySimpleCollectIf(a)
  }


  override def focusExactScopeFat[A](currentScope0: List[TTP])(result0: List[Exp[Any]])(body: List[TTP] => A): A = {
    var result: List[Exp[Any]] = result0
    var currentScope = currentScope0

    if (!shouldApplyFusion(currentScope)(result))
      return super.focusExactScopeFat(currentScope)(result)(body)
/*
    println("--- pre-pre-loop fusion: bound")
    val bound = currentScope.flatMap(z => boundSyms(z.rhs))
    bound.foreach(println)

    println("--- pre-pre-loop fusion: dependent on bound")
    val g1 = getFatDependentStuff(currentScope)(bound)
    g1.foreach(println)
*/

    // find loops at current top level
    var Wloops = super.focusExactScopeFat(currentScope)(result) { levelScope => 
      // TODO: cannot in general fuse several effect loops (one effectful and several pure ones is ok though)
      // so we need a strategy. a simple one would be exclude all effectful loops right away (TODO).
      levelScope collect { case e @ TTP(_, SimpleFatLoop(_,_,_)) => e }
    }
    
    // FIXME: more than one super call means exponential cost -- is there a better way?
    // ---> implicit memoization or explicit data structure
    
    /* problem: fusion might change currentScope quite drastically
       is there some kind of strength reduction transformation to go from here
       to the fused version without recomputing as much as we do now?
    */
    
    if (Wloops.nonEmpty) {
      var done = false

      // keep track of loops in inner scopes
      var UloopSyms = currentScope collect { case e @ TTP(lhs, SimpleFatLoop(_,_,_)) if !Wloops.contains(e) => lhs }
      
      do {
        // utils
        def WgetLoopShape(e: TTP): Exp[Int] = e.rhs match { case SimpleFatLoop(s,x,rhs) => s }
        def WgetLoopVar(e: TTP): List[Sym[Int]] = e.rhs match { case SimpleFatLoop(s,x,rhs) => List(x) }
        def WgetLoopRes(e: TTP): List[Def[Any]] = e.rhs match { case SimpleFatLoop(s,x,rhs) => rhs }

        val loopCollectSyms = Wloops flatMap (e => (e.lhs zip WgetLoopRes(e)) collect { case (s, SimpleCollectIf(_,_)) => s })
        
        val loopSyms = Wloops flatMap (_.lhs)
        val loopVars = Wloops flatMap WgetLoopVar

        val WloopSyms = Wloops map (_.lhs)
        val WloopVars = Wloops map WgetLoopVar

        // find negative dependencies (those that block fusion)
        
        // might be costly: resolve and traverse complete input deps for each loop body
        // O(nloops*currentScope.length), assuming schedule is linear (NOT true currently!)

        // possible extension: have WtableNeg keep track of the statements that prevent fusion
        // then we can later remove the entry and see if the dependency goes away...
        
        val WtableNeg = Wloops.flatMap { dx => // find non-simple dependencies (other than a(i))
          val thisLoopVars = WgetLoopVar(dx)
          val otherLoopSyms = loopSyms diff (dx.lhs)
          getFatSchedule(currentScope)(WgetLoopRes(dx)) flatMap {
            case e@TTP(_, ThinDef(SimpleIndex(a,i))) if (thisLoopVars contains i) && (loopCollectSyms contains a) => 
              // check that a is the result of a SimpleCollectIf loop (not a reduce, for example)
              //if (!loopCollectSyms.contains(a))
              //  printerr("DANGER WILL ROBINSON: ignoring dep " + e + " although " + a + " is not a loop sym " + loopCollectSyms)
              //println("ignoring simple dependency " + e + " on loop var " + thisLoopSyms)
              Nil // direct deps on this loop's induction var don't count
            case sc =>
              val pr = syms(sc.rhs).intersect(otherLoopSyms) flatMap { otherLoop => dx.lhs map ((otherLoop, _)) }
              if (pr.nonEmpty) printlog("fusion of "+pr+" prevented by " + sc + " which is required by body of " + dx.lhs)
              pr
          }
        }.distinct      
      
        printlog("wtableneg: " + WtableNeg)        
        
        // other preconditions for fusion: loops must have same shape, or one must loop over the other's result
        
        def canFuseIndirect(a: TTP, b: TTP): Boolean = 
          !WtableNeg.exists(p => (a.lhs contains p._1) && (b.lhs contains p._2) || (b.lhs contains p._1) && (a.lhs contains p._2))
        
        def canFuseDirect(a: TTP, b: TTP): Boolean = (a.rhs,b.rhs) match {
          case (SimpleFatLoop(s1,_,_), SimpleFatLoop(s2,_,_)) if s1 == s2 => true  // same size (horizontal or pipeline)
          case (SimpleFatLoop(Def(SimpleDomain(a1)),_,_), SimpleFatLoop(_,_,_)) if b.lhs contains a1 => true // pipeline
          case (SimpleFatLoop(_,_,_), SimpleFatLoop(Def(SimpleDomain(b1)),_,_)) if a.lhs contains b1 => true
          case _ => false
        }
        
        def canFuse(a: TTP, b: TTP): Boolean = canFuseDirect(a,b) && canFuseIndirect(a,b)        
        
        // shape dependency helpers
        
        // shape s depends on a?
        def isShapeDep(s: Exp[Int], a: TTP) = s match { case Def(SimpleDomain(a1)) => a.lhs contains a1 case _ => false }

/*
        def getShapeCond(s: Exp[Int], a: TTP) = s match { case Def(SimpleDomain(a1)) => WgetLoopRes(a)(a.lhs indexOf a1) match { case SimpleCollectIf(a,c) => c } }
        
        def extendLoopWithCondition(e: TTP, shape: Exp[Int], targetVar: Sym[Int], c: List[Exp[Boolean]]): List[Exp[Any]] = e.rhs match { 
          case SimpleFatLoop(s,x,rhs) => rhs.map { r => findOrCreateDefinition(SimpleLoop(shape,targetVar,applyAddCondition(r,c))).sym }
        }
*/              
        def duplicateYieldContextAndPlugInRhs(s: Exp[Int], a: TTP)(e: TTP, shape: Exp[Int], targetVar: Sym[Int]) = {
          // s depends on loop a -- find corresponding loops result d
          val d = s match { case Def(SimpleDomain(a1)) => WgetLoopRes(a)(a.lhs indexOf a1) }
          
          println("beep bop "+d+"/"+e)
          
          var saveContext = globalDefs.length
          
          val z = e.rhs match { 
            case SimpleFatLoop(s,x,rhs) => rhs.map { r => 
              val z = findOrCreateDefinition(SimpleLoop(shape,targetVar,applyPlugIntoContext(d,r))).sym
              println("mod context. old: " + r + "; new: " + findDefinition(z))
              z
            }
          }
          
          val newDefs = globalDefs.drop(saveContext)
          println("new defs:" + newDefs)
          innerScope = innerScope ++ newDefs
          currentScope = currentScope ++ newDefs.map(fatten)
          z
        }
        
        /*
          val a = loop(len) { i => array { loop(u_i.length) { i2 => yield u_i(i2) } } }
          val b = loop(a.length) { j => sum { yield 2 * a(j) } }
          
          // bring loops together
          val a,b = loop(len) { i =>
            array { loop(u_i.length) { i2 => yield u_i(i2) } }
            sum { yield 2 * a(j) }
          }

          // adapt shape by duplicating context (elim dep on size)
          val a,b = loop(len) { i =>
            array { loop(u_i.length) { i2 => yield u_i(i2) } }
            sum { loop(u_i.length) { i2 => yield 2 * a(j) } }
          }
          
          // remove elem dep by using yield param directly
          val a,b = loop(len) { i =>
            array { loop(u_i.length) { i2 => yield u_i(i2) } }
            sum { loop(u_i.length) { i2 => yield 2 * u_i(i2) } }
          }

          // dead code elim
          val b = loop(len) { i =>
            sum { loop(u_i.length) { i2 => yield 2 * u_i(i2) } }
          }
        */
        
        // partitioning: build maximal sets of loops to be fused
        // already fuse loops headers (shape, index variables)
        
        val t = new SubstTransformer

        var partitionsIn = Wloops
        var partitionsOut = Nil:List[TTP]
      
        for (b <- partitionsIn) {
          // try to add to an item in partitionsOut, if not possible add as-is
          partitionsOut.find(a => canFuse(a,b)) match {
            case Some(a) => 
              val shapeA = WgetLoopShape(a)
              val shapeB = WgetLoopShape(b)
              
              // unify loop vars
              val targetVar = WgetLoopVar(a)(0) // should use a fresh var?
              for (w <- WgetLoopVar(b))
                t.subst(w) = targetVar
              
              // analyze shape dependency and add appropriate conditions to loop body when fusing a filter loop
              val shape = if (isShapeDep(shapeA,b)) { //shapeA depends on value b
                //val loops2 = extendLoopWithCondition(a,shapeB,targetVar,getShapeCond(shapeA,b))
                val loops2 = duplicateYieldContextAndPlugInRhs(shapeA,b)(a,shapeB,targetVar)
                (a.lhs zip loops2) foreach { p => t.subst(p._1) = p._2 }
                shapeB
              } else if (isShapeDep(shapeB,a)) {
                //val loops2 = extendLoopWithCondition(b,shapeA,targetVar,getShapeCond(shapeB,a))
                val loops2 = duplicateYieldContextAndPlugInRhs(shapeB,a)(b,shapeA,targetVar)
                (b.lhs zip loops2) foreach { p => t.subst(p._1) = p._2 }
                shapeA
              } else {
                assert(shapeA == shapeB, "loop shapes must match")
                shapeA
              }

              val fused = TTP(a.lhs:::b.lhs, SimpleFatLoop(shape, targetVar, WgetLoopRes(a):::WgetLoopRes(b)))
              partitionsOut = fused :: (partitionsOut diff List(a))
            case None => partitionsOut = b::partitionsOut
          }
        }
      
        printlog("partitions: " + partitionsOut)
      
      
        //println("<0----"+result)
        //currentScope.foreach(println)
        //println("----0>")

        // actually do the fusion: now transform the loops bodies
      
        if ((partitionsOut intersect partitionsIn) != partitionsOut) { // was there any change?

          // within fused loops, remove accesses to outcomes of the fusion
          currentScope.foreach {
            case e@TTP(List(s), ThinDef(SimpleIndex(a, i))) =>
              printlog("considering " + e)
              partitionsOut.find(_.lhs contains a) match {
                case Some(fused) if WgetLoopVar(fused) contains t(i) => 
                  val index = fused.lhs.indexOf(a)
                  
                  printlog("replace " + e + " at " + index + " within " + fused)

                   // we've plugged the loop body into the right scope above,
                   // thus we know that we can safely access the yielded value
                  val rhs = WgetLoopRes(fused)(index) match { case SimpleCollect(y) => y }

                  printlog("substitute " + s + " -> " + rhs)
                  
                  t.subst(s) = rhs
                case _ => //e
              }
            case _ => //e
          }
          
<<<<<<< HEAD
          //NOTE: if we have added stuff to currentScope, the line below will reset it
          // because result is still untransformed and thus the new stuff no used
          //currentScope = getFatSchedule(currentScope)(result) // clean things up!
          //NOTE: it is necessary to bring currentScope into the right order, though
          // the current approach is to use all of currentScope as root, not just result
          currentScope = getFatSchedule(currentScope)(currentScope)

          // SIMPLIFY! <--- multiple steps necessary? 
          // currently yes: transform goes first to last, but later elems may
          // induce substitutions on earlier ones, so we have to iterate
          
          currentScope = getFatSchedule(currentScope)(currentScope) // clean things up!

          /*println("<1---"+result0+"/"+result)
          currentScope.foreach(println)
          println("---1>")*/

          // SIMPLIFY! <--- multiple steps necessary???
          
          def withEffectContext(body: =>List[TTP]): List[TTP] = {
            val save = context
            context = Nil
            val scope = body
            val leftovereffects = context.filterNot((scope.flatMap(_.lhs)) contains _)
            if (leftovereffects.nonEmpty) 
              printlog("warning: transformation left effect context (will be discarded): "+leftovereffects)
            context = save
            scope
          }
          
          currentScope = withEffectContext { transformAll(currentScope, t) }
          result = t(result)
          currentScope = getFatSchedule(currentScope)(currentScope) // clean things up!

          currentScope = withEffectContext { transformAll(currentScope, t) }
          result = t(result)
          currentScope = getFatSchedule(currentScope)(currentScope) // clean things up!

          currentScope = withEffectContext { transformAll(currentScope, t) }
          result = t(result)
          currentScope = getFatSchedule(currentScope)(currentScope) // clean things up!


          // once more to see if we are converged
          val previousScope = currentScope
          
          currentScope = withEffectContext { transformAll(currentScope, t) }
          result = t(result)
          currentScope = getFatSchedule(currentScope)(result) // clean things up!
          
          if (currentScope != previousScope) { // check convergence
            printerr("error: transformation of scope contents has not converged")
            printdbg(previousScope + "-->" + currentScope)
=======
          // ---
          
          transformAllFully(currentScope, result, t) match { case (a,b) => // too bad we can't use pair assigment
            currentScope = a
            result = b
>>>>>>> 688ad127
          }

          //Wloops = currentScope collect { case e @ TTP(_, FatLoop(_,_,_)) => e }

          Wloops = transformAll(partitionsOut, t)
          
          UloopSyms = UloopSyms map (t onlySyms _) // just lookup the symbols
          
          printlog("try once more ...")
        } else {
          printlog("no changes, we're done")
          done = true
        }
      
      } while (!done)
     
      
      // prune Wloops (some might be no longer necessary)
      Wloops = Wloops map {
        case TTP(lhs, SimpleFatLoop(s, x, rhs)) =>
          val ex = lhs map (s => currentScope exists (_.lhs == List(s)))
          def select[A](a: List[A], b: List[Boolean]) = (a zip b) collect { case (w, true) => w }
          TTP(select(lhs, ex), SimpleFatLoop(s, x, select(rhs, ex)))
      }
      
      // PREVIOUS PROBLEM: don't throw out all loops, might have some that are *not* in levelScope
      // note: if we don't do it here, we will likely see a problem going back to innerScope in 
      // FatCodegen.focusExactScopeFat below. --> how to go back from SimpleFatLoop to VectorPlus??
      // UPDATE: UloopSyms puts a tentative fix in place. check if it is sufficient!!
      // what is the reason we cannot just look at Wloops??
      currentScope = currentScope.filter { case e@TTP(lhs, _: AbstractFatLoop) => 
        val keep = UloopSyms contains lhs
        //if (!keep) println("dropping: " + e + ", not int UloopSyms: " + UloopSyms)
        keep case _ => true } ::: Wloops

      // schedule (and emit)
      currentScope = getFatSchedule(currentScope)(result) // clean things up!
     
    }

    // the caller of emitBlock will quite likely call getBlockResult afterwards,
    // and if we change the result here, the caller will emit a reference to a sym
    // that doesn't exist (because it was replaced)

    if (result0 != result) {
      printlog("super.focusExactScopeFat with result changed from " + result0 + " to " + result)
      
      (result0 zip result) foreach {
        case (r0 @ Def(Reify(x, _, _)),Def(Reify(y, u, es))) => 
          if (!x.isInstanceOf[Sym[Any]])
            printlog("non-sym block result: " + x + " to " + y)
          else if (x != y)
            currentScope = currentScope :+ TTP(List(x.asInstanceOf[Sym[Any]]), ThinDef(Forward(y)))
          currentScope = currentScope :+ TTP(List(r0.asInstanceOf[Sym[Any]]), ThinDef(Reify(x,u,es)))
          // should rewire result so that x->y assignment is inserted
        case (r0,r) => 
          if (r0 != r) currentScope = currentScope :+ TTP(List(r0.asInstanceOf[Sym[Any]]), ThinDef(Forward(r)))
      }
      
    }
/*
    println("result "+result0+"/"+result)
    println("<---")
    currentScope.foreach(println)
    println("--->")
*/
    // do what super does ...
    super.focusExactScopeFat(currentScope)(result0)(body)
  }

}<|MERGE_RESOLUTION|>--- conflicted
+++ resolved
@@ -1,131 +1,6 @@
 package scala.virtualization.lms
 package common
 
-<<<<<<< HEAD
-// TODO: simplify/transform trait should be generalized and cleaned up
-
-trait SimplifyTransform extends internal.GenericFatCodegen {
-  val IR: LoopsFatExp
-  import IR._
-  
-  case class Forward[A](x: Exp[A]) extends Def[A]
-  
-  override def emitNode(sym: Sym[Any], rhs: Def[Any])(implicit stream: java.io.PrintWriter) = rhs match {
-    case Forward(x) => emitValDef(sym, quote(x))
-    case _ => super.emitNode(sym, rhs)
-  }
-  
-  def transformOne[A](s: Sym[A], x: Def[A], t: SubstTransformer): Exp[A] = {
-    if (t.subst.contains(s)) return t(s)
-    implicit val m: Manifest[A] = s.Type.asInstanceOf[Manifest[A]]
-
-    //if (!syms(x).exists(t.subst contains _)) return s   //<---- should be safe to prune but test fails (??)
-
-    val y = try { 
-      val ss = syms(x)
-      val tss = t(ss)
-      if (ss != tss) {
-        val s2 = mirror(x, t) 
-        if (s2 == s) {
-          printerr("warning: mirroring of "+s+"="+x+" syms " + ss.mkString(",") + " returned same object (expected t(syms) = " + tss.mkString(",") + ")")
-        }
-        s2 match { 
-          case Def(x2) => 
-            val ss2 = syms(x2)
-            if (ss2 != tss.filter(_.isInstanceOf[Sym[Any]])) // should do filtering in def of tss above?
-              printerr("warning: mirroring of "+s+"="+x+" syms " + ss.mkString(",") + " returned "+s2+"="+x2+" syms " + ss2.mkString(",") + " (expected t(syms) = " + tss.mkString(",") + ")")
-            if (!(s2.Type <:< s.Type))
-              printerr("warning: mirroring of "+s+"="+x+" type " + s.Type + " returned "+s2+"="+x2+" type " + s2.Type + " (not a subtype)")
-          case _ =>
-            if (!(s2.Type <:< s.Type))
-              printerr("warning: mirroring of "+s+"="+x+" type " + s.Type + " returned "+s2+" type " + s2.Type + " (not a subtype)")
-        }
-        s2
-      } else {
-        printdbg("skipping mirror operation "+s+"="+x+" syms " + ss.mkString(",") + " subst " + t.subst.mkString(","))
-        s
-      }
-    } catch { //hack
-      case e if e.toString contains "don't know how to mirror" => 
-        printerr("error: " + e.getMessage)
-        s
-      case e => 
-        printerr("error: exception during mirroring of "+x+": "+ e)
-        e.printStackTrace; 
-        s
-    }
-
-    if (y != s) {
-      if (y.isInstanceOf[Sym[Any]] && findDefinition(y.asInstanceOf[Sym[Any]]).nonEmpty)
-        printdbg("--> replace " + s+"="+x + " by " + y+"="+findDefinition(y.asInstanceOf[Sym[Any]]).get.rhs)
-      else
-        printdbg("--> replace " + s+"="+x + " by " + y)
-      t.subst(s) = y // TODO: move out of conditional?
-    }
-    y
-  }
-
-  def transformLoopBody[A](s: Sym[A], x: Def[A], t: SubstTransformer): Def[A] = {
-    implicit val m: Manifest[A] = s.Type.asInstanceOf[Manifest[A]]
-    mirrorFatDef(x, t)
-  }
-  
-  def transformAll(scope: List[TTP], t: SubstTransformer): List[TTP] = scope flatMap {
-    case TTP(List(sym), ThinDef(rhs)) =>
-      transformOne(sym, rhs, t) match {
-        case s: Sym[Any] => 
-          val tp = findDefinition(s)
-          if (tp.isEmpty) Nil // happens for array(100) { i => i } TODO: match on Def?
-          else List(fatten(tp.get))
-        case _ => Nil
-      }
-    case TTP(lhs, SimpleFatLoop(s,x,rhs)) =>
-      // alternate strategy: transform thin def, then fatten again (a little detour)
-      printdbg("need to transform rhs of fat loop: " + lhs + ", " + rhs)
-      val lhs2 = lhs.map { case s @ Def(r) => transformOne(s, r, t) }.distinct.asInstanceOf[List[Sym[Any]]]
-      if (lhs != lhs2) {
-        val missing = (lhs2.map(s => findDefinition(s).get) diff innerScope)
-        printdbg("lhs changed! will add to innerScope: "+missing.mkString(","))
-        innerScope = innerScope ::: missing
-      }
-      val shape2 = if (lhs != lhs2) lhs2.map { case Def(l: AbstractLoop[_]) => l.size case Def(Reflect(l: AbstractLoop[_], _, _)) => l.size } reduceLeft { (s1,s2) => assert(s1==s2,"shapes don't agree: "+s1+","+s2); s1 }
-                   else t(s)
-      val rhs2 = if (lhs != lhs2) lhs2.map { s => fatten(findDefinition(s).get) match { case TTP(List(s), SimpleFatLoop(_, _, List(r))) => transformLoopBody(s,r,t) }}
-                 else (lhs zip rhs) map { case (s,r) => transformLoopBody(s,r,t) }
-      
-      //update innerScope -- change definition of lhs2 in place
-      innerScope = innerScope map {
-        case TP(l,_) if lhs2 contains l => 
-          // FIXME: creating a SimpleLoop object, not exact class (DeliteOpXX) <-- PROBLEM ?
-          TP(l, SimpleLoop(shape2,t(x).asInstanceOf[Sym[Int]],rhs2(lhs2.indexOf(l)))) 
-        case d => d
-      }
-      
-      printdbg("came up with: " + lhs2 + ", " + rhs2 + " with subst " + t.subst.mkString(","))
-      List(TTP(lhs2, SimpleFatLoop(shape2,t(x).asInstanceOf[Sym[Int]],rhs2)))
-      // still problem: VectorSum(a,b) = SimpleLoop(i, ReduceElem(f(i))) 
-      // might need to translate f(i), but looking up VectorSum will not be changed at all!!!
-      // --> change rhs nonetheless???
-      
-/*      
-      // potential problem here: calling toAtom on a SimpleCollect (which does not have any symbol so far!)
-      val lhs2 = (lhs zip rhs).map(p=>transformOne(p._1,p._2,t)).map { case s: Sym[Any] => s }.distinct.asInstanceOf[List[Sym[Any]]]
-      val rhs2 = lhs2 map (findDefinition(_).get.rhs) //FIXME: will lookup old sym (ie VectorTrans) in case of AbstractCollect
-      List(TTP(lhs2, SimpleFatLoop(t(s),t(x).asInstanceOf[Sym[Int]],rhs2)))
-*/      
-  }
-
-  def simplify(scope: List[TTP])(results: List[Exp[Any]]): (List[TTP], List[Exp[Any]]) = {
-    val t = new SubstTransformer    
-    val scope2 = transformAll(scope, t)
-    val results2 = results map (t apply _)
-    (scope2, results2)
-  }
-}
-
-
-=======
->>>>>>> 688ad127
 trait LoopFusionOpt extends internal.GenericFatCodegen with SimplifyTransform {
   val IR: LoopsFatExp with IfThenElseFatExp
   import IR._  
@@ -385,68 +260,12 @@
               }
             case _ => //e
           }
-          
-<<<<<<< HEAD
-          //NOTE: if we have added stuff to currentScope, the line below will reset it
-          // because result is still untransformed and thus the new stuff no used
-          //currentScope = getFatSchedule(currentScope)(result) // clean things up!
-          //NOTE: it is necessary to bring currentScope into the right order, though
-          // the current approach is to use all of currentScope as root, not just result
-          currentScope = getFatSchedule(currentScope)(currentScope)
-
-          // SIMPLIFY! <--- multiple steps necessary? 
-          // currently yes: transform goes first to last, but later elems may
-          // induce substitutions on earlier ones, so we have to iterate
-          
-          currentScope = getFatSchedule(currentScope)(currentScope) // clean things up!
-
-          /*println("<1---"+result0+"/"+result)
-          currentScope.foreach(println)
-          println("---1>")*/
-
-          // SIMPLIFY! <--- multiple steps necessary???
-          
-          def withEffectContext(body: =>List[TTP]): List[TTP] = {
-            val save = context
-            context = Nil
-            val scope = body
-            val leftovereffects = context.filterNot((scope.flatMap(_.lhs)) contains _)
-            if (leftovereffects.nonEmpty) 
-              printlog("warning: transformation left effect context (will be discarded): "+leftovereffects)
-            context = save
-            scope
-          }
-          
-          currentScope = withEffectContext { transformAll(currentScope, t) }
-          result = t(result)
-          currentScope = getFatSchedule(currentScope)(currentScope) // clean things up!
-
-          currentScope = withEffectContext { transformAll(currentScope, t) }
-          result = t(result)
-          currentScope = getFatSchedule(currentScope)(currentScope) // clean things up!
-
-          currentScope = withEffectContext { transformAll(currentScope, t) }
-          result = t(result)
-          currentScope = getFatSchedule(currentScope)(currentScope) // clean things up!
-
-
-          // once more to see if we are converged
-          val previousScope = currentScope
-          
-          currentScope = withEffectContext { transformAll(currentScope, t) }
-          result = t(result)
-          currentScope = getFatSchedule(currentScope)(result) // clean things up!
-          
-          if (currentScope != previousScope) { // check convergence
-            printerr("error: transformation of scope contents has not converged")
-            printdbg(previousScope + "-->" + currentScope)
-=======
+
           // ---
           
           transformAllFully(currentScope, result, t) match { case (a,b) => // too bad we can't use pair assigment
             currentScope = a
             result = b
->>>>>>> 688ad127
           }
 
           //Wloops = currentScope collect { case e @ TTP(_, FatLoop(_,_,_)) => e }

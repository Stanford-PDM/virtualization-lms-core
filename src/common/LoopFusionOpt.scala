package scala.virtualization.lms
package common

trait LoopFusionOpt extends internal.FatTraversal with SimplifyTransform {
  val IR: LoopsFatExp with IfThenElseFatExp
  import IR._  
  
/*
  TODO: moved to GenericFatCodegen -- but they don't really belong there....
  
  def unapplySimpleIndex(e: Def[Any]): Option[(Exp[Any], Exp[Int])] = None
  def unapplySimpleDomain(e: Def[Int]): Option[Exp[Any]] = None
  def unapplySimpleCollect(e: Def[Any]): Option[Exp[Any]] = None
  def unapplySimpleCollectIf(e: Def[Any]): Option[(Exp[Any],List[Exp[Boolean]])] = None
*/

  object SimpleIndex {
    def unapply(a: Def[Any]): Option[(Exp[Any], Exp[Int])] = unapplySimpleIndex(a)
  }

  object SimpleDomain {
    def unapply(a: Def[Int]): Option[Exp[Any]] = unapplySimpleDomain(a)
  }

  object SimpleCollect {
    def unapply(a: Def[Any]): Option[Exp[Any]] = unapplySimpleCollect(a)
  }

  object SimpleCollectIf {
    def unapply(a: Def[Any]): Option[(Exp[Any],List[Exp[Boolean]])] = unapplySimpleCollectIf(a)
  }


  override def focusExactScopeFat[A](currentScope0: List[TTP])(result0B: List[Block[Any]])(body: List[TTP] => A): A = {
    val result0 = result0B.map(getBlockResultFull)
    var result: List[Exp[Any]] = result0
    var currentScope = currentScope0

    if (!shouldApplyFusion(currentScope)(result))
      return super.focusExactScopeFat(currentScope)(result.map(Block(_)))(body)
/*
    println("--- pre-pre-loop fusion: bound")
    val bound = currentScope.flatMap(z => boundSyms(z.rhs))
    bound.foreach(println)

    println("--- pre-pre-loop fusion: dependent on bound")
    val g1 = getFatDependentStuff(currentScope)(bound)
    g1.foreach(println)
*/

    // find loops at current top level
    var Wloops = super.focusExactScopeFat(currentScope)(result.map(Block(_))) { levelScope => 
      // TODO: cannot in general fuse several effect loops (one effectful and several pure ones is ok though)
      // so we need a strategy. a simple one would be exclude all effectful loops right away (TODO).
      levelScope collect { case e @ TTP(_, SimpleFatLoop(_,_,_)) => e }
    }
    
    // FIXME: more than one super call means exponential cost -- is there a better way?
    // ---> implicit memoization or explicit data structure
    
    /* problem: fusion might change currentScope quite drastically
       is there some kind of strength reduction transformation to go from here
       to the fused version without recomputing as much as we do now?
    */
    
    if (Wloops.nonEmpty) {
      var done = false

      // keep track of loops in inner scopes
      var UloopSyms = Nil: List[List[Sym[Any]]]
      
      UloopSyms = currentScope collect { case e @ TTP(lhs, SimpleFatLoop(_,_,_)) if !Wloops.contains(e) => lhs }
      do {
        // utils
        def WgetLoopShape(e: TTP): Exp[Int] = e.rhs match { case SimpleFatLoop(s,x,rhs) => s }
        def WgetLoopVar(e: TTP): List[Sym[Int]] = e.rhs match { case SimpleFatLoop(s,x,rhs) => List(x) }
        def WgetLoopRes(e: TTP): List[Def[Any]] = e.rhs match { case SimpleFatLoop(s,x,rhs) => rhs }

        val loopCollectSyms = Wloops flatMap (e => (e.lhs zip WgetLoopRes(e)) collect { case (s, SimpleCollectIf(_,_)) => s })
        
        val loopSyms = Wloops flatMap (_.lhs)
        val loopVars = Wloops flatMap WgetLoopVar

        val WloopSyms = Wloops map (_.lhs)
        val WloopVars = Wloops map WgetLoopVar

        // find negative dependencies (those that block fusion)
        
        // might be costly: resolve and traverse complete input deps for each loop body
        // O(nloops*currentScope.length), assuming schedule is linear (NOT true currently!)

        // possible extension: have WtableNeg keep track of the statements that prevent fusion
        // then we can later remove the entry and see if the dependency goes away...
        
        var WtableNeg = Wloops.flatMap { dx => // find non-simple dependencies (other than a(i))
          val thisLoopVars = WgetLoopVar(dx)
          val otherLoopSyms = loopSyms diff (dx.lhs)
<<<<<<< HEAD
          getCustomFatSchedule(currentScope)(WgetLoopRes(dx)) {
            case e@ThinDef(SimpleIndex(a,i)) if (thisLoopVars contains i) && (loopCollectSyms contains a) => 
              // check that a is the result of a SimpleCollectIf loop (not a reduce, for example)
              //if (!loopCollectSyms.contains(a))
              //  printerr("DANGER WILL ROBINSON: ignoring dep " + e + " although " + a + " is not a loop sym " + loopCollectSyms)
              //println("ignoring simple dependency " + e + " on loop var " + thisLoopSyms)
=======
          getFatSchedule(currentScope)(WgetLoopRes(dx)) flatMap {
            case e@TTP(_, ThinDef(SimpleIndex(a,i))) if (thisLoopVars contains i) && (loopCollectSyms contains a) => 
>>>>>>> 3c416f13
              Nil // direct deps on this loop's induction var don't count
            case e => 
              syms(e)
          } flatMap {
            case e@TTP(_, ThinDef(SimpleIndex(a,i))) if (thisLoopVars contains i) && (loopCollectSyms contains a) =>
              Nil //FIXME: shouldn't duplicate condition ...
            case sc =>
              val pr = syms(sc.rhs).intersect(otherLoopSyms) flatMap { otherLoop => dx.lhs map ((otherLoop, _)) }
              if (pr.nonEmpty) printlog("fusion of "+pr+" prevented by " + sc + " which is required by body of " + dx.lhs)
              pr
          }
        }.distinct      
      
        // transitive closure of negative dependencies
        def iter {
          val oldNeg = WtableNeg
          val delta = WtableNeg flatMap { p => WtableNeg collect { case q if p._2 == q._1 => (p._1, q._2) }}
          WtableNeg = (WtableNeg ++ delta).distinct
          if (WtableNeg != oldNeg) iter
        }
        iter
      
        printlog("wtableneg: " + WtableNeg) // will add more later, need to maintain closure
        
<<<<<<< HEAD
        // TODO: loops that have the same symbol have been split from a single struct loop        
        if (loopSyms.distinct != loopSyms)
          println("*** should fuse detected split " + loopSyms)        
=======
>>>>>>> 3c416f13
        
        // other preconditions for fusion: loops must have same shape, or one must loop over the other's result
        
        def canFuseIndirect(a: TTP, b: TTP): Boolean = 
          !WtableNeg.exists(p => (a.lhs contains p._1) && (b.lhs contains p._2) || (b.lhs contains p._1) && (a.lhs contains p._2))
        
        def canFuseDirect(a: TTP, b: TTP): Boolean = (a.rhs,b.rhs) match {
          case (SimpleFatLoop(s1,_,_), SimpleFatLoop(s2,_,_)) if s1 == s2 => true  // same size (horizontal or pipeline)
          case (SimpleFatLoop(Def(SimpleDomain(a1)),_,_), SimpleFatLoop(_,_,_)) if b.lhs contains a1 => true // pipeline
          case (SimpleFatLoop(_,_,_), SimpleFatLoop(Def(SimpleDomain(b1)),_,_)) if a.lhs contains b1 => true
          case _ => false
        }
        
        def canFuse(a: TTP, b: TTP): Boolean = canFuseDirect(a,b) && canFuseIndirect(a,b)        
        
        // shape dependency helpers
        
        def isShapeDep(s: Exp[Int], a: TTP) = s match { case Def(SimpleDomain(a1)) => a.lhs contains a1 case _ => false }
        def getShapeCond(s: Exp[Int], a: TTP) = s match { case Def(SimpleDomain(a1)) => WgetLoopRes(a)(a.lhs indexOf a1) match { case SimpleCollectIf(a,c) => c } }
        
        def extendLoopWithCondition(e: TTP, shape: Exp[Int], targetVar: Sym[Int], c: List[Exp[Boolean]]): List[Exp[Any]] = e.rhs match { 
          case SimpleFatLoop(s,x,rhs) => rhs.map { r => findOrCreateDefinition(SimpleLoop(shape,targetVar,applyAddCondition(r,c))).sym }
        }
        
        // partitioning: build maximal sets of loops to be fused
        // already fuse loops headers (shape, index variables)
        
        val t = new SubstTransformer

        // make loops with same var adjacent (fusing each with another loop would lead to a conflicting substitution!)
        var partitionsIn = Wloops.sortBy(e => WgetLoopVar(e).toString) 
        var partitionsOut = Nil:List[TTP]
      
        for (b <- partitionsIn) {
          // try to add to an item in partitionsOut, if not possible add as-is
          partitionsOut.find(a => canFuse(a,b)) match {
            case Some(a) => 
              
              val shapeA = WgetLoopShape(a)
              val shapeB = WgetLoopShape(b)
              
              // unify loop vars
              val targetVar = WgetLoopVar(a)(0) // should use a fresh var?
              for (w <- WgetLoopVar(b)) {
                // check for conflicting subsitutions
                t.subst.get(w) match {  
                  case Some(r) if r != targetVar => 
                    printerr("error: conflicting substitution " + w + " -> " + r + ", updat -> " +targetVar)
                  case _ => 
                }
                t.subst(w) = targetVar
              }
              
              // analyze shape dependency and add appropriate conditions to loop body when fusing a filter loop
              val shape = if (isShapeDep(shapeA,b)) {
                val loops2 = extendLoopWithCondition(a,shapeB,targetVar,getShapeCond(shapeA,b))
                (a.lhs zip loops2) foreach { p => t.subst(p._1) = p._2 }
                shapeB
              } else if (isShapeDep(shapeB,a)) {
                val loops2 = extendLoopWithCondition(b,shapeA,targetVar,getShapeCond(shapeB,a))
                (b.lhs zip loops2) foreach { p => t.subst(p._1) = p._2 }
                shapeA
              } else {
                assert(shapeA == shapeB, "loop shapes must match")
                shapeA
              }

              val lhs = a.lhs ++ b.lhs

              val fused = TTP(lhs, SimpleFatLoop(shape, targetVar, WgetLoopRes(a):::WgetLoopRes(b)))
              partitionsOut = fused :: (partitionsOut diff List(a))

              val preNeg = WtableNeg collect { case p if (lhs contains p._2) => p._1 }
              val postNeg = WtableNeg collect { case p if (lhs contains p._1) => p._2 }
              
              val fusedNeg = preNeg flatMap { s1 => postNeg map { s2 => (s1,s2) } }
<<<<<<< HEAD
              WtableNeg = (fusedNeg ++ WtableNeg).distinct
=======
              WtableNeg = fusedNeg ++ WtableNeg
>>>>>>> 3c416f13
              
            case None => partitionsOut = b::partitionsOut
          }
        }
      
        printlog("partitions: " + partitionsOut)
      
        // actually do the fusion: now transform the loops bodies
      
        if ((partitionsOut intersect partitionsIn) != partitionsOut) { // was there any change?

          // within fused loops, remove accesses to outcomes of the fusion
          currentScope.foreach {
            case e@TTP(List(s), ThinDef(SimpleIndex(a, i))) =>
              printlog("considering " + e)
              partitionsOut.find(_.lhs contains a) match {
                case Some(fused) if WgetLoopVar(fused) contains t(i) => 
                  val index = fused.lhs.indexOf(a)
                  
                  printlog("replace " + e + " at " + index + " within " + fused)

                  val rhs = WgetLoopRes(fused)(index) match { case SimpleCollectIf(y,c) => y }
                  
                  t.subst(s) = rhs
                case _ => //e
              }
            case _ => //e
          }
          
          // ---
          
          transformAllFully(currentScope, result, t) match { case (a,b) => // too bad we can't use pair assigment
            currentScope = a
            result = b
          }

          //Wloops = currentScope collect { case e @ TTP(_, FatLoop(_,_,_)) => e }

          Wloops = transformAll(partitionsOut, t)
          
          UloopSyms = UloopSyms map (t onlySyms _) // just lookup the symbols
          
          printlog("try once more ...")
        } else {
          printlog("no changes, we're done")
          done = true
        }
      
      } while (!done)
     
      
      // prune Wloops (some might be no longer necessary)
      Wloops = Wloops map {
        case TTP(lhs, SimpleFatLoop(s, x, rhs)) =>
          val ex = lhs map (s => currentScope exists (_.lhs == List(s)))
          def select[A](a: List[A], b: List[Boolean]) = (a zip b) collect { case (w, true) => w }
          TTP(select(lhs, ex), SimpleFatLoop(s, x, select(rhs, ex)))
      }
      
      // PREVIOUS PROBLEM: don't throw out all loops, might have some that are *not* in levelScope
      // note: if we don't do it here, we will likely see a problem going back to innerScope in 
      // FatCodegen.focusExactScopeFat below. --> how to go back from SimpleFatLoop to VectorPlus??
      // UPDATE: UloopSyms puts a tentative fix in place. check if it is sufficient!!
      // what is the reason we cannot just look at Wloops??
      currentScope = currentScope.filter { case e@TTP(lhs, _: AbstractFatLoop) => 
        val keep = UloopSyms contains lhs
        //if (!keep) println("dropping: " + e + ", not int UloopSyms: " + UloopSyms)
        keep case _ => true } ::: Wloops

      // schedule (and emit)
      currentScope = getFatSchedule(currentScope)(result.map(Block(_))) // clean things up!
     
    }

    // the caller of emitBlock will quite likely call getBlockResult afterwards,
    // and if we change the result here, the caller will emit a reference to a sym
    // that doesn't exist (because it was replaced)

    if (result0 != result) {
      printlog("super.focusExactScopeFat with result changed from " + result0 + " to " + result)
      
      (result0 zip result) foreach {
        case (r0 @ Def(Reify(x, _, _)),Def(Reify(y, u, es))) => 
          if (!x.isInstanceOf[Sym[Any]])
            printlog("non-sym block result: " + x + " to " + y)
          else if (x != y)
            currentScope = currentScope :+ TTP(List(x.asInstanceOf[Sym[Any]]), ThinDef(Forward(y)))
          currentScope = currentScope :+ TTP(List(r0.asInstanceOf[Sym[Any]]), ThinDef(Reify(x,u,es)))
          // should rewire result so that x->y assignment is inserted
        case (r0,r) => 
          if (r0 != r) currentScope = currentScope :+ TTP(List(r0.asInstanceOf[Sym[Any]]), ThinDef(Forward(r)))
      }
      
    }
/*
    println("result "+result0+"/"+result)
    println("<---")
    currentScope.foreach(println)
    println("--->")
*/
    // do what super does ...
    super.focusExactScopeFat(currentScope)(result0.map(Block(_)))(body)
  }

}<|MERGE_RESOLUTION|>--- conflicted
+++ resolved
@@ -95,17 +95,12 @@
         var WtableNeg = Wloops.flatMap { dx => // find non-simple dependencies (other than a(i))
           val thisLoopVars = WgetLoopVar(dx)
           val otherLoopSyms = loopSyms diff (dx.lhs)
-<<<<<<< HEAD
           getCustomFatSchedule(currentScope)(WgetLoopRes(dx)) {
             case e@ThinDef(SimpleIndex(a,i)) if (thisLoopVars contains i) && (loopCollectSyms contains a) => 
               // check that a is the result of a SimpleCollectIf loop (not a reduce, for example)
               //if (!loopCollectSyms.contains(a))
               //  printerr("DANGER WILL ROBINSON: ignoring dep " + e + " although " + a + " is not a loop sym " + loopCollectSyms)
               //println("ignoring simple dependency " + e + " on loop var " + thisLoopSyms)
-=======
-          getFatSchedule(currentScope)(WgetLoopRes(dx)) flatMap {
-            case e@TTP(_, ThinDef(SimpleIndex(a,i))) if (thisLoopVars contains i) && (loopCollectSyms contains a) => 
->>>>>>> 3c416f13
               Nil // direct deps on this loop's induction var don't count
             case e => 
               syms(e)
@@ -130,12 +125,9 @@
       
         printlog("wtableneg: " + WtableNeg) // will add more later, need to maintain closure
         
-<<<<<<< HEAD
         // TODO: loops that have the same symbol have been split from a single struct loop        
         if (loopSyms.distinct != loopSyms)
           println("*** should fuse detected split " + loopSyms)        
-=======
->>>>>>> 3c416f13
         
         // other preconditions for fusion: loops must have same shape, or one must loop over the other's result
         
@@ -212,11 +204,7 @@
               val postNeg = WtableNeg collect { case p if (lhs contains p._1) => p._2 }
               
               val fusedNeg = preNeg flatMap { s1 => postNeg map { s2 => (s1,s2) } }
-<<<<<<< HEAD
               WtableNeg = (fusedNeg ++ WtableNeg).distinct
-=======
-              WtableNeg = fusedNeg ++ WtableNeg
->>>>>>> 3c416f13
               
             case None => partitionsOut = b::partitionsOut
           }

--- conflicted
+++ resolved
@@ -1,13 +1,9 @@
 package scala.virtualization.lms
 package common
 
-<<<<<<< HEAD
 import collection.mutable.ArrayBuffer
 
 trait LoopFusionOpt extends internal.FatTraversal with SimplifyTransform {
-=======
-trait LoopFusionOpt extends internal.GenericFatCodegen with SimplifyTransform {
->>>>>>> 7f230a58
   val IR: LoopsFatExp with IfThenElseFatExp
   import IR._  
   
@@ -104,17 +100,12 @@
         var WtableNeg = Wloops.flatMap { dx => // find non-simple dependencies (other than a(i))
           val thisLoopVars = WgetLoopVar(dx)
           val otherLoopSyms = loopSyms diff (dx.lhs)
-<<<<<<< HEAD
           getFatSchedule(currentScope)(WgetLoopRes(dx)) flatMap {
             case e@TTP(_, ThinDef(SimpleIndex(a,i))) if (thisLoopVars contains i) =>
-=======
-          getCustomFatSchedule(currentScope)(WgetLoopRes(dx)) {
-            case e@ThinDef(SimpleIndex(a,i)) if (thisLoopVars contains i) && (loopCollectSyms contains a) => 
               // check that a is the result of a SimpleCollectIf loop (not a reduce, for example)
               //if (!loopCollectSyms.contains(a))
               //  printerr("DANGER WILL ROBINSON: ignoring dep " + e + " although " + a + " is not a loop sym " + loopCollectSyms)
               printdbg("ignoring simple dependency " + e + " on loop var " + thisLoopVars + " required by body of " + dx.lhs)
->>>>>>> 7f230a58
               Nil // direct deps on this loop's induction var don't count
             case e => 
               syms(e)
@@ -172,7 +163,6 @@
         // shape s depends on a?
         def isShapeDep(s: Exp[Int], a: TTP) = s match { case Def(SimpleDomain(a1)) => a.lhs contains a1 case _ => false }
         
-<<<<<<< HEAD
        /**
          * Plugs Yield statements in body of loop e with the output of loop a. Also adds new definitions to the current scope.
          *
@@ -216,10 +206,6 @@
           innerScope = innerScope ++ newDefs
           currentScope = currentScope ++ newDefs.map(fatten)
           z
-=======
-        def extendLoopWithCondition(e: TTP, shape: Exp[Int], targetVar: Sym[Int], c: List[Exp[Boolean]]): List[Exp[Any]] = e.rhs match { 
-          case SimpleFatLoop(s,x,rhs) => (e.lhs zip rhs).map { case (l,r) => findOrCreateDefinition(SimpleLoop(shape,targetVar,applyAddCondition(r,c)), l.pos).sym }
->>>>>>> 7f230a58
         }
 
         /*

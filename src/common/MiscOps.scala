package scala.virtualization.lms
package common

import java.io.PrintWriter
import scala.virtualization.lms.internal._
import scala.reflect.SourceContext

trait MiscOps extends Base {
  /**
   * Other things that need to get lifted like exit, there should be
   * a better way to do this
   */

  def print(x: Rep[Any])(implicit pos: SourceContext): Rep[Unit]
  def println(x: Rep[Any])(implicit pos: SourceContext): Rep[Unit]
  def printf(f: String, x: Rep[Any]*)(implicit pos: SourceContext): Rep[Unit]

  // TODO: there is no way to override this behavior
  def exit(status: Int)(implicit pos: SourceContext): Rep[Nothing] = exit(unit(status))
  def exit()(implicit pos: SourceContext): Rep[Nothing] = exit(0)
  def exit(status: Rep[Int])(implicit pos: SourceContext): Rep[Nothing]
  def error(s: Rep[String])(implicit pos: SourceContext): Rep[Nothing]
  def returnL(x: Rep[Any])(implicit pos: SourceContext): Rep[Unit]
}



trait MiscOpsExp extends MiscOps with EffectExp {
  case class Print(x: Exp[Any]) extends Def[Unit]
  case class PrintLn(x: Exp[Any]) extends Def[Unit]
  case class PrintF(f: String, x: List[Exp[Any]]) extends Def[Unit]
  case class Exit(s: Exp[Int]) extends Def[Nothing]
  case class Error(s: Exp[String]) extends Def[Nothing]
  case class Return(x: Exp[Any]) extends Def[Unit]

  def print(x: Exp[Any])(implicit pos: SourceContext) = reflectEffect(Print(x)) // TODO: simple effect
  def println(x: Exp[Any])(implicit pos: SourceContext) = reflectEffect(PrintLn(x)) // TODO: simple effect
  def printf(f: String, x: Rep[Any]*)(implicit pos: SourceContext): Rep[Unit] = reflectEffect(PrintF(f, x.toList))
  def exit(s: Exp[Int])(implicit pos: SourceContext) = reflectEffect(Exit(s))
  def error(s: Exp[String])(implicit pos: SourceContext) = reflectEffect(Error(s))
  def returnL(x: Exp[Any])(implicit pos: SourceContext) = {
    printlog("warning: staged return statements are unlikely to work because the surrounding source method does not exist in the generated code.")
    printsrc(raw"in ${quotePos(x)}")
    reflectEffect(Return(x))
  }
  
  override def mirror[A:Manifest](e: Def[A], f: Transformer)(implicit pos: SourceContext): Exp[A] = (e match {
    case Reflect(Error(x), u, es) => reflectMirrored(Reflect(Error(f(x)), mapOver(f,u), f(es)))(mtype(manifest[A]))
    case Reflect(Print(x), u, es) => reflectMirrored(Reflect(Print(f(x)), mapOver(f,u), f(es)))(mtype(manifest[A]))
    case Reflect(PrintLn(x), u, es) => reflectMirrored(Reflect(PrintLn(f(x)), mapOver(f,u), f(es)))(mtype(manifest[A]))
    case Reflect(PrintF(fm,x), u, es) => reflectMirrored(Reflect(PrintF(fm,f(x)), mapOver(f,u), f(es)))(mtype(manifest[A]))
    case Reflect(Exit(x), u, es) => reflectMirrored(Reflect(Exit(f(x)), mapOver(f,u), f(es)))(mtype(manifest[A]))
    case Reflect(Return(x), u, es) => reflectMirrored(Reflect(Return(f(x)), mapOver(f,u), f(es)))(mtype(manifest[A]))
    case _ => super.mirror(e,f)
  }).asInstanceOf[Exp[A]]
}

trait ScalaGenMiscOps extends ScalaGenEffect {
  val IR: MiscOpsExp
  import IR._

  override def emitNode(sym: Sym[Any], rhs: Def[Any]) = rhs match {
<<<<<<< HEAD
    case PrintF(f,x) => stream.println("printf(" + (f::x.map(quote)).mkString(",") + ")")
    case PrintLn(s) => stream.println("println(" + quote(s) + ")")
    case Print(s) => stream.println("print(" + quote(s) + ")")
    case Exit(a) => stream.println("exit(" + quote(a) + ")")
    case Return(x) => stream.println("return " + quote(x))
    case Error(s) => stream.println("error(" + quote(s) + ")")
=======
    case PrintF(f,xs) => emitValDef(sym, src"printf(${f::xs})")
    case PrintLn(s) => emitValDef(sym, src"println($s)")
    case Print(s) => emitValDef(sym, src"print($s)")
    case Exit(a) => emitValDef(sym, src"exit($a)")
    case Return(x) => emitValDef(sym, src"return $x")
    case Error(s) => emitValDef(sym, src"error($s)")
>>>>>>> 91d5baad
    case _ => super.emitNode(sym, rhs)
  }
}


trait CGenMiscOps extends CGenEffect {
  val IR: MiscOpsExp
  import IR._

  override def emitNode(sym: Sym[Any], rhs: Def[Any]) = rhs match {
<<<<<<< HEAD
    case PrintF(f,x) => emitValDef(sym, "printf(" + ((Const(f:String)::x).map(quote)).mkString(",") + ")")
    case PrintLn(s) => emitValDef(sym, "printf(\"%s\\n\"," + quote(s) + ");")
    case Print(s) => emitValDef(sym, "printf(\"%s\"," + quote(s) + ");")
    case Exit(a) => stream.println("exit(" + quote(a) + ");")
=======
    case PrintF(f,xs) => emitValDef(sym, src"printf(${Const(f:String)::xs})")
    case PrintLn(s) => gen"""printf("%s\n",$s);"""
    case Print(s) => gen"""printf("%s",$s);"""
    case Exit(a) => gen"exit($a);"
>>>>>>> 91d5baad
    case _ => super.emitNode(sym, rhs)
  }
}

trait CudaGenMiscOps extends CudaGenEffect {
  val IR: MiscOpsExp
  import IR._

  override def emitNode(sym: Sym[Any], rhs: Def[Any]) = rhs match {
    case _ => super.emitNode(sym, rhs)
  }
}


trait OpenCLGenMiscOps extends OpenCLGenEffect {
  val IR: MiscOpsExp
  import IR._

  override def emitNode(sym: Sym[Any], rhs: Def[Any]) = rhs match {
    case _ => super.emitNode(sym, rhs)
  }
}<|MERGE_RESOLUTION|>--- conflicted
+++ resolved
@@ -60,21 +60,12 @@
   import IR._
 
   override def emitNode(sym: Sym[Any], rhs: Def[Any]) = rhs match {
-<<<<<<< HEAD
-    case PrintF(f,x) => stream.println("printf(" + (f::x.map(quote)).mkString(",") + ")")
-    case PrintLn(s) => stream.println("println(" + quote(s) + ")")
-    case Print(s) => stream.println("print(" + quote(s) + ")")
-    case Exit(a) => stream.println("exit(" + quote(a) + ")")
-    case Return(x) => stream.println("return " + quote(x))
-    case Error(s) => stream.println("error(" + quote(s) + ")")
-=======
     case PrintF(f,xs) => emitValDef(sym, src"printf(${f::xs})")
     case PrintLn(s) => emitValDef(sym, src"println($s)")
     case Print(s) => emitValDef(sym, src"print($s)")
     case Exit(a) => emitValDef(sym, src"exit($a)")
     case Return(x) => emitValDef(sym, src"return $x")
     case Error(s) => emitValDef(sym, src"error($s)")
->>>>>>> 91d5baad
     case _ => super.emitNode(sym, rhs)
   }
 }
@@ -85,17 +76,10 @@
   import IR._
 
   override def emitNode(sym: Sym[Any], rhs: Def[Any]) = rhs match {
-<<<<<<< HEAD
-    case PrintF(f,x) => emitValDef(sym, "printf(" + ((Const(f:String)::x).map(quote)).mkString(",") + ")")
-    case PrintLn(s) => emitValDef(sym, "printf(\"%s\\n\"," + quote(s) + ");")
-    case Print(s) => emitValDef(sym, "printf(\"%s\"," + quote(s) + ");")
-    case Exit(a) => stream.println("exit(" + quote(a) + ");")
-=======
     case PrintF(f,xs) => emitValDef(sym, src"printf(${Const(f:String)::xs})")
     case PrintLn(s) => gen"""printf("%s\n",$s);"""
     case Print(s) => gen"""printf("%s",$s);"""
     case Exit(a) => gen"exit($a);"
->>>>>>> 91d5baad
     case _ => super.emitNode(sym, rhs)
   }
 }

--- conflicted
+++ resolved
@@ -87,15 +87,9 @@
   }
 
   override def emitNode(sym: Sym[Any], rhs: Def[Any]) = rhs match {
-<<<<<<< HEAD
-    case PrintF(f,x) => emitValDef(sym, "printf(" + ((Const(f:String)::x).map(quote)).mkString(",") + ")")
+    case PrintF(f,x) => stream.println("printf(" + ((Const(f:String)::x).map(quote)).mkString(",") + ");")
     case PrintLn(s) => stream.println("printf(\"" + format(s) + "\\n\"," + quote(s) + ");")
     case Print(s) => stream.println("printf(\"" + format(s) + "\"," + quote(s) + ");")
-=======
-    case PrintF(f,x) => stream.println("printf(" + ((Const(f:String)::x).map(quote)).mkString(",") + ");")
-    case PrintLn(s) => stream.println("printf(\"%s\\n\"," + quote(s) + ");")
-    case Print(s) => stream.println("printf(\"%s\"," + quote(s) + ");")
->>>>>>> 8850a784
     case Exit(a) => stream.println("exit(" + quote(a) + ");")
     case Return(x) => stream.println("return " + quote(x) + ";")
     case Error(s) => stream.println("error(-1,0,\"%s\"," + quote(s) + ");")

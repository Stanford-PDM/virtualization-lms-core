package scala.virtualization.lms
package common

import java.io.PrintWriter
<<<<<<< HEAD
import scala.virtualization.lms.internal.GenericNestedCodegen
=======
import scala.virtualization.lms.internal.{CGenEffect, CudaGenEffect, GenericNestedCodegen, ScalaGenEffect}
>>>>>>> 062e261e

trait While extends Base {
  def __whileDo(cond: => Rep[Boolean], body: => Rep[Unit])
}


trait WhileExp extends While with FunctionsExp { 
  case class While(cond: Exp[Boolean], body: Exp[Unit]) extends Def[Unit]

  override def __whileDo(cond: => Exp[Boolean], body: => Rep[Unit]) {
    val c = reifyEffects(cond)
    val a = reifyEffects(body)
    reflectEffect(While(c, a))
  }
}


trait BaseGenWhile extends GenericNestedCodegen {
  val IR: WhileExp
  import IR._

<<<<<<< HEAD
  override def syms(e: Any): List[Sym[Any]] = e match { // FIXME!!
=======
  override def syms(e: Any): List[Sym[Any]] = e match {
    // we want to hoist things out of the loop if possible, so we count nested free deps as well
    //case While(c, b) if shallow => getFreeVarBlock(b,Nil).asInstanceOf[List[Sym[Any]]]
>>>>>>> 062e261e
    case While(c, b) if shallow => Nil
    case _ => super.syms(e)
  }

  // TODO: What about condition node?
  override def getFreeVarNode(rhs: Def[_]): List[Sym[_]] = rhs match {
    case While(c,b) => getFreeVarBlock(c,Nil) ::: getFreeVarBlock(b,Nil)
    case _ => super.getFreeVarNode(rhs)
  }
  
}

trait ScalaGenWhile extends ScalaGenEffect with BaseGenWhile {
  import IR._

  override def emitNode(sym: Sym[_], rhs: Def[_])(implicit stream: PrintWriter) = rhs match {
    case While(c,b) =>
      stream.print("val " + quote(sym) + " = while ({")
      emitBlock(c)
      stream.print(quote(getBlockResult(c)))
      stream.println("}) {")
      emitBlock(b)
      stream.println(quote(getBlockResult(b)))
      stream.println("}")

    case _ => super.emitNode(sym, rhs)
  }
}


trait CudaGenWhile extends CudaGenEffect with BaseGenWhile {
  import IR._

  override def emitNode(sym: Sym[_], rhs: Def[_])(implicit stream: PrintWriter) = {
      rhs match {
        case While(c,b) =>
            // Get free variables list
            val freeVars = getFreeVarBlock(c,Nil)
            val argListStr = freeVars.map(quote(_)).mkString(", ") 

            // emit function for the condition evaluation
            val condFunc = emitDevFunc(c, getBlockResult(c).Type, freeVars)

            // Emit while loop (only the result variable of condition)
            stream.print(addTab() + "while (")
            stream.print("%s(%s)".format(condFunc,argListStr))
            stream.println(") {")
            tabWidth += 1
            emitBlock(b)
            tabWidth -= 1
            //stream.println(quote(getBlockResult(b)))   //TODO: Is this needed?
            stream.println(addTab() + "}")
        case _ => super.emitNode(sym, rhs)
      }
    }
}

trait CGenWhile extends CGenEffect with BaseGenWhile {
  import IR._

  override def emitNode(sym: Sym[_], rhs: Def[_])(implicit stream: PrintWriter) = {
    rhs match {
      case While(c,b) =>
        // calculate condition
        emitBlock(c)
        stream.println("bool cond_%s = %s;".format(quote(sym),quote(getBlockResult(c))))
        // Emit while loop
        stream.print("while (cond_%s) {".format(quote(sym)))
        emitBlock(b)
        stream.println("}")
      case _ => super.emitNode(sym, rhs)
    }
  }
}<|MERGE_RESOLUTION|>--- conflicted
+++ resolved
@@ -2,11 +2,7 @@
 package common
 
 import java.io.PrintWriter
-<<<<<<< HEAD
 import scala.virtualization.lms.internal.GenericNestedCodegen
-=======
-import scala.virtualization.lms.internal.{CGenEffect, CudaGenEffect, GenericNestedCodegen, ScalaGenEffect}
->>>>>>> 062e261e
 
 trait While extends Base {
   def __whileDo(cond: => Rep[Boolean], body: => Rep[Unit])
@@ -28,15 +24,14 @@
   val IR: WhileExp
   import IR._
 
-<<<<<<< HEAD
-  override def syms(e: Any): List[Sym[Any]] = e match { // FIXME!!
-=======
   override def syms(e: Any): List[Sym[Any]] = e match {
-    // we want to hoist things out of the loop if possible, so we count nested free deps as well
-    //case While(c, b) if shallow => getFreeVarBlock(b,Nil).asInstanceOf[List[Sym[Any]]]
->>>>>>> 062e261e
-    case While(c, b) if shallow => Nil
+    case While(c, b) => syms(c):::syms(b) // wouldn't need to override...
     case _ => super.syms(e)
+  }
+
+  override def boundSyms(e: Any): List[Sym[Any]] = e match {
+    case While(c, b) => effectSyms(c):::effectSyms(b)
+    case _ => super.boundSyms(e)
   }
 
   // TODO: What about condition node?

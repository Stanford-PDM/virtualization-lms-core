package scala.virtualization.lms
package common

import java.io.PrintWriter
import scala.virtualization.lms.internal.GenericNestedCodegen

trait While extends Base {
  def __whileDo(cond: => Rep[Boolean], body: => Rep[Unit])
}


<<<<<<< HEAD
trait WhileExp extends While with EffectExp { 
  case class While(cond: Block[Boolean], body: Block[Unit]) extends Def[Unit]
=======
trait WhileExp extends While with EffectExp {
  case class While(cond: Exp[Boolean], body: Exp[Unit]) extends Def[Unit]
>>>>>>> b1364758

  override def __whileDo(cond: => Exp[Boolean], body: => Rep[Unit]) {
    val c = reifyEffects(cond)
    val a = reifyEffects(body)
    val ce = summarizeEffects(c)
    val ae = summarizeEffects(a)
    reflectEffect(While(c, a), ce andThen ((ae andThen ce).star))
  }

  override def syms(e: Any): List[Sym[Any]] = e match {
    case While(c, b) => syms(c):::syms(b) // wouldn't need to override...
    case _ => super.syms(e)
  }

  override def boundSyms(e: Any): List[Sym[Any]] = e match {
    case While(c, b) => effectSyms(c):::effectSyms(b)
    case _ => super.boundSyms(e)
  }

  override def symsFreq(e: Any): List[(Sym[Any], Double)] = e match {
    case While(c, b) => freqHot(c):::freqHot(b)
    case _ => super.symsFreq(e)
  }


}


trait BaseGenWhile extends GenericNestedCodegen {
  val IR: WhileExp
  import IR._

}

trait ScalaGenWhile extends ScalaGenEffect with BaseGenWhile {
  import IR._

  override def emitNode(sym: Sym[Any], rhs: Def[Any])(implicit stream: PrintWriter) = rhs match {
    case While(c,b) =>
      stream.print("val " + quote(sym) + " = while ({")
      emitBlock(c)
      stream.print(quote(getBlockResult(c)))
      stream.println("}) {")
      emitBlock(b)
      stream.println(quote(getBlockResult(b)))
      stream.println("}")

    case _ => super.emitNode(sym, rhs)
  }
}


trait CudaGenWhile extends CudaGenEffect with BaseGenWhile {
  import IR._

  override def emitNode(sym: Sym[Any], rhs: Def[Any])(implicit stream: PrintWriter) = {
      rhs match {
        case While(c,b) =>
            // Get free variables list
            //val freeVars = getFreeVarBlock(c,Nil)

            // emit function for the condition evaluation
            val (condFunc,freeVars) = emitDevFunc(c, Nil)
            val argListStr = freeVars.map(quote(_)).mkString(", ")

            // Emit while loop (only the result variable of condition)
            stream.print(addTab() + "while (")
            stream.print("%s(%s)".format(condFunc,argListStr))
            stream.println(") {")
            tabWidth += 1
            emitBlock(b)
            tabWidth -= 1
            //stream.println(quote(getBlockResult(b)))   //TODO: Is this needed?
            stream.println(addTab() + "}")
        case _ => super.emitNode(sym, rhs)
      }
    }
}

trait OpenCLGenWhile extends OpenCLGenEffect with BaseGenWhile {
  import IR._

  override def emitNode(sym: Sym[Any], rhs: Def[Any])(implicit stream: PrintWriter) = {
    rhs match {
      case While(c,b) =>
        // calculate condition
        emitBlock(c)
        stream.println("bool cond_%s = %s;".format(quote(sym),quote(getBlockResult(c))))
        // Emit while loop
        stream.print("while (cond_%s) {".format(quote(sym)))
        emitBlock(b)
        stream.println("}")
      case _ => super.emitNode(sym, rhs)
    }
  }
}

trait CGenWhile extends CGenEffect with BaseGenWhile {
  import IR._

  override def emitNode(sym: Sym[Any], rhs: Def[Any])(implicit stream: PrintWriter) = {
    rhs match {
      case While(c,b) =>
        // calculate condition
        emitBlock(c)
        stream.println("bool cond_%s = %s;".format(quote(sym),quote(getBlockResult(c))))
        // Emit while loop
        stream.print("while (cond_%s) {".format(quote(sym)))
        emitBlock(b)
        stream.println("}")
      case _ => super.emitNode(sym, rhs)
    }
  }
}<|MERGE_RESOLUTION|>--- conflicted
+++ resolved
@@ -9,13 +9,8 @@
 }
 
 
-<<<<<<< HEAD
-trait WhileExp extends While with EffectExp { 
+trait WhileExp extends While with EffectExp {
   case class While(cond: Block[Boolean], body: Block[Unit]) extends Def[Unit]
-=======
-trait WhileExp extends While with EffectExp {
-  case class While(cond: Exp[Boolean], body: Exp[Unit]) extends Def[Unit]
->>>>>>> b1364758
 
   override def __whileDo(cond: => Exp[Boolean], body: => Rep[Unit]) {
     val c = reifyEffects(cond)

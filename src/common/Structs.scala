--- conflicted
+++ resolved
@@ -4,17 +4,10 @@
 import reflect.{SourceContext, RefinedManifest}
 import util.OverloadHack
 import java.io.PrintWriter
-<<<<<<< HEAD
-import internal.GenericFatCodegen
-
-trait StructOps extends Base /*with ObjectOps with StringOps*/ {
-=======
-import scala.reflect.SourceContext
-import scala.virtualization.lms.internal.{FatExpressions,GenericNestedCodegen,GenericFatCodegen}
-import scala.reflect.SourceContext
-
-//import test7.{ArrayLoops,ArrayLoopsExp,ArrayLoopsFatExp,ScalaGenArrayLoops,ScalaGenFatArrayLoopsFusionOpt} // TODO: eliminate deps
->>>>>>> 0c659beb
+import internal.{GenericNestedCodegen, GenericFatCodegen}
+import collection.mutable
+
+trait StructOps extends Base {
 
   abstract class Record extends Struct[Rep]
 
@@ -27,31 +20,23 @@
 
   def anonStruct[T:Manifest](fields: Seq[(String, Boolean, Rep[T] => Rep[_])]): Rep[T]
 
-  //TODO: should we expose these methods at the Rep level?
-  def struct[T:Manifest](elems: (String, Rep[Any])*): Rep[T]
-  def field[T:Manifest](struct: Rep[Record], index: String)(implicit ctx: SourceContext): Rep[T]
-  
-  /* def fields[T<:Record:Manifest](struct: Rep[T]): List[(String,Manifest[_])] = manifest[T] match {
-    case rm: RefinedManifest[T] => rm.fields
-    case _ => throw new RuntimeException("ERROR: don't know the structure of type " + manifest[T].toString)
-  } */ //TODO: should override for named Records, but tricky to get all the manifest types correct
-
-}
-
-trait StructExp extends StructOps with BaseExp with EffectExp /*with ObjectOpsExp with StringOpsExp*/ with OverloadHack {
+  def field[T:Manifest](struct: Rep[Any], index: String)(implicit pos: SourceContext): Rep[T]
+
+}
+
+trait StructExp extends StructOps with BaseExp with EffectExp with ObjectOpsExp with StringOpsExp with OverloadHack {
 
   def anonStruct[T:Manifest](fields: Seq[(String, Boolean, Rep[T] => Rep[_])]): Rep[T] = {
     val x = fresh[T]
     if (fields exists { case (_, mutable, _) => mutable })  throw new RuntimeException("ERROR: \"var\" fields in Records not yet supported") //FIXME
     val fieldSyms = fields map { case (index, _, rhs) => (index, rhs(x)) }
-    struct(fieldSyms:_*)
-  }
-
-  // TODO: structs should take Def parameters that define how to generate constructor and accessor calls
+    struct(AnonTag(manifest.asInstanceOf[RefinedManifest[T]]), fieldSyms:_*)
+  }
 
   abstract class StructTag[T]
   case class ClassTag[T](name: String) extends StructTag[T]
   case class NestClassTag[C[_],T](elem: StructTag[T]) extends StructTag[C[T]]
+  case class AnonTag[T](fields: RefinedManifest[T]) extends StructTag[T]
   case class MapTag[T] extends StructTag[T]
 
   abstract class AbstractStruct[T] extends Def[T] {
@@ -59,43 +44,23 @@
     val elems: Map[String, Rep[Any]]
   }
 
-  case class SimpleStruct[T](tag: List[String], elems: Map[String,Rep[Any]]) extends AbstractStruct[T]
-  case class Field[T:Manifest](struct: Rep[Record], index: String) extends Def[T]
-
-  def struct[T:Manifest](elems: (String, Rep[Any])*): Rep[T] = struct(List("Record"), Map(elems:_*))
-  def struct[T:Manifest](tag: List[String], elems: Map[String, Rep[Any]]): Rep[T] = SimpleStruct[T](tag, elems)
-
-  def field[T:Manifest](struct: Rep[Record], index: String)(implicit ctx: SourceContext): Rep[T] = Field[T](struct, index)
-  def field[T:Manifest](struct: Rep[Any], index: String)(implicit o: Overloaded1, ctx: SourceContext): Rep[T] = Field[T](struct.asInstanceOf[Rep[Record]], index)
-
   object Struct {
-<<<<<<< HEAD
     def unapply[T](d: Def[T]) = unapplyStruct(d)
-=======
-    def unapply[T](s: Def[T]): Option[(StructTag[T], Map[String, Rep[Any]])] = s match {
-      case s: AbstractStruct[T] => Some((s.tag, s.elems))
-      case _ => None
-    }
->>>>>>> 0c659beb
-  }
-
-  def unapplyStruct[T](d: Def[T]): Option[(List[String], Map[String, Rep[Any]])] = d match {
+  }
+
+  def unapplyStruct[T](d: Def[T]): Option[(StructTag[T], Map[String, Rep[Any]])] = d match {
     case s: AbstractStruct[T] => Some((s.tag, s.elems))
     case _ => None
   }
 
-  def structName[T](m: Manifest[T]): String = "Map[String,Any]" /*m match {
-    case rm: RefinedManifest[T] => rm.erasure.getSimpleName + rm.fields.map(f => structName(f._2)).mkString("")
-    case _ if (m <:< manifest[AnyVal]) => m.toString
-    case _ => m.erasure.getSimpleName + m.typeArguments.map(a => structName(a)).mkString("")
-  } */
-  
-<<<<<<< HEAD
-  val encounteredStructs = new scala.collection.mutable.HashMap[Manifest[Any], Map[String, Manifest[Any]]]
-  def registerStruct(m: Manifest[Any], elems: Map[String, Rep[Any]]) {
-    //TODO: what info uniquely specifies structs?
-  }
-  
+  case class SimpleStruct[T](tag: StructTag[T], elems: Map[String,Rep[Any]]) extends AbstractStruct[T]
+  case class Field[T](struct: Rep[Any], index: String) extends Def[T]
+
+  def struct[T:Manifest](tag: StructTag[T], elems: (String, Rep[Any])*)(implicit pos: SourceContext): Rep[T] = struct(tag, Map(elems:_*))
+  def struct[T:Manifest](tag: StructTag[T], elems: Map[String, Rep[Any]])(implicit pos: SourceContext): Rep[T] = SimpleStruct[T](tag, elems)
+
+  def field[T:Manifest](struct: Rep[Any], index: String)(implicit pos: SourceContext): Rep[T] = Field[T](struct, index)
+
   // FIXME: need  syms override because Map is not a Product
   override def syms(x: Any): List[Sym[Any]] = x match {
     case z:Iterable[_] => z.toList.flatMap(syms)
@@ -106,44 +71,37 @@
     case z:Iterable[_] => z.toList.flatMap(symsFreq)
     case _ => super.symsFreq(e)
   }
-  
-  override def mirror[A:Manifest](e: Def[A], f: Transformer)(implicit ctx: SourceContext): Exp[A] = e match {
+
+  override def mirror[A:Manifest](e: Def[A], f: Transformer)(implicit pos: SourceContext): Exp[A] = e match {
     case SimpleStruct(tag, elems) => struct(tag, elems map { case (k,v) => (k, f(v)) })
     case Field(struct, key) => field(f(struct), key)
-=======
-  case class SimpleStruct[T](tag: StructTag[T], elems: Map[String,Rep[Any]]) extends AbstractStruct[T]
-  case class Field[T](struct: Rep[Any], index: String, tp: Manifest[T]) extends Def[T]
-  
-  def struct[T:Manifest](tag: StructTag[T], elems: (String, Rep[Any])*)(implicit pos: SourceContext): Rep[T] = struct(tag, Map(elems:_*))
-  def struct[T:Manifest](tag: StructTag[T], elems: Map[String, Rep[Any]])(implicit pos: SourceContext): Rep[T] = SimpleStruct[T](tag, elems)
-  
-  def field[T:Manifest](struct: Rep[Any], index: String)(implicit pos: SourceContext): Rep[T] = Field[T](struct, index, manifest[T])
-  
-  //FIXME: reflectMutable has to take the Def
-  //def mfield[T:Manifest](struct: Rep[Any], index: String): Rep[T] = reflectMutable(Field[T](struct, index, manifest[T]))
-  
-  override def mirror[A:Manifest](e: Def[A], f: Transformer)(implicit pos: SourceContext): Exp[A] = e match {
-    case SimpleStruct(tag, elems) => struct(tag, elems map { case (k,v) => (k, f(v)) })
-    case Field(struct, key, mf) => field(f(struct), key)(mf,pos)
->>>>>>> 0c659beb
     case _ => super.mirror(e,f)
   }
 
-  /* override def object_toString(x: Exp[Any])(implicit pos: SourceContext): Exp[String] = x match {
+  def structName(m: Manifest[_]): String = m match {
+    case rm: RefinedManifest[_] => rm.erasure.getSimpleName + rm.fields.map(f => structName(f._2)).mkString("")
+    case _ if (m <:< manifest[AnyVal]) => m.toString
+    case _ => m.erasure.getSimpleName + m.typeArguments.map(a => structName(a)).mkString("")
+  }
+
+  def structName(tag: StructTag[_]): String = tag match {
+    case AnonTag(m) => structName(m)
+    case ClassTag(name) => name
+    case NestClassTag(elem) => structName(elem)
+    case _ => throw new RuntimeException("don't know how to generate struct for " + tag.toString)
+  }
+
+  override def object_toString(x: Exp[Any])(implicit pos: SourceContext): Exp[String] = x match {
     case Def(Struct(tag, elems)) => //tag(elem1, elem2, ...)
       val e = elems.map(e=>string_plus(unit(e._1 + " = "), object_toString(e._2))).reduceLeft((l,r)=>string_plus(string_plus(l,unit(", ")),r))
-      string_plus(unit(tag.toString+"("),string_plus(e,unit(")")))
+      string_plus(unit(structName(tag)+"("),string_plus(e,unit(")")))
     case _ => super.object_toString(x)
-  } */
+  }
 }
 
 trait StructExpOpt extends StructExp {
 
-<<<<<<< HEAD
-  override def field[T:Manifest](struct: Rep[Record], index: String)(implicit ctx: SourceContext): Rep[T] = struct match {
-=======
   override def field[T:Manifest](struct: Rep[Any], index: String)(implicit pos: SourceContext): Rep[T] = struct match {
->>>>>>> 0c659beb
     case Def(Struct(tag, elems)) => elems(index).asInstanceOf[Rep[T]]
     case _ => super.field[T](struct, index)
   }
@@ -151,87 +109,40 @@
 }
 
 trait StructExpOptCommon extends StructExpOpt with VariablesExp with IfThenElseExp {
-<<<<<<< HEAD
-
-  override def var_new[T:Manifest](init: Exp[T])(implicit ctx: SourceContext): Var[T] = init match {
-    case Def(Struct(tag, elems)) =>
-      //val r = Variable(struct(tag, elems.mapValues(e=>var_new(e).e))) // DON'T use mapValues!! <--lazy
-      Variable(struct[Variable[T]](tag, elems.map(p=>(p._1,var_new(p._2)(p._2.Type,ctx).e))))
-=======
-  
+
   override def var_new[T:Manifest](init: Exp[T])(implicit pos: SourceContext): Var[T] = init match {
     case Def(Struct(tag, elems)) =>
       //val r = Variable(struct(tag, elems.mapValues(e=>var_new(e).e))) // DON'T use mapValues!! <--lazy
       Variable(struct[Variable[T]](NestClassTag[Variable,T](tag), elems.map(p=>(p._1,var_new(p._2)(p._2.tp,pos).e))))
->>>>>>> 0c659beb
-    case _ => 
+    case _ =>
       super.var_new(init)
   }
 
   override def var_assign[T:Manifest](lhs: Var[T], rhs: Exp[T])(implicit pos: SourceContext): Exp[Unit] = (lhs,rhs) match {
-    case (Variable(Def(Struct(NestClassTag(tagL),elemsL: Map[String,Exp[Variable[Any]]]))), Def(Struct(tagR, elemsR))) => 
+    case (Variable(Def(Struct(NestClassTag(tagL),elemsL: Map[String,Exp[Variable[Any]]]))), Def(Struct(tagR, elemsR))) =>
       assert(tagL == tagR)
       assert(elemsL.keySet == elemsR.keySet)
       for (k <- elemsL.keySet)
-<<<<<<< HEAD
-        var_assign(Variable(elemsL(k)), elemsR(k))(elemsR(k).Type,ctx)
-      Const(())
-    case _ => super.var_assign(lhs, rhs)
-  }
-
-  override def readVar[T:Manifest](v: Var[T])(implicit ctx: SourceContext) : Exp[T] = v match {
-    case Variable(Def(Struct(tag, elems: Map[String,Exp[Variable[Any]]]))) =>
-=======
         var_assign(Variable(elemsL(k)), elemsR(k))(elemsR(k).tp, pos)
       Const(())
     case _ => super.var_assign(lhs, rhs)
   }
-  
+
   override def readVar[T:Manifest](v: Var[T])(implicit pos: SourceContext): Exp[T] = v match {
-    case Variable(Def(Struct(NestClassTag(tag), elems: Map[String,Exp[Variable[Any]]]))) => 
->>>>>>> 0c659beb
+    case Variable(Def(Struct(NestClassTag(tag), elems: Map[String,Exp[Variable[Any]]]))) =>
       def unwrap[A](m:Manifest[Variable[A]]): Manifest[A] = m.typeArguments match {
         case a::_ => mtype(a)
         case _ => printerr("warning: expect type Variable[A] but got "+m); mtype(manifest[Any])
       }
-<<<<<<< HEAD
-      struct[T](tag, elems.map(p=>(p._1,readVar(Variable(p._2))(unwrap(p._2.Type),ctx))))
-=======
       struct[T](tag, elems.map(p=>(p._1,readVar(Variable(p._2))(unwrap(p._2.tp), pos))))
->>>>>>> 0c659beb
     case _ => super.readVar(v)
   }
 
-
-  /*def reReify[T:Manifest](a: Rep[T]): Rep[T] = a match { // TODO: should work with loop bodies, too (Def!)
-    // TODO: this seems inherently unsafe because it duplicates effects. what should we do about it?
-    case Def(Reify(Def(Struct(tag,elems)),es,u)) =>
-      struct[T](tag, elems.map(p=>(p._1,toAtom(Reify(p._2, es, u))))) // result is struct(reify(...))
-    case _ => a
-  }
-  override def ifThenElse[T:Manifest](cond: Rep[Boolean], a: Rep[T], b: Rep[T]) = (reReify(a),reReify(b)) match {
-    case (Def(Struct(tagA,elemsA)), Def(Struct(tagB, elemsB))) =>
-      assert(tagA == tagB)
-      assert(elemsA.keySet == elemsB.keySet)
-      val elemsNew = for (k <- elemsA.keySet) yield (k -> ifThenElse(cond, elemsA(k), elemsB(k)))
-      struct[T](tagA, elemsNew.toMap)
-    case _ => super.ifThenElse(cond,a,b)
-  }*/
-
-
-<<<<<<< HEAD
-  override def ifThenElse[T:Manifest](cond: Rep[Boolean], a: Block[T], b: Block[T])(implicit ctx: SourceContext) = (a,b) match {
+  override def ifThenElse[T:Manifest](cond: Rep[Boolean], a: Block[T], b: Block[T])(implicit pos: SourceContext) = (a,b) match {
     case (Block(Def(Struct(tagA,elemsA))), Block(Def(Struct(tagB, elemsB)))) =>
       assert(tagA == tagB)
       assert(elemsA.keySet == elemsB.keySet)
-      val elemsNew = for (k <- elemsA.keySet) yield (k -> ifThenElse(cond, Block(elemsA(k)), Block(elemsB(k)))(elemsB(k).Type,ctx))
-=======
-  override def ifThenElse[T:Manifest](cond: Rep[Boolean], a: Block[T], b: Block[T])(implicit pos: SourceContext) = (a,b) match {
-    case (Block(Def(Struct(tagA,elemsA))), Block(Def(Struct(tagB, elemsB)))) => 
-      assert(tagA == tagB)
-      assert(elemsA.keySet == elemsB.keySet)
       val elemsNew = for (k <- elemsA.keySet) yield (k -> ifThenElse(cond, Block(elemsA(k)), Block(elemsB(k)))(elemsB(k).tp, pos))
->>>>>>> 0c659beb
       struct[T](tagA, elemsNew.toMap)
     case _ => super.ifThenElse(cond,a,b)
   }
@@ -243,28 +154,23 @@
 
 trait StructFatExp extends StructExp with BaseFatExp
 
-<<<<<<< HEAD
 trait StructFatExpOptCommon extends StructFatExp with StructExpOptCommon with IfThenElseFatExp {
 
-=======
-trait StructFatExpOptCommon extends StructFatExp with StructExpOptCommon with IfThenElseFatExp { 
-
-  // Phi nodes: 
+  // Phi nodes:
   // created by splitting an IfThenElse node
   // a1 and b1 will be the effects of the original IfThenElse, packaged into blocks with a unit result
-  
->>>>>>> 0c659beb
+
   case class Phi[T](cond: Exp[Boolean], a1: Block[Unit], val thenp: Block[T], b1: Block[Unit], val elsep: Block[T])(val parent: Exp[Unit]) extends AbstractIfThenElse[T] // parent points to conditional
   def phi[T:Manifest](c: Exp[Boolean], a1: Block[Unit], a2: Exp[T], b1: Block[Unit], b2: Exp[T])(parent: Exp[Unit]): Exp[T] = if (a2 == b2) a2 else Phi(c,a1,Block(a2),b1,Block(b2))(parent)
   def phiB[T:Manifest](c: Exp[Boolean], a1: Block[Unit], a2: Block[T], b1: Block[Unit], b2: Block[T])(parent: Exp[Unit]): Exp[T] = if (a2 == b2) a2.res else Phi(c,a1,a2,b1,b2)(parent) // FIXME: duplicate
 
   override def syms(x: Any): List[Sym[Any]] = x match {
-//    case Phi(c,a,u,b,v) => syms(List(c,a,b))
+    //    case Phi(c,a,u,b,v) => syms(List(c,a,b))
     case _ => super.syms(x)
   }
 
   override def symsFreq(e: Any): List[(Sym[Any], Double)] = e match {
-//    case Phi(c,a,u,b,v) => freqNormal(c) ++ freqCold(a) ++ freqCold(b)
+    //    case Phi(c,a,u,b,v) => freqNormal(c) ++ freqCold(a) ++ freqCold(b)
     case _ => super.symsFreq(e)
   }
 
@@ -273,11 +179,7 @@
     case _ => super.boundSyms(e)
   }
 
-<<<<<<< HEAD
-  override def mirror[A:Manifest](e: Def[A], f: Transformer)(implicit ctx: SourceContext): Exp[A] = e match {
-=======
   override def mirror[A:Manifest](e: Def[A], f: Transformer)(implicit pos: SourceContext): Exp[A] = e match {
->>>>>>> 0c659beb
     case p@Phi(c,a,u,b,v) => phiB(f(c),f(a),f(u),f(b),f(v))(f(p.parent))
     case _ => super.mirror(e,f)
   }
@@ -286,164 +188,22 @@
     case Block(Def(Reify(x,es,u))) => (Block(Reify(Const(()), es, u)), x)
     case Block(x) => (Block(Const(())), x)
   }
-<<<<<<< HEAD
-
-
-  override def ifThenElse[T:Manifest](cond: Rep[Boolean], a: Block[T], b: Block[T])(implicit ctx: SourceContext) = (deReify(a),deReify(b)) match {
+
+
+  override def ifThenElse[T:Manifest](cond: Rep[Boolean], a: Block[T], b: Block[T])(implicit pos: SourceContext) = (deReify(a),deReify(b)) match {
     case ((u, Def(Struct(tagA,elemsA))), (v, Def(Struct(tagB, elemsB)))) =>
-=======
-  
-  
-  override def ifThenElse[T:Manifest](cond: Rep[Boolean], a: Block[T], b: Block[T])(implicit pos: SourceContext) = (deReify(a),deReify(b)) match {
-    case ((u, Def(Struct(tagA,elemsA))), (v, Def(Struct(tagB, elemsB)))) => 
->>>>>>> 0c659beb
       assert(tagA == tagB)
       assert(elemsA.keySet == elemsB.keySet)
       // create stm that computes all values at once
       // return struct of syms
       val combinedResult = super.ifThenElse(cond,u,v)
-      
-<<<<<<< HEAD
-      val elemsNew = for (k <- elemsA.keySet) yield {
-        val ea = elemsA(k)
-        val eb = elemsB(k)
-        var tp = ea.Type // TODO: really want lub(ea.Type, eb.Type) !
-        if (!(eb.Type <:< tp)) {
-          tp = eb.Type
-          assert(ea.Type <:< tp, "TODO: phi should calculate lub of types " + ea.Type + "/" + eb.Type)
-        }
-        k -> phi(cond,u,elemsA(k),v,elemsB(k))(combinedResult)(mtype(tp))
-      }
-      println("----- " + combinedResult + " / " + elemsNew)
-=======
-      val elemsNew = for (k <- elemsA.keySet) yield (k -> phi(cond,u,elemsA(k),v,elemsB(k))(combinedResult)(mtype(elemsA(k).tp)))
-      //println("----- " + combinedResult + " / " + elemsNew)
->>>>>>> 0c659beb
+
+      val elemsNew = for (k <- elemsA.keySet) yield (k -> phi(cond,u,elemsA(k),v,elemsB(k))(combinedResult))
       struct[T](tagA, elemsNew.toMap)
 
     case _ => super.ifThenElse(cond,a,b)
   }
 
-
-
-}
-
-
-trait BaseGenFatStruct extends GenericFatCodegen {
-  val IR: StructFatExpOptCommon // TODO: restructure traits, maybe move this to if then else codegen?
-    import IR._
-
-    // TODO: implement regular fatten ?
-
-    override def fattenAll(e: List[TP[Any]]): List[TTP] = {
-      val m = e collect {
-        case t@TP(sym, p @ Phi(c,a,u,b,v)) => t
-      } groupBy {
-        case TP(sym, p @ Phi(c,a,u,b,v)) => p.parent
-      }
-
-      //println("grouped: ")
-      //println(m.mkString("\n"))
-      def fatphi(s:Sym[Unit]) = m.get(s).map { phis =>
-        val ss = phis collect { case TP(s, _) => s }
-        val us = phis collect { case TP(_, Phi(c,a,u,b,v)) => u } // assert c,a,b match
-        val vs = phis collect { case TP(_, Phi(c,a,u,b,v)) => v }
-        val c  = phis collect { case TP(_, Phi(c,a,u,b,v)) => c } reduceLeft { (c1,c2) => assert(c1 == c2); c1 }
-        TTP(ss, SimpleFatIfThenElse(c,us,vs))
-      }
-      def fatif(s:Sym[Unit],c:Exp[Boolean],a:Block[Unit],b:Block[Unit]) = fatphi(s) match {
-        case Some(TTP(ss, SimpleFatIfThenElse(c2,us,vs))) =>
-          assert(c == c2)
-          TTP(s::ss, SimpleFatIfThenElse(c,a::us,b::vs))
-        case _ =>
-          TTP(s::Nil, SimpleFatIfThenElse(c,a::Nil,b::Nil))
-      }
-
-      val orphans = m.keys.toList.filterNot(k => e exists (_.sym == k)) // parent if/else might have been removed!
-
-      val r = e.flatMap {
-        case TP(sym, p@Phi(c,a,u,b,v)) => Nil
-        case TP(sym:Sym[Unit], IfThenElse(c,a:Block[Unit],b:Block[Unit])) => List(fatif(sym,c,a,b))
-        case TP(sym:Sym[Unit], Reflect(IfThenElse(c,a:Block[Unit],b:Block[Unit]),_,_)) => List(fatif(sym,c,a,b))
-        case t => List(fatten(t))
-      } ++ orphans.map { case s: Sym[Unit] => fatphi(s).get } // be fail-safe here?
-
-      r.foreach(println)
-      r
-    }
-}
-
-
-trait ScalaGenFatStruct extends ScalaGenStruct with BaseGenFatStruct {
-  val IR: StructFatExpOptCommon 
-  import IR._
-
-  override def emitNode(sym: Sym[Any], rhs: Def[Any])(implicit stream: PrintWriter) = rhs match {
-      case p@Phi(c,a,u,b,v) =>
-        emitValDef(sym, "XXX " + rhs + " // parent " + quote(p.parent))
-      case _ => super.emitNode(sym, rhs)
-  }
-}
-
-trait CudaGenFatStruct extends CudaGenStruct with BaseGenFatStruct
-trait OpenCLGenFatStruct extends OpenCLGenStruct with BaseGenFatStruct
-
-trait ScalaGenStruct extends ScalaGenBase {
-  val IR: StructExp
-  import IR._
-<<<<<<< HEAD
-
-  override def emitNode(sym: Sym[Any], rhs: Def[Any])(implicit stream: PrintWriter) = rhs match {
-    case Struct(tag, elems) =>
-      registerStruct(sym.Type, elems)
-      emitValDef(sym, "Map(" + elems.map(e => "\"" + e._1 + "\"->" + quote(e._2)).mkString(",") + ") //" + tag)
-      //emitValDef(sym, "new " + structName(sym.Type) + "(" + elems.map(e => quote(e._2)).mkString(",") + ")")
-      println("WARNING: emitting " + tag.toString + " struct " + quote(sym))
-    case f@Field(struct, index) =>
-      emitValDef(sym, quote(struct) + "(\"" + index + "\").asInstanceOf[" + remap(sym.Type) + "]")
-=======
-  
-  override def emitNode(sym: Sym[Any], rhs: Def[Any]) = rhs match {
-    case Struct(tag, elems) =>
-      /* TODO: emit code that creates an object corresponding to the tag and the manifest 
-      
-      RefinedManifest  -->  new Base { def field = value }
-      Class --> new Base(field = value)
-      
-      Array --> transform soa back to aos
-      */
-    
-      //emitValDef(sym, "new " + tag.last + "(" + elems.map(e => quote(e._2)).mkString(",") + ")")
-      emitValDef(sym, "Map(" + elems.map(e => "\"" + e._1 + "\"->" + quote(e._2)).mkString(",") + ") //" + tag)
-    case Field(struct, index, tp) =>  
->>>>>>> 0c659beb
-      //emitValDef(sym, quote(struct) + "." + index)
-      println("WARNING: emitting field access: " + quote(struct) + "." + index)
-    case _ => super.emitNode(sym, rhs)
-  }
-
-<<<<<<< HEAD
-  override def remap[A](m: Manifest[A]) = m match {
-    case s if s <:< manifest[Record] => structName(m)
-    case _ => super.remap(m)
-  }
-
-  override def emitDataStructures(path: String) {
-    val stream = new PrintWriter(path + "Structs.scala")
-    stream.println("package generated.scala")
-    for ((tp, elems) <- encounteredStructs) {
-      stream.println()
-      stream.print("case class " + structName(tp) + "(")
-      stream.println(elems.map(e => e._1 + ": " + remap(e._2)).mkString(", ") + ")")
-=======
-trait CudaGenStruct extends CudaGenBase {
-  val IR: StructExp
-  import IR._
-}
-
-trait OpenCLGenStruct extends OpenCLGenBase {
-  val IR: StructExp
-  import IR._
 }
 
 
@@ -451,34 +211,15 @@
   val IR: StructFatExpOptCommon // TODO: restructure traits, maybe move this to if then else codegen?
   import IR._
 
-   // TODO: implement regular fatten ?
+  // TODO: implement regular fatten ?
 
   override def fattenAll(e: List[Stm]): List[Stm] = {
     val m = e collect {
       case t@TP(sym, p @ Phi(c,a,u,b,v)) => t
     } groupBy {
       case TP(sym, p @ Phi(c,a,u,b,v)) => p.parent
->>>>>>> 0c659beb
     }
-    stream.close()
-    super.emitDataStructures(path)
-  }
-
-<<<<<<< HEAD
-}
-
-trait CudaGenStruct extends CudaGenBase {
-  val IR: StructExp
-  import IR._
-
-}
-
-trait OpenCLGenStruct extends OpenCLGenBase {
-  val IR: StructExp
-  import IR._
-
-}
-=======
+
     //println("grouped: ")
     //println(m.mkString("\n"))
     def fatphi(s:Sym[Unit]) = m.get(s).map { phis =>
@@ -513,7 +254,7 @@
 trait ScalaGenFatStruct extends ScalaGenStruct with BaseGenFatStruct {
   val IR: StructFatExpOptCommon // TODO: restructure traits, maybe move this to if then else codegen?
   import IR._
-  
+
   override def emitNode(sym: Sym[Any], rhs: Def[Any]) = rhs match {
     case p@Phi(c,a,u,b,v) =>
       emitValDef(sym, "XXX " + rhs + " // parent " + quote(p.parent))
@@ -521,6 +262,54 @@
   }
 }
 
+trait BaseGenStruct extends GenericNestedCodegen {
+  val IR: StructExp
+  import IR._
+
+  def registerStruct[T](tag: StructTag[T], elems: Map[String, Rep[Any]]) {
+    encounteredStructs += tag -> elems.map(e => (e._1, e._2.tp))
+  }
+  val encounteredStructs = new mutable.HashMap[StructTag[_], Map[String, Manifest[_]]]
+}
+
+trait ScalaGenStruct extends ScalaGenBase with BaseGenStruct {
+  val IR: StructExp
+  import IR._
+
+  override def emitNode(sym: Sym[Any], rhs: Def[Any]) = rhs match {
+    case Struct(tag, elems) =>
+      registerStruct(tag, elems)
+      //emitValDef(sym, "Map(" + elems.map(e => "\"" + e._1 + "\"->" + quote(e._2)).mkString(",") + ") //" + tag)
+      emitValDef(sym, "new " + structName(tag) + "(" + elems.map(e => quote(e._2)).mkString(",") + ")")
+      printlog("WARNING: emitting " + structName(tag) + " struct " + quote(sym))
+    case f@Field(struct, index) =>
+      //emitValDef(sym, quote(struct) + "(\"" + index + "\").asInstanceOf[" + remap(sym.Type) + "]")
+      emitValDef(sym, quote(struct) + "." + index)
+      printlog("WARNING: emitting field access: " + quote(struct) + "." + index)
+    case _ => super.emitNode(sym, rhs)
+  }
+
+  override def remap[A](m: Manifest[A]) = m match {
+    case s if s <:< manifest[Record] => structName(m)
+    case _ => super.remap(m)
+  }
+
+  override def emitDataStructures(path: String) {
+    val stream = new PrintWriter(path + "Structs.scala")
+    stream.println("package generated.scala")
+    for ((tag, elems) <- encounteredStructs) {
+      stream.println()
+      stream.print("case class " + structName(tag) + "(")
+      stream.println(elems.map(e => e._1 + ": " + remap(e._2)).mkString(", ") + ")")
+    }
+    stream.close()
+    super.emitDataStructures(path)
+  }
+
+}
+
+trait CudaGenStruct extends CudaGenBase with BaseGenStruct
+trait OpenCLGenStruct extends OpenCLGenBase with BaseGenStruct
+
 trait CudaGenFatStruct extends CudaGenStruct with BaseGenFatStruct
-trait OpenCLGenFatStruct extends OpenCLGenStruct with BaseGenFatStruct
->>>>>>> 0c659beb
+trait OpenCLGenFatStruct extends OpenCLGenStruct with BaseGenFatStruct
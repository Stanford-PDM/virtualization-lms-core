--- conflicted
+++ resolved
@@ -1,11 +1,12 @@
 package scala.lms
 package common
 
-import reflect.{SourceContext, RefinedManifest}
-import util.OverloadHack
 import java.io.PrintWriter
-import internal.{GenericNestedCodegen, GenericFatCodegen}
-import internal.Meetable._
+import scala.reflect.{SourceContext, RefinedManifest, Struct}
+import scala.lms.internal._
+import scala.lms.codegen.GenericCodegen
+import scala.lms.util.OverloadHack
+//import lms.internal.Meetable._
 
 abstract class Record extends Struct
 
@@ -29,15 +30,15 @@
   def field[T:Typ](struct: Rep[Any], index: String)(implicit pos: SourceContext): Rep[T]
 }
 
-trait StructTags {
+trait StructTags { this: Expressions =>
   abstract class StructTag[+T]
   case class ClassTag[T](name: String) extends StructTag[T]
   case class NestClassTag[C[_],T](elem: StructTag[T]) extends StructTag[C[T]]
-  case class AnonTag[T](fields: RefinedManifest[T]) extends StructTag[T]
+  case class AnonTag[T](fields: RefinedTyp[T]) extends StructTag[T]
   case class MapTag[T]() extends StructTag[T]
 }
 
-trait StructExp extends StructOps with StructTags with BaseExp with EffectExp with VariablesExp with AtomicWriteExp with OverloadHack {
+trait StructExp extends StructOps with StructTags with BaseExp with VariablesExp with AtomicWriteExp with ObjectOpsExp with OverloadHack {
 
   implicit def recordTyp[T<:Record:Manifest]: Typ[T] = manifestTyp
 
@@ -53,12 +54,13 @@
     val index: String
   }
 
+  //TODO: best way to ensure full structural type is always available?
   /* override def fresh[T:Typ] = manifest[T] match {
     case s if s <:< manifest[Record] =>
       val m = spawnRefinedManifest
       super.fresh(m)
     case _ => super.fresh
-  } */ //TODO: best way to ensure full structural type is always available?
+  } */
 
   object Struct {
     def unapply[T](d: Def[T]) = unapplyStruct(d)
@@ -69,13 +71,12 @@
     case _ => None
   }
 
-  //TODO: we should have a unified way of handling this, e.g., TypeTag[T] instead of Manifest[T]
-  object StructType { 
-    def unapply[T:Manifest] = unapplyStructType[T]
-  }
-
-  def unapplyStructType[T:Manifest]: Option[(StructTag[T], List[(String,Manifest[_])])] = manifest[T] match {
-    case r: RefinedManifest[T] => Some(AnonTag(r), r.fields)
+  object StructType {
+    def unapply[T:Typ] = unapplyStructType[T]
+  }
+
+  def unapplyStructType[T:Typ]: Option[(StructTag[T], List[(String,Typ[_])])] = typ[T] match {
+    case r: RefinedTyp[_] => Some((AnonTag[T](r), r.fields))
     case _ => None
   }
 
@@ -90,67 +91,56 @@
 
   case class SimpleStruct[T](tag: StructTag[T], elems: Seq[(String, Rep[Any])]) extends AbstractStruct[T]
   case class FieldApply[T](struct: Rep[Any], index: String) extends AbstractField[T]
-<<<<<<< HEAD
-  case class FieldUpdate[T:Manifest](struct: Exp[Any], index: String, rhs: Exp[T]) extends AtomicWriteDef[T] {
+  case class FieldUpdate[T:Typ](struct: Exp[Any], index: String, rhs: Exp[T]) extends AtomicWriteDef[T] {
     def externalFields = List(index,rhs)
-=======
-  case class FieldUpdate[T:Typ](struct: Exp[Any], index: String, rhs: Exp[T]) extends Def[Unit] {
-    def mA = manifest[T]
->>>>>>> dba967b7
   }
 
   def struct[T:Typ](tag: StructTag[T], elems: (String, Rep[Any])*)(implicit o: Overloaded1, pos: SourceContext): Rep[T] = struct[T](tag, elems)
-  def struct[T:Typ](tag: StructTag[T], elems: Seq[(String, Rep[Any])])(implicit pos: SourceContext): Rep[T] = SimpleStruct(tag, elems)
-
-<<<<<<< HEAD
-  def field[T:Manifest](struct: Rep[Any], index: String)(implicit pos: SourceContext): Rep[T] = FieldApply[T](struct, index)
-  def var_field[T:Manifest](struct: Rep[Any], index: String)(implicit pos: SourceContext): Var[T] = Variable(FieldApply[Var[T]](struct, index))
-    
+  def struct[T:Typ](tag: StructTag[T], elems: Seq[(String, Rep[Any])])(implicit pos: SourceContext): Rep[T] = toAtom(SimpleStruct(tag, elems))
+
+  def field[T:Typ](struct: Rep[Any], index: String)(implicit pos: SourceContext): Rep[T] = toAtom(FieldApply[T](struct, index))
+  def var_field[T:Typ](struct: Rep[Any], index: String)(implicit pos: SourceContext): Var[T] = Variable(toAtom(FieldApply[Var[T]](struct, index)))
+
   // Nested write - rewrite rules
   override def recurseLookup[T:Manifest](sym: Exp[Any], trace: List[AtomicTracer]): (Exp[Any],List[AtomicTracer]) = sym match {
     case Def(Field(struct,field)) => recurseLookup(struct, StructTracer(field) +: trace)
     case Def(Reflect(Field(struct,field),_,_)) => recurseLookup(struct, StructTracer(field) +: trace)
     case _ => super.recurseLookup(sym,trace)
   }
-  def field_update[T:Manifest](struct: Exp[Any], index: String, rhs: Exp[T]): Exp[Unit] 
-    = reflectAtomicWrite(struct)(FieldUpdate(struct, index, rhs))
-=======
-  def field[T:Typ](struct: Rep[Any], index: String)(implicit pos: SourceContext): Rep[T] = FieldApply[T](struct, index)
-  def var_field[T:Typ](struct: Rep[Any], index: String)(implicit pos: SourceContext): Var[T] = Variable(FieldApply[Var[T]](struct, index))
-  def field_update[T:Typ](struct: Exp[Any], index: String, rhs: Exp[T]): Exp[Unit] = reflectWrite(struct)(FieldUpdate(struct, index, rhs))
->>>>>>> dba967b7
-
-  def record_new[T:Typ](fields: Seq[(String, Boolean, Rep[T] => Rep[_])]) = {
+  def field_update[T:Typ](struct: Exp[Any], index: String, rhs: Exp[T])(implicit pos: SourceContext): Exp[Unit]
+    = reflectAtomicWrite(struct)(FieldUpdate[T](struct, index, rhs))
+
+  def record_new[T:Typ](fields: Seq[(String, Boolean, Rep[T] => Rep[_])])(implicit pos: SourceContext) = {
     val x: Sym[T] = Sym[T](-99) // self symbol -- not defined anywhere, so make it obvious!! (TODO)
     val fieldSyms = fields map {
       case (index, false, rhs) => (index, rhs(x))
-      case (index, true, rhs) => val y = rhs(x); (index, var_new(y)(y.tp,implicitly[SourceContext]).e)
-    }
-    val ManifestTyp(manifest) = typ[T]
-    struct(AnonTag(manifest.asInstanceOf[RefinedManifest[T]]), fieldSyms)
-  }
-
-  def record_select[T : Typ](record: Rep[Record], fieldName: String) = {
-    field[T](record, fieldName)
-  }
-
-<<<<<<< HEAD
-  override def initProps[A](tp: Manifest[A], symData: PropertyMap[Metadata], child: Option[SymbolProperties], index: Option[String])(implicit ctx: SourceContext) = tp match {
+      case (index, true, rhs) => val y = rhs(x); (index, var_new(y)(y.tp,pos).e)
+    }
+    //val ManifestTyp(manifest) = typ[T]
+    //struct(AnonTag(manifest.asInstanceOf[RefinedManifest[T]]), fieldSyms)
+    val tp = typ[T]
+    struct(AnonTag(tp.asInstanceOf[RefinedTyp[T]]), fieldSyms)
+  }
+
+  def record_select[T : Typ](record: Rep[Record], fieldName: String)(implicit pos: SourceContext) = field[T](record, fieldName)
+
+  override def initProps[A](tp: Typ[A], symData: PropertyMap[Metadata], child: Option[SymbolProperties], index: Option[String])(implicit ctx: SourceContext) = tp match {
     case StructType(_,elems) =>
       val typeFields = PropertyMap(elems.map{elem => elem._1 -> Some(initTpe(elem._2)) })
       val symFields = index match {
-        case Some(index) => attemptMeet(PropertyMap(index, child), typeFields, func = MetaTypeInit)
+        case Some(index) => tryMeet(PropertyMap(index, child), typeFields, func = MetaTypeInit)
         case None => typeFields
       }
       StructProperties(symFields, symData)
-    
+
     case _ => super.initProps(tp, symData, child, index)
   }
-  
-  override def isDataStructureTpe[T](tp: Manifest[T]): Boolean = tp match {
+
+  override def isDataStructureType[T](tp: Typ[T]): Boolean = tp match {
     case StructType(_,_) => true
-    case _ => super.isDataStructureTpe(tp)
-=======
+    case _ => super.isDataStructureType(tp)
+  }
+
   def imm_field(struct: Exp[Any], name: String, f: Exp[Any])(implicit pos: SourceContext): Exp[Any] = {
     if (f.tp.erasure.getSimpleName == "Variable") {
       field(struct,name)(mtype(f.tp.typeArguments(0)),pos)
@@ -164,7 +154,6 @@
     case Def(Struct(tag,elems)) => struct[A](tag, elems.map(t => (t._1, imm_field(lhs, t._1, t._2))))
     case Def(d@Reflect(Struct(tag, elems), u, es)) => struct[A](tag, elems.map(t => (t._1, imm_field(lhs, t._1, t._2))))
     case _ => super.object_unsafe_immutable(lhs)
->>>>>>> dba967b7
   }
 
   override def syms(e: Any): List[Sym[Any]] = e match {
@@ -195,7 +184,7 @@
   }
 
   override def containSyms(e: Any): List[Sym[Any]] = e match {
-    case SimpleStruct(tag,elems) => elems.collect { case (k,v:Sym[Any]) => v }.toList
+    case SimpleStruct(tag,elems) => elems.collect { case (k,v:Sym[_]) => v }.toList
     case FieldApply(s,x) => Nil
     case FieldUpdate(s,x,b) => syms(b)
     case _ => super.containSyms(e)
@@ -216,56 +205,36 @@
   }
 
 
-  override def mirrorNestedAtomic[A:Manifest](d: AtomicWrite[A], f: Transformer)(implicit pos: SourceContext): AtomicWrite[A] = d match {
-    case FieldUpdate(struct,key,rhs) => FieldUpdate(struct, key, f(rhs))(mtype(manifest[A]))
+  override def mirrorNestedAtomic[A:Typ](d: AtomicWrite[A], f: Transformer)(implicit pos: SourceContext): AtomicWrite[A] = d match {
+    case FieldUpdate(struct,key,rhs) => FieldUpdate(struct, key, f(rhs))(mtype(typ[A]))
     case _ => super.mirrorNestedAtomic(d,f)
   }
 
   // TODO: read/write/copy summary
-<<<<<<< HEAD
-  override def mirror[A:Manifest](e: Def[A], f: Transformer)(implicit pos: SourceContext): Exp[A] = (e match {
-=======
-
   override def mirror[A:Typ](e: Def[A], f: Transformer)(implicit pos: SourceContext): Exp[A] = (e match {
->>>>>>> dba967b7
-    case SimpleStruct(tag, elems) => struct(tag, elems map { case (k,v) => (k, f(v)) })(mtype(manifest[A]),pos)
-    case FieldApply(struct, key) => field(f(struct), key)(mtype(manifest[A]),pos)
-    case Reflect(FieldApply(struct, key), u, es) => reflectMirrored(Reflect(FieldApply(f(struct), key), mapOver(f,u), f(es)))(mtype(manifest[A]), pos)
-    case Reflect(e@FieldUpdate(struct, key, rhs), u, es) => reflectMirrored(Reflect(FieldUpdate(f(struct), key, f(rhs))(e.mA), mapOver(f,u), f(es)))(mtype(manifest[A]), pos)
-    case Reflect(SimpleStruct(tag, elems), u, es) => reflectMirrored(Reflect(SimpleStruct(tag, elems map { case (k,v) => (k, f(v)) }), mapOver(f,u), f(es)))(mtype(manifest[A]), pos)
+    case SimpleStruct(tag, elems) => struct(tag, elems map { case (k,v) => (k, f(v)) })(mtype(typ[A]),pos)
+    case FieldApply(struct, key) => field(f(struct), key)(mtype(typ[A]),pos)
+    case Reflect(FieldApply(struct, key), u, es) => reflectMirrored(Reflect(FieldApply(f(struct), key), mapOver(f,u), f(es)))(mtype(typ[A]), pos)
+    case Reflect(e@FieldUpdate(struct, key, rhs), u, es) => reflectMirrored(Reflect(FieldUpdate(f(struct), key, f(rhs))(e.mA), mapOver(f,u), f(es)))(mtype(typ[A]), pos)
+    case Reflect(SimpleStruct(tag, elems), u, es) => reflectMirrored(Reflect(SimpleStruct(tag, elems map { case (k,v) => (k, f(v)) }), mapOver(f,u), f(es)))(mtype(typ[A]), pos)
     case _ => super.mirror(e,f)
   }).asInstanceOf[Exp[A]]
 
   def structName[T](m: Typ[T]): String = m match {
     // FIXME: move to codegen? we should be able to have different policies/naming schemes
+    case RefinedTyp(rm: RefinedManifest[_]) => "Anon" + math.abs(rm.fields.map(f => f._1.## + f._2.toString.##).sum)
     case ManifestTyp(rm: RefinedManifest[_]) => "Anon" + math.abs(rm.fields.map(f => f._1.## + f._2.toString.##).sum)
     case ManifestTyp(m) if (m <:< implicitly[Manifest[AnyVal]]) => m.toString
     case _ if m.erasure.isArray => "ArrayOf" + structName(m.typeArguments.head)
     case _ => m.erasure.getSimpleName + m.typeArguments.map(a => structName(a)).mkString("")
   }
 
-<<<<<<< HEAD
-  def classTag[T:Manifest] = ClassTag[T](structName(manifest[T]))
-  
-  def registerStruct[T](name: String, tp: Manifest[T], elems: Seq[(String, Rep[Any])]) {
+  def classTag[T:Typ] = ClassTag[T](structName(typ[T]))
+
+  def registerStruct[T](name: String, tp: Typ[T], elems: Seq[(String, Rep[Any])]) {
     encounteredStructs += name -> (tp, elems.map(e => (e._1, e._2.tp)))
   }
-  val encounteredStructs = new scala.collection.mutable.HashMap[String, (Manifest[_], Seq[(String, Manifest[_])])]
-=======
-  def classTag[T:Typ] = ClassTag[T](structName(manifest[T]))
-
-  override def object_tostring(x: Exp[Any])(implicit pos: SourceContext): Exp[String] = x match {
-    case Def(s@Struct(tag, elems)) => //tag(elem1, elem2, ...)
-      val e = elems.map(e=>string_plus(unit(e._1 + " = "), object_tostring(e._2))).reduceLeft((l,r)=>string_plus(string_plus(l,unit(", ")),r))
-      string_plus(unit(structName(x.tp)+"("),string_plus(e,unit(")")))
-    case _ => super.object_tostring(x)
-  }
-
-  def registerStruct[T](name: String, elems: Seq[(String, Rep[Any])]) {
-    encounteredStructs += name -> elems.map(e => (e._1, e._2.tp))
-  }
-  val encounteredStructs = new scala.collection.mutable.HashMap[String, Seq[(String, Typ[_])]]
->>>>>>> dba967b7
+  val encounteredStructs = new scala.collection.mutable.HashMap[String, (Typ[_], Seq[(String, Typ[_])])]
 }
 
 trait StructExpOpt extends StructExp {
@@ -283,10 +252,10 @@
     }
   }
 
+  // TODO: The two variable pattern matches each seem to miss certain cases, so both are needed. Why?
   override def field[T:Typ](struct: Exp[Any], index: String)(implicit pos: SourceContext): Exp[T] = fieldLookup[T](struct, index) match {
-    // the two variable pattern matches each seem to miss certain cases, so both are needed. why?
     case Some(Def(Reflect(NewVar(x),u,es))) => super.field[T](struct, index)
-    case Some(x: Exp[Var[T]]) if x.tp == manifest[Var[T]] => super.field[T](struct, index) //readVar(Variable(x))
+    case Some(x: Exp[Var[T]]) if x.tp == typ[Var[T]] => super.field[T](struct, index) //readVar(Variable(x))
     case Some(x) => x
     case _ => super.field[T](struct, index)
   }
@@ -325,7 +294,7 @@
       Const(())
     case (Variable(Def(Struct(NestClassTag(tag), elems: Seq[(String,Exp[Variable[Any]])]))), Def(r)) => //TODO: keep this?
       for ((k,v) <- elems) {
-        var_assign(Variable(v), field(r,k)(mtype(v.tp),pos))(unwrap(v.tp),pos)
+        var_assign(Variable(v), field(rhs,k)(mtype(v.tp),pos))(unwrap(v.tp),pos) // TODO: Was field(r,k), but that doesn't seem right
       }
       Const(())
     case (Variable(Def(Reflect(Field(struct,idx),_,_))), rhs) =>
@@ -335,12 +304,7 @@
 
   private def unwrap[A](m:Typ[Variable[A]]): Typ[A] = m.typeArguments match {
     case a::_ => mtype(a)
-<<<<<<< HEAD
-    case _ => printerr("warning: expect type Variable[A] but got "+m); mtype(manifest[Any])
-      //warn("in struct unwrapping, expected type Variable[A] but got "+m); mtype(manifest[Any])
-=======
-    case _ => printerr("warning: expect type Variable[A] but got "+m); mtype(manifest[Unit])
->>>>>>> dba967b7
+    case _ => cerror("warning: expect type Variable[A] but got "+m); mtype(typ[Unit])
   }
 
   override def readVar[T:Typ](v: Var[T])(implicit pos: SourceContext): Exp[T] = v match {
@@ -356,7 +320,7 @@
       assert(tagA == tagB)
       val elemsNew = for (((lk,lv), (rk,rv)) <- elemsA zip elemsB) yield {
         assert(lk == rk)
-        lk -> ifThenElse(cond, Block(lv), Block(rv))(rv.tp, pos)
+        lk -> ifThenElse(cond, Block(lv), Block(rv))(mtype(rv.tp), pos)
       }
       struct[T](tagA, elemsNew)
     case _ => super.ifThenElse(cond,a,b)
@@ -367,7 +331,7 @@
 
 // the if/phi stuff is more general than structs -- could be used for variable assignments as well
 
-trait StructFatExp extends StructExp with BaseFatExp
+trait StructFatExp extends StructExp with BaseExp
 
 trait StructFatExpOptCommon extends StructFatExp with StructExpOptCommon with IfThenElseFatExp {
 
@@ -376,8 +340,10 @@
   // a1 and b1 will be the effects of the original IfThenElse, packaged into blocks with a unit result
 
   case class Phi[T](cond: Exp[Boolean], a1: Block[Unit], val thenp: Block[T], b1: Block[Unit], val elsep: Block[T])(val parent: Exp[Unit]) extends AbstractIfThenElse[T] // parent points to conditional
-  def phi[T:Typ](c: Exp[Boolean], a1: Block[Unit], a2: Exp[T], b1: Block[Unit], b2: Exp[T])(parent: Exp[Unit]): Exp[T] = if (a2 == b2) a2 else Phi(c,a1,Block(a2),b1,Block(b2))(parent)
-  def phiB[T:Typ](c: Exp[Boolean], a1: Block[Unit], a2: Block[T], b1: Block[Unit], b2: Block[T])(parent: Exp[Unit]): Exp[T] = if (a2 == b2) a2.res else Phi(c,a1,a2,b1,b2)(parent) // FIXME: duplicate
+  def phi[T:Typ](c: Exp[Boolean], a1: Block[Unit], a2: Exp[T], b1: Block[Unit], b2: Exp[T])(parent: Exp[Unit])(implicit pos: SourceContext): Exp[T]
+    = if (a2 == b2) a2 else toAtom(Phi(c,a1,Block(a2),b1,Block(b2))(parent))
+  def phiB[T:Typ](c: Exp[Boolean], a1: Block[Unit], a2: Block[T], b1: Block[Unit], b2: Block[T])(parent: Exp[Unit])(implicit pos: SourceContext): Exp[T]
+    = if (a2 == b2) a2.res else toAtom(Phi(c,a1,a2,b1,b2)(parent)) // FIXME: duplicate
 
   override def syms(x: Any): List[Sym[Any]] = x match {
     //    case Phi(c,a,u,b,v) => syms(List(c,a,b))
@@ -399,8 +365,9 @@
     case _ => super.mirror(e,f)
   }
 
-  def deReify[T:Typ](a: Block[T]): (Block[Unit], Rep[T]) = a match { // take Reify(stms, e) and return Reify(stms, ()), e
-    case Block(Def(Reify(x,es,u))) => (Block(Reify(Const(()), es, u)), x)
+  // take Reify(stms, e) and return Reify(stms, ()), e
+  def deReify[T:Typ](a: Block[T])(implicit pos: SourceContext): (Block[Unit], Rep[T]) = a match {
+    case Block(Def(Reify(x,es,u))) => (Block(toAtom(Reify(Const(()), es, u))), x)
     case Block(x) => (Block(Const(())), x)
   }
 
@@ -415,7 +382,7 @@
 
       val elemsNew = for (((lk,lv), (rk,rv)) <- elemsA zip elemsB) yield {
         assert(lk == rk)
-        lk -> phi(cond,u,lv,v,rv)(combinedResult)(mtype(lv.tp))
+        lk -> phi(cond,u,lv,v,rv)(combinedResult)(mtype(lv.tp),pos)
       }
       struct[T](tagA, elemsNew)
 
@@ -424,7 +391,7 @@
 
 }
 
-trait BaseGenFatStruct extends GenericFatCodegen {
+trait BaseGenFatStruct extends GenericCodegen {
   val IR: StructFatExpOptCommon // TODO: restructure traits, maybe move this to if then else codegen?
   import IR._
 
@@ -451,7 +418,7 @@
         assert(c == c2)
         TTP(s::ss, o::oo, SimpleFatIfThenElse(c,a::us,b::vs))
       case _ =>
-        TTP(s::Nil, o::Nil, SimpleFatIfThenElse(c,a::Nil,b::Nil))
+        TTP(List(s), List(o), SimpleFatIfThenElse(c,List(a),List(b)))
     }
 
     val orphans = m.keys.toList.filterNot(k => e exists (_.lhs contains k)) // parent if/else might have been removed!
@@ -479,10 +446,9 @@
   }
 }
 
-trait BaseGenStruct extends GenericNestedCodegen {
+trait BaseGenStruct extends GenericCodegen {
   val IR: StructExp
   import IR._
-
   //Moved encounteredStructs to IR
 }
 

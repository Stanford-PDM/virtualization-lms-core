package scala.virtualization.lms
package common

import java.io.PrintWriter
import scala.virtualization.lms.internal.{FatExpressions,GenericNestedCodegen,GenericFatCodegen}
import scala.reflect.SourceContext

//import test7.{ArrayLoops,ArrayLoopsExp,ArrayLoopsFatExp,ScalaGenArrayLoops,ScalaGenFatArrayLoopsFusionOpt,TransformingStuff} // TODO: eliminate deps

import util.OverloadHack

import java.io.{PrintWriter,StringWriter,FileOutputStream}

/*
  Right now there is no user facing trait Struct. Should we have one? It seems like
  structs are most useful as an implementation detail.
*/


<<<<<<< HEAD
trait StructExp extends BaseExp with EffectExp {
=======
trait StructExp extends BaseExp {
>>>>>>> 0435461a

  abstract class AbstractStruct[T] extends Def[T] {
    val tag: List[String]
    val elems: Map[String, Rep[Any]]
  }

  object Struct {
<<<<<<< HEAD
    def unapply[T](s: AbstractStruct[T]): Option[(List[String], Map[String, Rep[Any]])] = Some((s.tag, s.elems))
  }
  
  case class SimpleStruct[T](tag: List[String], elems: Map[String,Rep[Any]]) extends AbstractStruct[T]
  case class Field[T](struct: Rep[Any], index: String, tp: Manifest[T]) extends Def[T]
  
  def struct[T:Manifest](tag: List[String], elems: (String, Rep[Any])*)(implicit ctx: SourceContext): Rep[T] = struct(tag, Map(elems:_*))
  def struct[T:Manifest](tag: List[String], elems: Map[String, Rep[Any]])(implicit ctx: SourceContext): Rep[T] = SimpleStruct[T](tag, elems)
  
  def field[T:Manifest](struct: Rep[Any], index: String)(implicit ctx: SourceContext): Rep[T] = Field[T](struct, index, manifest[T])
  
  //FIXME: reflectMutable has to take the Def
  //def mfield[T:Manifest](struct: Rep[Any], index: String): Rep[T] = reflectMutable(Field[T](struct, index, manifest[T]))
=======
    def unapply[T](s: Def[T]): Option[(List[String], Map[String, Rep[Any]])] = s match {
      case s: AbstractStruct[_] => Some((s.tag, s.elems))
      case _ => None
    }
  }
  
  case class SimpleStruct[T](tag: List[String], elems: Map[String,Rep[Any]]) extends AbstractStruct[T]
  case class Field[T](struct: Rep[Any], index: String, tp: Manifest[T]) extends Def[T]
  
  def struct[T:Manifest](tag: List[String], elems: (String, Rep[Any])*): Rep[T] = struct(tag, Map(elems:_*))
  def struct[T:Manifest](tag: List[String], elems: Map[String, Rep[Any]]): Rep[T] = SimpleStruct[T](tag, elems)
  
  def field[T:Manifest](struct: Rep[Any], index: String): Rep[T] = Field[T](struct, index, manifest[T])
>>>>>>> 0435461a
  
  // FIXME: need  syms override because Map is not a Product
  override def syms(x: Any): List[Sym[Any]] = x match {
    case z:Iterable[_] => z.toList.flatMap(syms)
    case _ => super.syms(x)
  }

  override def symsFreq(e: Any): List[(Sym[Any], Double)] = e match {
    case z:Iterable[_] => z.toList.flatMap(symsFreq)
    case _ => super.symsFreq(e)
  }  
  
<<<<<<< HEAD
  override def mirror[A:Manifest](e: Def[A], f: Transformer)(implicit ctx: SourceContext): Exp[A] = e match {
=======
  override def mirror[A:Manifest](e: Def[A], f: Transformer): Exp[A] = e match {
>>>>>>> 0435461a
    case SimpleStruct(tag, elems) => struct(tag, elems map { case (k,v) => (k, f(v)) })
    case _ => super.mirror(e,f)
  }
}
  
trait StructExpOpt extends StructExp {

  override def field[T:Manifest](struct: Rep[Any], index: String)(implicit ctx: SourceContext): Rep[T] = struct match {
    case Def(Struct(tag, elems)) => elems(index).asInstanceOf[Rep[T]]
    case _ => super.field[T](struct, index)
  }

}

trait StructExpOptCommon extends StructExpOpt with VariablesExp with IfThenElseExp {
  
  override def var_new[T:Manifest](init: Exp[T])(implicit ctx: SourceContext): Var[T] = init match {
    case Def(Struct(tag, elems)) =>
      //val r = Variable(struct(tag, elems.mapValues(e=>var_new(e).e))) // DON'T use mapValues!! <--lazy
      Variable(struct[Variable[T]](tag, elems.map(p=>(p._1,var_new(p._2)(p._2.Type).e))))
    case _ => 
      super.var_new(init)
  }

  override def var_assign[T:Manifest](lhs: Var[T], rhs: Exp[T])(implicit ctx: SourceContext): Exp[Unit] = (lhs,rhs) match {
    case (Variable(Def(Struct(tagL,elemsL:Map[String,Exp[Variable[Any]]]))), Def(Struct(tagR, elemsR))) =>
      assert(tagL == tagR)
      assert(elemsL.keySet == elemsR.keySet)
      for (k <- elemsL.keySet)
        var_assign(Variable(elemsL(k)), elemsR(k))(elemsR(k).Type)
      Const(())
    case _ => super.var_assign(lhs, rhs)
  }
  
<<<<<<< HEAD
  override def readVar[T:Manifest](v: Var[T])(implicit ctx: SourceContext) : Exp[T] = v match {
    case Variable(Def(Struct(tag, elems: Map[String,Exp[Variable[Any]]]))) =>
      struct[T](tag, elems.map(p=>(p._1,readVar(Variable(p._2)))))
=======
  override def readVar[T:Manifest](v: Var[T]) : Exp[T] = v match {
    case Variable(Def(Struct(tag, elems: Map[String,Exp[Variable[Any]]]))) => 
      def unwrap[A](m:Manifest[Variable[A]]): Manifest[A] = m.typeArguments match {
        case a::_ => mtype(a)
        case _ => printerr("warning: expect type Variable[A] but got "+m); mtype(manifest[Any])
      }
      struct[T](tag, elems.map(p=>(p._1,readVar(Variable(p._2))(unwrap(p._2.Type)))))
>>>>>>> 0435461a
    case _ => super.readVar(v)
  }
  
  
  /*def reReify[T:Manifest](a: Rep[T]): Rep[T] = a match { // TODO: should work with loop bodies, too (Def!)
    // TODO: this seems inherently unsafe because it duplicates effects. what should we do about it?
    case Def(Reify(Def(Struct(tag,elems)),es,u)) =>
      struct[T](tag, elems.map(p=>(p._1,toAtom(Reify(p._2, es, u))))) // result is struct(reify(...))
    case _ => a
  }
  override def ifThenElse[T:Manifest](cond: Rep[Boolean], a: Rep[T], b: Rep[T]) = (reReify(a),reReify(b)) match {
    case (Def(Struct(tagA,elemsA)), Def(Struct(tagB, elemsB))) => 
      assert(tagA == tagB)
      assert(elemsA.keySet == elemsB.keySet)
      val elemsNew = for (k <- elemsA.keySet) yield (k -> ifThenElse(cond, elemsA(k), elemsB(k)))
      struct[T](tagA, elemsNew.toMap)
    case _ => super.ifThenElse(cond,a,b)
  }*/


<<<<<<< HEAD
  override def ifThenElse[T:Manifest](cond: Rep[Boolean], a: Rep[T], b: Rep[T])(implicit ctx: SourceContext) = (a,b) match {
    case (Def(Struct(tagA,elemsA)), Def(Struct(tagB, elemsB))) =>
=======
  override def ifThenElse[T:Manifest](cond: Rep[Boolean], a: Block[T], b: Block[T]) = (a,b) match {
    case (Block(Def(Struct(tagA,elemsA))), Block(Def(Struct(tagB, elemsB)))) => 
>>>>>>> 0435461a
      assert(tagA == tagB)
      assert(elemsA.keySet == elemsB.keySet)
      val elemsNew = for (k <- elemsA.keySet) yield (k -> ifThenElse(cond, Block(elemsA(k)), Block(elemsB(k)))(elemsB(k).Type))
      struct[T](tagA, elemsNew.toMap)
    case _ => super.ifThenElse(cond,a,b)
  }
  
}

/*

At the moment arrays still live in test case land, not in lms.common.

trait StructExpOptLoops extends StructExpOptCommon with ArrayLoopsExp {
  
  override def simpleLoop[A:Manifest](size: Exp[Int], v: Sym[Int], body: Def[A]): Exp[A] = body match {
    case ArrayElem(Def(Struct(tag, elems))) => 
      struct[A]("Array"::tag, elems.map(p=>(p._1,simpleLoop(size, v, ArrayElem(p._2)))))
    case ArrayElem(Def(ArrayIndex(b,v))) if infix_length(b) == size => b.asInstanceOf[Exp[A]] // eta-reduce! <--- should live elsewhere, not specific to struct
    case _ => super.simpleLoop(size, v, body)
  }
  
  override def infix_at[T:Manifest](a: Rep[Array[T]], i: Rep[Int]): Rep[T] = a match {
    case Def(Struct(pre::tag,elems:Map[String,Exp[Array[T]]])) =>
      assert(pre == "Array")
      struct[T](tag, elems.map(p=>(p._1,infix_at(p._2, i))))
    case _ => super.infix_at(a,i)
  }
  
  override def infix_length[T:Manifest](a: Rep[Array[T]]): Rep[Int] = a match {
    case Def(Struct(pre::tag,elems:Map[String,Exp[Array[T]]])) =>
      assert(pre == "Array")
      val ll = elems.map(p=>infix_length(p._2)) // all arrays must have same length!
      ll reduceLeft { (a1,a2) => assert(a1 == a2); a1 }
    case _ => super.infix_length(a)
  }

}
*/


// the if/phi stuff is more general than structs -- could be used for variable assignments as well

trait StructFatExp extends StructExp with BaseFatExp

trait StructFatExpOptCommon extends StructFatExp with StructExpOptCommon with IfThenElseFatExp { 

<<<<<<< HEAD
  case class Phi[T](cond: Exp[Boolean], a1: Exp[Unit], val thenp: Exp[T], b1: Exp[Unit], val elsep: Exp[T])(val parent: Exp[Unit]) extends AbstractIfThenElse[T] // parent points to conditional
  def phi[T:Manifest](c: Exp[Boolean], a1: Exp[Unit], a2: Exp[T], b1: Exp[Unit], b2: Exp[T])(parent: Exp[Unit])(implicit ctx: SourceContext): Exp[T] = if (a2 == b2) a2 else Phi(c,a1,a2,b1,b2)(parent)
=======
  case class Phi[T](cond: Exp[Boolean], a1: Block[Unit], val thenp: Block[T], b1: Block[Unit], val elsep: Block[T])(val parent: Exp[Unit]) extends AbstractIfThenElse[T] // parent points to conditional
  def phi[T:Manifest](c: Exp[Boolean], a1: Block[Unit], a2: Exp[T], b1: Block[Unit], b2: Exp[T])(parent: Exp[Unit]): Exp[T] = if (a2 == b2) a2 else Phi(c,a1,Block(a2),b1,Block(b2))(parent)
  def phiB[T:Manifest](c: Exp[Boolean], a1: Block[Unit], a2: Block[T], b1: Block[Unit], b2: Block[T])(parent: Exp[Unit]): Exp[T] = if (a2 == b2) a2.res else Phi(c,a1,a2,b1,b2)(parent) // FIXME: duplicate
>>>>>>> 0435461a

  override def syms(x: Any): List[Sym[Any]] = x match {
//    case Phi(c,a,u,b,v) => syms(List(c,a,b))
    case _ => super.syms(x)
  }

  override def symsFreq(e: Any): List[(Sym[Any], Double)] = e match {
//    case Phi(c,a,u,b,v) => freqNormal(c) ++ freqCold(a) ++ freqCold(b)
    case _ => super.symsFreq(e)
  }
  
  override def boundSyms(e: Any): List[Sym[Any]] = e match {
    case Phi(c,a,u,b,v) => effectSyms(a):::effectSyms(b)
    case _ => super.boundSyms(e)
  }

<<<<<<< HEAD
  override def mirror[A:Manifest](e: Def[A], f: Transformer)(implicit ctx: SourceContext): Exp[A] = e match {
    case p@Phi(c,a,u,b,v) => phi(f(c),f(a),f(u),f(b),f(v))(f(p.parent))
    case _ => super.mirror(e,f)
  }

  def deReify[T:Manifest](a: Rep[T])(implicit ctx: SourceContext): (Rep[Unit], Rep[T]) = a match { // take Reify(stms, e) and return Reify(stms, ()), e
    case Def(Reify(x,es,u)) => (toAtom(Reify(Const(()), es, u)), x)
    case _ => (Const(()), a)
  }
  
  
  override def ifThenElse[T:Manifest](cond: Rep[Boolean], a: Rep[T], b: Rep[T])(implicit ctx: SourceContext) = (deReify(a),deReify(b)) match {
    case ((u, x@Def(Struct(tagA,elemsA))), (v, y@Def(Struct(tagB, elemsB)))) =>
=======
  override def mirror[A:Manifest](e: Def[A], f: Transformer): Exp[A] = e match {
    case p@Phi(c,a,u,b,v) => phiB(f(c),f(a),f(u),f(b),f(v))(f(p.parent))
    case _ => super.mirror(e,f)
  }

  def deReify[T:Manifest](a: Block[T]): (Block[Unit], Rep[T]) = a match { // take Reify(stms, e) and return Reify(stms, ()), e
    case Block(Def(Reify(x,es,u))) => (Block(Reify(Const(()), es, u)), x)
    case Block(x) => (Block(Const(())), x)
  }
  
  
  override def ifThenElse[T:Manifest](cond: Rep[Boolean], a: Block[T], b: Block[T]) = (deReify(a),deReify(b)) match {
    case ((u, Def(Struct(tagA,elemsA))), (v, Def(Struct(tagB, elemsB)))) => 
>>>>>>> 0435461a
      assert(tagA == tagB)
      assert(elemsA.keySet == elemsB.keySet)
      // create stm that computes all values at once
      // return struct of syms
      val combinedResult = super.ifThenElse(cond,u,v)
      
      val elemsNew = for (k <- elemsA.keySet) yield {
        val ea = elemsA(k)
        val eb = elemsB(k)
        var tp = ea.Type // TODO: really want lub(ea.Type, eb.Type) !
        if (!(eb.Type <:< tp)) {
          tp = eb.Type
          assert(ea.Type <:< tp, "TODO: phi should calculate lub of types " + ea.Type + "/" + eb.Type)
        }        
        k -> phi(cond,u,elemsA(k),v,elemsB(k))(combinedResult)(mtype(tp))
      }
      println("----- " + combinedResult + " / " + elemsNew)
      struct[T](tagA, elemsNew.toMap)
      
    case _ => super.ifThenElse(cond,a,b)
  }



}



trait ScalaGenStruct extends ScalaGenBase {
  val IR: StructExp
  import IR._
  
  override def emitNode(sym: Sym[Any], rhs: Def[Any])(implicit stream: PrintWriter) = rhs match {
    case Struct(tag, elems) =>
      //emitValDef(sym, "new " + tag.last + "(" + elems.map(e => quote(e._2)).mkString(",") + ")")
      emitValDef(sym, "Map(" + elems.map(e => "\"" + e._1 + "\"->" + quote(e._2)).mkString(",") + ") //" + tag.mkString(" "))
    case Field(struct, index, tp) =>  
      //emitValDef(sym, quote(struct) + "." + index)
      println("WARNING: emitting field access: " + quote(struct) + "." + index)
      emitValDef(sym, quote(struct) + "(\"" + index + "\").asInstanceOf[" + remap(tp) + "]")
    case _ => super.emitNode(sym, rhs)
  }
}

trait ScalaGenFatStruct extends ScalaGenStruct with GenericFatCodegen {
  val IR: StructFatExpOptCommon // TODO: restructure traits, maybe move this to if then else codegen?
  import IR._
  
  override def emitNode(sym: Sym[Any], rhs: Def[Any])(implicit stream: PrintWriter) = rhs match {
    case p@Phi(c,a,u,b,v) =>
      emitValDef(sym, "XXX " + rhs + " // parent " + quote(p.parent))
    case _ => super.emitNode(sym, rhs)
  }
  
  
  // TODO: implement regular fatten ?
  
  override def fattenAll(e: List[TP[Any]]): List[TTP] = {
    val m = e collect { 
      case t@TP(sym, p @ Phi(c,a,u,b,v)) => t
    } groupBy { 
      case TP(sym, p @ Phi(c,a,u,b,v)) => p.parent
    }

    //println("grouped: ")
    //println(m.mkString("\n"))
    def fatphi(s:Sym[Unit]) = m.get(s).map { phis =>
      val ss = phis collect { case TP(s, _) => s }
      val us = phis collect { case TP(_, Phi(c,a,u,b,v)) => u } // assert c,a,b match
      val vs = phis collect { case TP(_, Phi(c,a,u,b,v)) => v }
      val c  = phis collect { case TP(_, Phi(c,a,u,b,v)) => c } reduceLeft { (c1,c2) => assert(c1 == c2); c1 }
      TTP(ss, SimpleFatIfThenElse(c,us,vs))
    }
    def fatif(s:Sym[Unit],c:Exp[Boolean],a:Block[Unit],b:Block[Unit]) = fatphi(s) match {
      case Some(TTP(ss, SimpleFatIfThenElse(c2,us,vs))) =>
        assert(c == c2)
        TTP(s::ss, SimpleFatIfThenElse(c,a::us,b::vs))
      case _ =>
        TTP(s::Nil, SimpleFatIfThenElse(c,a::Nil,b::Nil))
    }

    val orphans = m.keys.toList.filterNot(k => e exists (_.sym == k)) // parent if/else might have been removed!

    val r = e.flatMap { 
      case TP(sym, p@Phi(c,a,u,b,v)) => Nil
      case TP(sym:Sym[Unit], IfThenElse(c,a:Block[Unit],b:Block[Unit])) => List(fatif(sym,c,a,b))
      case TP(sym:Sym[Unit], Reflect(IfThenElse(c,a:Block[Unit],b:Block[Unit]),_,_)) => List(fatif(sym,c,a,b))
      case t => List(fatten(t))
    } ++ orphans.map { case s: Sym[Unit] => fatphi(s).get } // be fail-safe here?
    
    r.foreach(println)
    r
  }
}
<|MERGE_RESOLUTION|>--- conflicted
+++ resolved
@@ -17,11 +17,7 @@
 */
 
 
-<<<<<<< HEAD
-trait StructExp extends BaseExp with EffectExp {
-=======
 trait StructExp extends BaseExp {
->>>>>>> 0435461a
 
   abstract class AbstractStruct[T] extends Def[T] {
     val tag: List[String]
@@ -29,21 +25,6 @@
   }
 
   object Struct {
-<<<<<<< HEAD
-    def unapply[T](s: AbstractStruct[T]): Option[(List[String], Map[String, Rep[Any]])] = Some((s.tag, s.elems))
-  }
-  
-  case class SimpleStruct[T](tag: List[String], elems: Map[String,Rep[Any]]) extends AbstractStruct[T]
-  case class Field[T](struct: Rep[Any], index: String, tp: Manifest[T]) extends Def[T]
-  
-  def struct[T:Manifest](tag: List[String], elems: (String, Rep[Any])*)(implicit ctx: SourceContext): Rep[T] = struct(tag, Map(elems:_*))
-  def struct[T:Manifest](tag: List[String], elems: Map[String, Rep[Any]])(implicit ctx: SourceContext): Rep[T] = SimpleStruct[T](tag, elems)
-  
-  def field[T:Manifest](struct: Rep[Any], index: String)(implicit ctx: SourceContext): Rep[T] = Field[T](struct, index, manifest[T])
-  
-  //FIXME: reflectMutable has to take the Def
-  //def mfield[T:Manifest](struct: Rep[Any], index: String): Rep[T] = reflectMutable(Field[T](struct, index, manifest[T]))
-=======
     def unapply[T](s: Def[T]): Option[(List[String], Map[String, Rep[Any]])] = s match {
       case s: AbstractStruct[_] => Some((s.tag, s.elems))
       case _ => None
@@ -53,11 +34,10 @@
   case class SimpleStruct[T](tag: List[String], elems: Map[String,Rep[Any]]) extends AbstractStruct[T]
   case class Field[T](struct: Rep[Any], index: String, tp: Manifest[T]) extends Def[T]
   
-  def struct[T:Manifest](tag: List[String], elems: (String, Rep[Any])*): Rep[T] = struct(tag, Map(elems:_*))
-  def struct[T:Manifest](tag: List[String], elems: Map[String, Rep[Any]]): Rep[T] = SimpleStruct[T](tag, elems)
-  
-  def field[T:Manifest](struct: Rep[Any], index: String): Rep[T] = Field[T](struct, index, manifest[T])
->>>>>>> 0435461a
+  def struct[T:Manifest](tag: List[String], elems: (String, Rep[Any])*)(implicit ctx: SourceContext): Rep[T] = struct(tag, Map(elems:_*))
+  def struct[T:Manifest](tag: List[String], elems: Map[String, Rep[Any]])(implicit ctx: SourceContext): Rep[T] = SimpleStruct[T](tag, elems)
+  
+  def field[T:Manifest](struct: Rep[Any], index: String)(implicit ctx: SourceContext): Rep[T] = Field[T](struct, index, manifest[T])
   
   // FIXME: need  syms override because Map is not a Product
   override def syms(x: Any): List[Sym[Any]] = x match {
@@ -70,11 +50,7 @@
     case _ => super.symsFreq(e)
   }  
   
-<<<<<<< HEAD
   override def mirror[A:Manifest](e: Def[A], f: Transformer)(implicit ctx: SourceContext): Exp[A] = e match {
-=======
-  override def mirror[A:Manifest](e: Def[A], f: Transformer): Exp[A] = e match {
->>>>>>> 0435461a
     case SimpleStruct(tag, elems) => struct(tag, elems map { case (k,v) => (k, f(v)) })
     case _ => super.mirror(e,f)
   }
@@ -94,7 +70,7 @@
   override def var_new[T:Manifest](init: Exp[T])(implicit ctx: SourceContext): Var[T] = init match {
     case Def(Struct(tag, elems)) =>
       //val r = Variable(struct(tag, elems.mapValues(e=>var_new(e).e))) // DON'T use mapValues!! <--lazy
-      Variable(struct[Variable[T]](tag, elems.map(p=>(p._1,var_new(p._2)(p._2.Type).e))))
+      Variable(struct[Variable[T]](tag, elems.map(p=>(p._1,var_new(p._2)(p._2.Type,ctx).e))))
     case _ => 
       super.var_new(init)
   }
@@ -104,24 +80,18 @@
       assert(tagL == tagR)
       assert(elemsL.keySet == elemsR.keySet)
       for (k <- elemsL.keySet)
-        var_assign(Variable(elemsL(k)), elemsR(k))(elemsR(k).Type)
+        var_assign(Variable(elemsL(k)), elemsR(k))(elemsR(k).Type,ctx)
       Const(())
     case _ => super.var_assign(lhs, rhs)
   }
   
-<<<<<<< HEAD
   override def readVar[T:Manifest](v: Var[T])(implicit ctx: SourceContext) : Exp[T] = v match {
-    case Variable(Def(Struct(tag, elems: Map[String,Exp[Variable[Any]]]))) =>
-      struct[T](tag, elems.map(p=>(p._1,readVar(Variable(p._2)))))
-=======
-  override def readVar[T:Manifest](v: Var[T]) : Exp[T] = v match {
     case Variable(Def(Struct(tag, elems: Map[String,Exp[Variable[Any]]]))) => 
       def unwrap[A](m:Manifest[Variable[A]]): Manifest[A] = m.typeArguments match {
         case a::_ => mtype(a)
         case _ => printerr("warning: expect type Variable[A] but got "+m); mtype(manifest[Any])
       }
-      struct[T](tag, elems.map(p=>(p._1,readVar(Variable(p._2))(unwrap(p._2.Type)))))
->>>>>>> 0435461a
+      struct[T](tag, elems.map(p=>(p._1,readVar(Variable(p._2))(unwrap(p._2.Type),ctx))))
     case _ => super.readVar(v)
   }
   
@@ -142,16 +112,11 @@
   }*/
 
 
-<<<<<<< HEAD
-  override def ifThenElse[T:Manifest](cond: Rep[Boolean], a: Rep[T], b: Rep[T])(implicit ctx: SourceContext) = (a,b) match {
-    case (Def(Struct(tagA,elemsA)), Def(Struct(tagB, elemsB))) =>
-=======
-  override def ifThenElse[T:Manifest](cond: Rep[Boolean], a: Block[T], b: Block[T]) = (a,b) match {
+  override def ifThenElse[T:Manifest](cond: Rep[Boolean], a: Block[T], b: Block[T])(implicit ctx: SourceContext) = (a,b) match {
     case (Block(Def(Struct(tagA,elemsA))), Block(Def(Struct(tagB, elemsB)))) => 
->>>>>>> 0435461a
       assert(tagA == tagB)
       assert(elemsA.keySet == elemsB.keySet)
-      val elemsNew = for (k <- elemsA.keySet) yield (k -> ifThenElse(cond, Block(elemsA(k)), Block(elemsB(k)))(elemsB(k).Type))
+      val elemsNew = for (k <- elemsA.keySet) yield (k -> ifThenElse(cond, Block(elemsA(k)), Block(elemsB(k)))(elemsB(k).Type,ctx))
       struct[T](tagA, elemsNew.toMap)
     case _ => super.ifThenElse(cond,a,b)
   }
@@ -196,14 +161,9 @@
 
 trait StructFatExpOptCommon extends StructFatExp with StructExpOptCommon with IfThenElseFatExp { 
 
-<<<<<<< HEAD
-  case class Phi[T](cond: Exp[Boolean], a1: Exp[Unit], val thenp: Exp[T], b1: Exp[Unit], val elsep: Exp[T])(val parent: Exp[Unit]) extends AbstractIfThenElse[T] // parent points to conditional
-  def phi[T:Manifest](c: Exp[Boolean], a1: Exp[Unit], a2: Exp[T], b1: Exp[Unit], b2: Exp[T])(parent: Exp[Unit])(implicit ctx: SourceContext): Exp[T] = if (a2 == b2) a2 else Phi(c,a1,a2,b1,b2)(parent)
-=======
   case class Phi[T](cond: Exp[Boolean], a1: Block[Unit], val thenp: Block[T], b1: Block[Unit], val elsep: Block[T])(val parent: Exp[Unit]) extends AbstractIfThenElse[T] // parent points to conditional
   def phi[T:Manifest](c: Exp[Boolean], a1: Block[Unit], a2: Exp[T], b1: Block[Unit], b2: Exp[T])(parent: Exp[Unit]): Exp[T] = if (a2 == b2) a2 else Phi(c,a1,Block(a2),b1,Block(b2))(parent)
   def phiB[T:Manifest](c: Exp[Boolean], a1: Block[Unit], a2: Block[T], b1: Block[Unit], b2: Block[T])(parent: Exp[Unit]): Exp[T] = if (a2 == b2) a2.res else Phi(c,a1,a2,b1,b2)(parent) // FIXME: duplicate
->>>>>>> 0435461a
 
   override def syms(x: Any): List[Sym[Any]] = x match {
 //    case Phi(c,a,u,b,v) => syms(List(c,a,b))
@@ -220,22 +180,7 @@
     case _ => super.boundSyms(e)
   }
 
-<<<<<<< HEAD
   override def mirror[A:Manifest](e: Def[A], f: Transformer)(implicit ctx: SourceContext): Exp[A] = e match {
-    case p@Phi(c,a,u,b,v) => phi(f(c),f(a),f(u),f(b),f(v))(f(p.parent))
-    case _ => super.mirror(e,f)
-  }
-
-  def deReify[T:Manifest](a: Rep[T])(implicit ctx: SourceContext): (Rep[Unit], Rep[T]) = a match { // take Reify(stms, e) and return Reify(stms, ()), e
-    case Def(Reify(x,es,u)) => (toAtom(Reify(Const(()), es, u)), x)
-    case _ => (Const(()), a)
-  }
-  
-  
-  override def ifThenElse[T:Manifest](cond: Rep[Boolean], a: Rep[T], b: Rep[T])(implicit ctx: SourceContext) = (deReify(a),deReify(b)) match {
-    case ((u, x@Def(Struct(tagA,elemsA))), (v, y@Def(Struct(tagB, elemsB)))) =>
-=======
-  override def mirror[A:Manifest](e: Def[A], f: Transformer): Exp[A] = e match {
     case p@Phi(c,a,u,b,v) => phiB(f(c),f(a),f(u),f(b),f(v))(f(p.parent))
     case _ => super.mirror(e,f)
   }
@@ -246,9 +191,8 @@
   }
   
   
-  override def ifThenElse[T:Manifest](cond: Rep[Boolean], a: Block[T], b: Block[T]) = (deReify(a),deReify(b)) match {
+  override def ifThenElse[T:Manifest](cond: Rep[Boolean], a: Block[T], b: Block[T])(implicit ctx: SourceContext) = (deReify(a),deReify(b)) match {
     case ((u, Def(Struct(tagA,elemsA))), (v, Def(Struct(tagB, elemsB)))) => 
->>>>>>> 0435461a
       assert(tagA == tagB)
       assert(elemsA.keySet == elemsB.keySet)
       // create stm that computes all values at once

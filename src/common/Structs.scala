--- conflicted
+++ resolved
@@ -17,7 +17,6 @@
 
   def __new[T<:Struct[Rep]:Manifest](fields: (String, Boolean, Rep[T] => Rep[_])*): Rep[T] = anonStruct[T](fields)
 
-<<<<<<< HEAD
   def anonStruct[T:Manifest](fields: Seq[(String, Boolean, Rep[T] => Rep[_])]): Rep[T]
 
   def field[T:Manifest](struct: Rep[Any], index: String)(implicit pos: SourceContext): Rep[T]
@@ -25,27 +24,6 @@
 }
 
 trait StructExp extends StructOps with BaseExp with EffectExp with VariablesExp with ObjectOpsExp with StringOpsExp with OverloadHack {
-=======
-trait Structs extends Base {
-
-  /**
-   * Allows to write things lik “val z = new Record { val re = 1.0; val im = -1.0 }; print(z.re)”
-   */
-  abstract class Record extends Struct[Rep]
-  def __new[T : Manifest](args: (String, Boolean, Rep[T] => Rep[_])*): Rep[T] = record_new(args)
-
-  class RecordOps(record: Rep[Record]) {
-    def selectDynamic[T : Manifest](field: String): Rep[T] = record_select[T](record, field)
-  }
-  implicit def recordToRecordOps(record: Rep[Record]) = new RecordOps(record)
-
-  def record_new[T : Manifest](fields: Seq[(String, Boolean, Rep[T] => Rep[_])]): Rep[T]
-  def record_select[T : Manifest](record: Rep[Record], field: String): Rep[T]
-
-}
-
-trait StructExp extends Structs with BaseExp with EffectExp {
->>>>>>> be0fb24f
 
   def anonStruct[T:Manifest](fields: Seq[(String, Boolean, Rep[T] => Rep[_])]): Rep[T] = {
     val x = fresh[T]
@@ -82,7 +60,6 @@
   object Struct {
     def unapply[T](d: Def[T]) = unapplyStruct(d)
   }
-<<<<<<< HEAD
 
   def unapplyStruct[T](d: Def[T]): Option[(StructTag[T], Seq[(String, Rep[Any])])] = d match {
     case s: AbstractStruct[T] => Some((s.tag, s.elems))
@@ -131,33 +108,6 @@
   }
 
   override def mirror[A:Manifest](e: Def[A], f: Transformer)(implicit pos: SourceContext): Exp[A] = (e match {
-=======
-  
-  case class SimpleStruct[T](tag: StructTag[T], elems: Map[String,Rep[Any]]) extends AbstractStruct[T]
-  case class Field[T](struct: Rep[Any], index: String, tp: Manifest[T]) extends Def[T]
-  
-  def struct[T:Manifest](tag: StructTag[T], elems: (String, Rep[Any])*)(implicit pos: SourceContext): Rep[T] = struct(tag, Map(elems:_*))
-  def struct[T:Manifest](tag: StructTag[T], elems: Map[String, Rep[Any]])(implicit pos: SourceContext): Rep[T] = SimpleStruct[T](tag, elems)
-  
-  def field[T:Manifest](struct: Rep[Any], index: String)(implicit pos: SourceContext): Rep[T] = Field[T](struct, index, manifest[T])
-
-  override def record_new[T : Manifest](fields: Seq[(String, Boolean, Rep[T] => Rep[_])]) = {
-    val r = fresh[T]
-    if (fields exists { case (_, mutable, _) => mutable })  throw new RuntimeException("ERROR: \"var\" fields in Records not yet supported") //FIXME
-    val fieldSyms = fields map { case (index, _, rhs) => (index, rhs(r)) }
-    val struct = SimpleStruct(ClassTag[T]("Record"), Map(fieldSyms:_*))
-    createDefinition(r, struct)
-    r
-  }
-  override def record_select[T : Manifest](record: Rep[Record], fieldName: String) = {
-    field(record, fieldName)
-  }
-
-  //FIXME: reflectMutable has to take the Def
-  //def mfield[T:Manifest](struct: Rep[Any], index: String): Rep[T] = reflectMutable(Field[T](struct, index, manifest[T]))
-  
-  override def mirror[A:Manifest](e: Def[A], f: Transformer)(implicit pos: SourceContext): Exp[A] = e match {
->>>>>>> be0fb24f
     case SimpleStruct(tag, elems) => struct(tag, elems map { case (k,v) => (k, f(v)) })
     case FieldApply(struct, key) => field(f(struct), key)
     case Reflect(FieldApply(struct, key), u, es) => reflectMirrored(Reflect(FieldApply(f(struct), key), mapOver(f,u), f(es)))(mtype(manifest[A]))
@@ -171,7 +121,6 @@
     case _ => m.erasure.getSimpleName + m.typeArguments.map(a => structName(a)).mkString("")
   }
 
-<<<<<<< HEAD
   def classTag[T:Manifest] = ClassTag[T](structName(manifest[T]))
 
   override def object_toString(x: Exp[Any])(implicit pos: SourceContext): Exp[String] = x match {
@@ -180,9 +129,6 @@
       string_plus(unit(structName(s.tp)+"("),string_plus(e,unit(")")))
     case _ => super.object_toString(x)
   }
-=======
-  // FIXME Define a custom `object_toString` for structs?
->>>>>>> be0fb24f
 
 }
 
@@ -330,100 +276,8 @@
       }
       struct[T](tagA, elemsNew)
 
-<<<<<<< HEAD
     case _ => super.ifThenElse(cond,a,b)
   }
-=======
-trait ScalaGenStructBase extends ScalaGenBase {
-  val IR: StructExp
-  import IR._
-  import reflect.RefinedManifest
-  
-  override def emitNode(sym: Sym[Any], rhs: Def[Any]) = rhs match {
-    case Struct(tag, elems) =>
-      /* TODO: emit code that creates an object corresponding to the tag and the manifest 
-      
-      RefinedManifest  -->  new Base { def field = value }
-      Class --> new Base(field = value)
-      
-      Array --> transform soa back to aos
-      */
-      if (sym.tp <:< manifest[Record]) {
-        registerType(sym.tp.asInstanceOf[Manifest[Record]], elems)
-        emitValDef(sym, remap(sym.tp) + "(" + (for ((n, v) <- elems) yield n + " = " + quote(v)).mkString(", ") + ")")
-      } else {
-        emitValDef(sym, "new { " + (for ((n, v) <- elems) yield "val " + n + " = " + quote(v)).mkString("; ") + " }")
-      }
-    case Field(struct, index, tp) =>  
-      emitValDef(sym, quote(struct) + "." + index)
-    case _ => super.emitNode(sym, rhs)
-  }
-
-  // Records generate a class
-  override def remap[A](m: Manifest[A]) = indexOfEncountered(m) match {
-    case Some(i) => "C" + i
-    case _ => super.remap(m)
-  }
-
-  private val encounteredStructs = new collection.mutable.ListBuffer[(Manifest[_ <: Record], Map[String, Exp[_]])]
-  private def registerType(m: Manifest[_ <: Record], elems: Map[String, Rep[_]]) {
-    // Check that the manifest and elems are consistent
-    m match {
-      case m: RefinedManifest[_] =>
-        assert(elems.size == m.fields.size, "Record doesn’t contain as many fields as reflected in manifest: %s vs %s".format(elems.size, m.fields.size))
-        for ((n, tp) <- m.fields) {
-          assert(elems.contains(n), "Record field not reflected in manifest: %s".format(n))
-          // assert(elems(n).tp == tp, "Record field type different than the one reflected in manifest: %s vs %s".format(elems(n).tp, tp))
-        }
-      case _ =>
-        // Nothing yet
-    }
-    if (indexOfEncountered(m).isEmpty) {
-      encounteredStructs += (m -> elems)
-    }
-  }
-
-  /**
-   * Look for a type equivalent to `m` in the already encountered record manifests.
-   */
-  private def indexOfEncountered(m: Manifest[_]): Option[Int] = {
-    def sameManifest(m1: Manifest[_], m2: Manifest[_]): Boolean = (m1, m2) match {
-      case (rm1: RefinedManifest[_], rm2: RefinedManifest[_]) =>
-        rm1 == rm2 && rm1.fields.size == rm2.fields.size && (rm1.fields zip rm2.fields).foldLeft(true) { case (same, (lhs, rhs)) =>
-          same && lhs._1 == rhs._1 && sameManifest(lhs._2, rhs._2)
-        }
-      case _ => m1 == m2
-    }
-    
-    if (m <:< manifest[Record]) {
-      encounteredStructs.foldLeft(Option.empty[Int], 0) { case ((found, i), (mm, _)) =>
-        (found.orElse(if (sameManifest(m, mm)) Some(i) else None), i + 1)
-      }._1
-    } else None
-  }
-
-  def emitDataStructures(out: PrintWriter) {
-    withStream(out) {
-      for ((m, fields) <- encounteredStructs) {
-        stream.println("case class " + remap(m) + "(" + (for ((n, e) <- fields) yield n + ": " + remap(e.tp)).mkString(", ") + ")")
-      }
-    }
-  }
-}
-
-trait ScalaGenStruct extends ScalaGenStructBase {
-  val IR: StructExp
-  import IR._
-
-   override def emitDataStructures(path: String) {
-    val out = new PrintWriter(path)
-    emitDataStructures(out)
-    out.close()
-    super.emitDataStructures(path)
-  } 
-}
->>>>>>> be0fb24f
-
 }
 
 

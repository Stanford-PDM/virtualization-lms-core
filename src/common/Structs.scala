--- conflicted
+++ resolved
@@ -13,10 +13,7 @@
   /**
    * Allows to write things like “val z = new Record { val re = 1.0; val im = -1.0 }; print(z.re)”
    */
-<<<<<<< HEAD
-=======
-  abstract class Record extends Struct
->>>>>>> 45af066b
+
   def __new[T : Manifest](args: (String, Boolean, Rep[T] => Rep[_])*): Rep[T] = record_new(args)
 
   class RecordOps(record: Rep[Record]) {
@@ -346,17 +343,9 @@
       }
       struct[T](tagA, elemsNew)
 
-<<<<<<< HEAD
     case _ => super.ifThenElse(cond,a,b)
-=======
-  override def emitDataStructures(out: PrintWriter) {
-    withStream(out) {
-      for ((name, fields) <- encounteredStructs) {
-        stream.println("case class " + name + "(" + (for ((n, e) <- fields) yield n + ": " + remap(e.tp)).mkString(", ") + ")")
-      }
-    }
->>>>>>> 45af066b
-  }
+  }
+
 }
 
 trait BaseGenFatStruct extends GenericFatCodegen {

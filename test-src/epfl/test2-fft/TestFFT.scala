--- conflicted
+++ resolved
@@ -97,17 +97,6 @@
   
 }
 
-<<<<<<< HEAD
-
-trait ScalaGenFlat extends ScalaGenBase {
-  import IR._
-  type Block[+T] = Exp[T]
-  def getBlockResultFull[T](x: Block[T]): Exp[T] = x
-  def reifyBlock[T:Manifest](x: =>Exp[T]): Block[T] = x
-}
-
-
-=======
 trait ScalaGenFlat extends ScalaGenBase {
    import IR._
    type Block[+T] = Exp[T]
@@ -117,7 +106,6 @@
      buildScheduleForResult(block) foreach traverseStm
    }
 }
->>>>>>> 0c659beb
 
 
 

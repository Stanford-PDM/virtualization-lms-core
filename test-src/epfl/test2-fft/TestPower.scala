package scala.virtualization.lms
package epfl
package test2

import common._
import test1._
import reflect.SourceContext

import java.io.PrintWriter

trait Power1 { this: Arith =>
  def power(b: Rep[Double], x: Int): Rep[Double] = 
    if (x == 0) 1.0 else b * power(b, x - 1)
}

trait Power2 { this: Arith =>
<<<<<<< HEAD
  def power(b: Rep[Double], x: Int)(implicit pos: SourceContext): Rep[Double] = {
=======
  def power(b: Rep[Double], x: Int)(implicit ctx: SourceContext): Rep[Double] = {
>>>>>>> c4b8e91d
    if (x == 0) 1.0
    else if ((x&1) == 0) { val y = power(b, x/2); y * y }
    else b * power(b, x - 1)
  }
}


trait BaseStr extends Base {
  type Rep[+T] = String
  //todo added this to provide required unit implicit conversion
  implicit def unit[T:Manifest](x: T): Rep[T] = x.toString
}

trait ArithStr extends Arith with BaseStr {
  //todo removed below
  //implicit def unit(x: Double) = x.toString

  def infix_+(x: Rep[Double], y: Rep[Double])(implicit ctx: SourceContext) = "(%s+%s)".format(x,y)
  def infix_-(x: Rep[Double], y: Rep[Double])(implicit ctx: SourceContext) = "(%s-%s)".format(x,y)
  def infix_*(x: Rep[Double], y: Rep[Double])(implicit ctx: SourceContext) = "(%s*%s)".format(x,y)
  def infix_/(x: Rep[Double], y: Rep[Double])(implicit ctx: SourceContext) = "(%s/%s)".format(x,y)
}

object TestPower {
  def main(args: Array[String]) {
    val tp = new TestPower
    tp.testPower
  }
}

object TestPower {
  def main(args: Array[String]) {
    val tp = new TestPower
    tp.testPower
  }
}

class TestPower extends FileDiffSuite {
  
  val prefix = "test-out/epfl/test2-"

  def testPower = {
    withOutFile(prefix+"power") {
/*    
    println {
      val o = new TestPower with ArithRepDirect
      import o._
      power(2,4)
    }

    println {
      val o = new TestPower with ArithRepString
      import o._
      power(2,4)
    }
    
    println {
      val o = new TestPower with ArithRepString
      import o._
      power("x",4)
    }

    println {
      val o = new TestPower with ArithRepString
      import o._
      power("(x + y)",4)
    }
*/
    {
      val o = new Power1 with ArithStr
      import o._

      val r = power(infix_+("x0","x1"),4)
      println(r)
    }
    {
      val o = new Power2 with ArithStr
      import o._

      val r = power(infix_+("x0","x1"),4)
      println(r)
    }
    {
      val o = new Power1 with ArithExp
      import o._

      val r = power(fresh[Double] + fresh[Double],4)
      println(globalDefs.mkString("\n"))
      println(r)
      val p = new ExportGraph { val IR: o.type = o }
      p.emitDepGraph(r, prefix+"power1-dot")
    }

    {
      val o = new Power1 with ArithExpOpt
      import o._

      val r = power(fresh[Double] + fresh[Double],4)
      println(globalDefs.mkString("\n"))
      println(r)
      val p = new ExportGraph { val IR: o.type = o }
      p.emitDepGraph(r, prefix+"power2-dot")
    }
    {
      val o = new Power1 with ArithExpOpt
      import o._
      val f = (x: Rep[Double]) => power(x + x, 4)
      val p = new ScalaGenFlat with ScalaGenArith { val IR: o.type = o }
      p.emitSource(f, "Power2", new PrintWriter(System.out))
    }

    {
      val o = new Power2 with ArithExpOpt
      import o._

      val r = power(fresh[Double] + fresh[Double],4)
      println(globalDefs.mkString("\n"))
      println(r)
      val p = new ExportGraph { val IR: o.type = o }
      p.emitDepGraph(r, prefix+"power3-dot")
    }
    {
      val o = new Power2 with ArithExpOpt
      import o._
      val f = (x: Rep[Double]) => power(x + x, 4)
      val p = new ScalaGenFlat with ScalaGenArith { val IR: o.type = o }
      p.emitSource(f, "Power3", new PrintWriter(System.out))
    }


    {
      val o = new Power1 with ArithExpOpt with CompileScala { self => 
        val codegen = new ScalaGenFlat with ScalaGenArith { val IR: self.type = self }
      }
      import o._

      val power4 = (x:Rep[Double]) => power(x,4)
      codegen.emitSource(power4, "Power4", new PrintWriter(System.out))
      val power4c = compile(power4)
      println(power4c(2))
    }
    }
    assertFileEqualsCheck(prefix+"power")
    assertFileEqualsCheck(prefix+"power1-dot")
    assertFileEqualsCheck(prefix+"power2-dot")
    assertFileEqualsCheck(prefix+"power3-dot")
  }
}<|MERGE_RESOLUTION|>--- conflicted
+++ resolved
@@ -14,11 +14,7 @@
 }
 
 trait Power2 { this: Arith =>
-<<<<<<< HEAD
   def power(b: Rep[Double], x: Int)(implicit pos: SourceContext): Rep[Double] = {
-=======
-  def power(b: Rep[Double], x: Int)(implicit ctx: SourceContext): Rep[Double] = {
->>>>>>> c4b8e91d
     if (x == 0) 1.0
     else if ((x&1) == 0) { val y = power(b, x/2); y * y }
     else b * power(b, x - 1)
@@ -36,25 +32,13 @@
   //todo removed below
   //implicit def unit(x: Double) = x.toString
 
-  def infix_+(x: Rep[Double], y: Rep[Double])(implicit ctx: SourceContext) = "(%s+%s)".format(x,y)
-  def infix_-(x: Rep[Double], y: Rep[Double])(implicit ctx: SourceContext) = "(%s-%s)".format(x,y)
-  def infix_*(x: Rep[Double], y: Rep[Double])(implicit ctx: SourceContext) = "(%s*%s)".format(x,y)
-  def infix_/(x: Rep[Double], y: Rep[Double])(implicit ctx: SourceContext) = "(%s/%s)".format(x,y)
+  def infix_+(x: Rep[Double], y: Rep[Double])(implicit pos: SourceContext) = "(%s+%s)".format(x,y)
+  def infix_-(x: Rep[Double], y: Rep[Double])(implicit pos: SourceContext) = "(%s-%s)".format(x,y)
+  def infix_*(x: Rep[Double], y: Rep[Double])(implicit pos: SourceContext) = "(%s*%s)".format(x,y)
+  def infix_/(x: Rep[Double], y: Rep[Double])(implicit pos: SourceContext) = "(%s/%s)".format(x,y)
 }
 
-object TestPower {
-  def main(args: Array[String]) {
-    val tp = new TestPower
-    tp.testPower
-  }
-}
 
-object TestPower {
-  def main(args: Array[String]) {
-    val tp = new TestPower
-    tp.testPower
-  }
-}
 
 class TestPower extends FileDiffSuite {
   

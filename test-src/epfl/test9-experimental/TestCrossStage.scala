--- conflicted
+++ resolved
@@ -66,16 +66,11 @@
       
       trait Prog extends DSL {
         def test(x: Rep[Int]) = {
-<<<<<<< HEAD
 // Breaks test compilation          
+// FIXME: array buffer now uses implicis instead of
+// infix methods and lifting does not kick in
 //          acc += x
 //          acc += x
-=======
-          // FIXME: array buffer now uses implicis instead of
-          // infix methods and lifting does not kick in
-          acc += x
-          acc += x
->>>>>>> 4619f619
         }
       }
       new Prog with Impl

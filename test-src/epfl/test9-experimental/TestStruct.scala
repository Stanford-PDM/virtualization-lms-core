package scala.virtualization.lms
package epfl
package test9

import common._
import internal.{FatExpressions,GenericFatCodegen}


import test1._
import test7.{Print,PrintExp,ScalaGenPrint}
import test7.{ArrayLoops,ArrayLoopsExp,ArrayLoopsFatExp,ScalaGenArrayLoops,ScalaGenFatArrayLoopsFusionOpt,TransformingStuff}

import util.OverloadHack

import java.io.{PrintWriter,StringWriter,FileOutputStream}


trait ComplexArith extends Arith with ComplexBase with OverloadHack {
  
  def infix_+(x: Rep[Complex], y: Rep[Complex])(implicit o: Overloaded1): Rep[Complex] = Complex(x.re + y.re, x.im + y.im)
  def infix_-(x: Rep[Complex], y: Rep[Complex])(implicit o: Overloaded1): Rep[Complex] = Complex(x.re - y.re, x.im - y.im)
  //def infix_*(x: Rep[Complex], y: Rep[Complex]): Rep[Complex] = Complex(x.re + y.re, x.im + y.im)
  
}

trait ComplexBase extends Arith {
  
  class Complex
  
  def Complex(re: Rep[Double], im: Rep[Double]): Rep[Complex]
  def infix_re(c: Rep[Complex]): Rep[Double]
  def infix_im(c: Rep[Complex]): Rep[Double]
}

trait ComplexStructExp extends ComplexBase with StructExp {

  def Complex(re: Rep[Double], im: Rep[Double]) = struct[Complex](List("Complex"), Map("re"->re, "im"->im))
  def infix_re(c: Rep[Complex]): Rep[Double] = field[Double](c, "re")
  def infix_im(c: Rep[Complex]): Rep[Double] = field[Double](c, "im")
  
}


// ------ struct impl follows, will move to common once stable

trait StructExpOptLoops extends StructExpOptCommon with ArrayLoopsExp {
  
  override def simpleLoop[A:Manifest](size: Exp[Int], v: Sym[Int], body: Def[A]): Exp[A] = body match {
<<<<<<< HEAD
    case ArrayElem(g, Def(Yield(_, Def(Struct(tag, elems:Map[String,Exp[A]]))))) =>
      struct[A]("Array"::tag, elems.map { p=>
        val g: Exp[Gen[A]] = Yield(List(v),p._2) // introduce yield op
        (p._1,simpleLoop(size, v, ArrayElem(g,g)))
      })
    case ArrayElem(g, Def(Yield(List(`v`), Def(ArrayIndex(b,List(`v`)))))) if infix_length(b) == size => b.asInstanceOf[Exp[A]] // eta-reduce!
=======
    case ArrayElem(Block(Def(Struct(tag, elems)))) => 
      struct[A]("Array"::tag, elems.map(p=>(p._1,simpleLoop(size, v, ArrayElem(Block(p._2)))(p._2.Type.arrayManifest))))
    case ArrayElem(Block(Def(ArrayIndex(b,v)))) if infix_length(b) == size => b.asInstanceOf[Exp[A]] // eta-reduce! <--- should live elsewhere, not specific to struct
>>>>>>> e80a59ad
    case _ => super.simpleLoop(size, v, body)
  }
  
  override def infix_at[T:Manifest](a: Rep[Array[T]], i: Rep[Int]): Rep[T] = a match {
    case Def(Struct(pre::tag,elems:Map[String,Exp[Array[T]]])) =>
      assert(pre == "Array")
      def unwrap[A](m:Manifest[Array[A]]): Manifest[A] = m.typeArguments match {
        case a::_ => mtype(a)
        case _ =>
          if (m.erasure.isArray) mtype(Manifest.classType(m.erasure.getComponentType))
          else { printerr("warning: expect type Array[A] but got "+m); mtype(manifest[Any]) }
      }
      struct[T](tag, elems.map(p=>(p._1,infix_at(p._2, i)(unwrap(p._2.Type)))))
    case _ => super.infix_at(a,i)
  }
  
  override def infix_length[T:Manifest](a: Rep[Array[T]]): Rep[Int] = a match {
    case Def(Struct(pre::tag,elems:Map[String,Exp[Array[T]]])) =>
      assert(pre == "Array")
      val ll = elems.map(p=>infix_length(p._2)) // all arrays must have same length!
      ll reduceLeft { (a1,a2) => assert(a1 == a2); a1 }
    case _ => super.infix_length(a)
  }

}

// ----- test cases


class TestStruct extends FileDiffSuite {
  
  val prefix = "test-out/epfl/test9-"
  
  trait DSL extends ComplexArith with ArrayLoops with Arith with OrderingOps with Variables with LiftVariables with IfThenElse with RangeOps with Print {
    def infix_toDouble(x: Rep[Int]): Rep[Double] = x.asInstanceOf[Rep[Double]]
    def test(x: Rep[Int]): Rep[Any]
  }

  trait Impl extends DSL with ComplexStructExp with ArrayLoopsExp with StructExpOptLoops with ArithExp with OrderingOpsExp with VariablesExp 
      with IfThenElseExp with RangeOpsExp with PrintExp { self => 
    override val verbosity = 2
    val codegen = new ScalaGenArrayLoops with ScalaGenStruct with ScalaGenArith with ScalaGenOrderingOps 
      with ScalaGenVariables with ScalaGenIfThenElse with ScalaGenRangeOps 
      with ScalaGenPrint { val IR: self.type = self }
    codegen.emitSource(test, "Test", new PrintWriter(System.out))
  }

  trait ImplFused extends DSL with ComplexStructExp with StructExpOptLoops with StructFatExpOptCommon with ArrayLoopsFatExp with ArithExp with OrderingOpsExp with VariablesExp 
      with IfThenElseExp with RangeOpsExp with PrintExp with TransformingStuff { self => 
    override val verbosity = 2
    val codegen = new ScalaGenFatArrayLoopsFusionOpt with ScalaGenFatStruct with ScalaGenArith with ScalaGenOrderingOps 
      with ScalaGenVariables with ScalaGenIfThenElse with ScalaGenRangeOps 
      with ScalaGenPrint { val IR: self.type = self;
        override def shouldApplyFusion(currentScope: List[TTP])(result: List[Exp[Any]]): Boolean = true }
    codegen.emitSource(test, "Test", new PrintWriter(System.out))
  }

  
  
  def testStruct1 = {
    withOutFile(prefix+"struct1") {
      // test variable splitting
      trait Prog extends DSL {
        def test(x: Rep[Int]) = {
          var c = Complex(x.toDouble, 0)
          c = c + Complex(0,x.toDouble)
          print(c)
        }
      }
      new Prog with Impl
    }
    assertFileEqualsCheck(prefix+"struct1")
  }

  def testStruct2 = {
    withOutFile(prefix+"struct2") {
      // test basic struct flattening (loops, variables, conditionals)
      println("REMARK: this makes only sense with fat codegen (computation duplicated and some structs not removed otherwise)")
      trait Prog extends DSL {
        def test(x: Rep[Int]) = {
          // split loops (rely on fusion, don't want to duplicate computation!)

          val vector1 = array(100) { i => Complex(i.toDouble, 0.0 - i.toDouble) }
          val vector2 = array(100) { i => Complex(0.0 - i.toDouble, i.toDouble) }

          var vvar = vector2

          // split conditionals (be careful about effects)

          val vector3 = if (x > 7) vector1 else vvar

          // conditional is reflected because it reads vvar -- effect ordering for split terms?

          vvar = vector1

          print(vvar)
          print(vector3)
        }
      }
      new Prog with Impl
    }
    assertFileEqualsCheck(prefix+"struct2")
  }

  def testStruct2b = {
    withOutFile(prefix+"struct2b") {
      // test basic struct flattening (loops, variables, conditionals)
      trait Prog extends DSL {
        def test(x: Rep[Int]) = {
          // split loops (rely on fusion, don't want to duplicate computation!)

          val vector1 = array(100) { i => Complex(i.toDouble, 0.0 - i.toDouble) }
          val vector2 = array(100) { i => Complex(0.0 - i.toDouble, i.toDouble) }

          var vvar = vector2

          // split conditionals (be careful about effects)

          val vector3 = if (x > 7) { 
            print("foobar true")
            vector1
          } else {
            print("foobar false")
            vvar 
          }

          vvar = vector1

          print(vvar)
          print(vector3)
        }
      }
      new Prog with ImplFused
    }
    assertFileEqualsCheck(prefix+"struct2b")
  }

  def testStruct3 = {
    withOutFile(prefix+"struct3") {
      // fuse conjugate computation with construction, essentially a no-op
      trait Prog extends DSL {
        def test(x: Rep[Int]) = {

          val vector1 = array(100) { i => Complex(i.toDouble, 0.0 - i.toDouble) }

          def conj(c: Rep[Complex]) = Complex(c.re, 0.0 - c.im)
          def infix_map[A:Manifest,B:Manifest](c: Rep[Array[A]], f: Rep[A] => Rep[B]) = array(c.length) { i => f(c.at(i)) }

          val vector3 = vector1.map(conj)

          print(vector3)
        }
      }
      new Prog with ImplFused {
        // TODO: use a generic Opt trait instead of defining rewrites here...
        override def infix_-(x: Exp[Double], y: Exp[Double]) = (x, y) match {
          case (x, Def(Minus(Const(0.0),y))) => infix_+(x,y)
          case _ => super.infix_-(x,y)
        }
        override def infix_+(x: Exp[Double], y: Exp[Double]) = (x, y) match {
          case (Const(0.0), y) => y
          case _ => super.infix_+(x,y)
        }
      }
    }
    assertFileEqualsCheck(prefix+"struct3")
  }

  def testStruct4 = {
    withOutFile(prefix+"struct4") {
      trait Prog extends DSL {
        // recognize that only imaginary part is modified, real part untouched
        def test(x: Rep[Int]) = {

          val vector1 = array(100) { i => Complex(i.toDouble, 0.0 - i.toDouble) }
          val vector2 = array(100) { i => Complex(0.0 - i.toDouble, i.toDouble) }

          def conj(c: Rep[Complex]) = Complex(c.re, 0.0 - c.im)
          def infix_map[A:Manifest,B:Manifest](c: Rep[Array[A]], f: Rep[A] => Rep[B]) = array(c.length) { i => f(c.at(i)) }

          var vvar = vector1 // force access outside conditional, otherwise construction will be moved inside, defeating purpose of test

          // result of this conditional should be a *single* array 
          // containing the flattened im fields. re fields should be
          // unconditional.
          val vector3 = if (x > 7) {
            vector1.map(conj)
          } else {
            vector1
          }

          print(vector3)
        }
      }
      new Prog with ImplFused
    }
    assertFileEqualsCheck(prefix+"struct4")
  }

}<|MERGE_RESOLUTION|>--- conflicted
+++ resolved
@@ -46,18 +46,14 @@
 trait StructExpOptLoops extends StructExpOptCommon with ArrayLoopsExp {
   
   override def simpleLoop[A:Manifest](size: Exp[Int], v: Sym[Int], body: Def[A]): Exp[A] = body match {
-<<<<<<< HEAD
-    case ArrayElem(g, Def(Yield(_, Def(Struct(tag, elems:Map[String,Exp[A]]))))) =>
+    case ArrayElem(g, Block(Def(Yield(_, Def(Struct(tag, elems:Map[String,Exp[A]])))))) =>
       struct[A]("Array"::tag, elems.map { p=>
         val g: Exp[Gen[A]] = Yield(List(v),p._2) // introduce yield op
-        (p._1,simpleLoop(size, v, ArrayElem(g,g)))
+        (p._1,simpleLoop(size, v, ArrayElem(g,Block(g))))
       })
-    case ArrayElem(g, Def(Yield(List(`v`), Def(ArrayIndex(b,List(`v`)))))) if infix_length(b) == size => b.asInstanceOf[Exp[A]] // eta-reduce!
-=======
-    case ArrayElem(Block(Def(Struct(tag, elems)))) => 
-      struct[A]("Array"::tag, elems.map(p=>(p._1,simpleLoop(size, v, ArrayElem(Block(p._2)))(p._2.Type.arrayManifest))))
-    case ArrayElem(Block(Def(ArrayIndex(b,v)))) if infix_length(b) == size => b.asInstanceOf[Exp[A]] // eta-reduce! <--- should live elsewhere, not specific to struct
->>>>>>> e80a59ad
+
+    case ArrayElem(g, Block(Def(Yield(_, Def(ArrayIndex(b,v))))))
+      if (infix_length(b) == size) => b.asInstanceOf[Exp[A]] // eta-reduce! <--- should live elsewhere, not specific to struct
     case _ => super.simpleLoop(size, v, body)
   }
   

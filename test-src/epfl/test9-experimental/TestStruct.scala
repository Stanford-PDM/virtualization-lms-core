--- conflicted
+++ resolved
@@ -50,39 +50,24 @@
   case class ArraySoaTag[T](base: StructTag[T], len: Exp[Int]) extends StructTag[T]
   
   override def simpleLoop[A:Manifest](size: Exp[Int], v: Sym[Int], body: Def[A]): Exp[A] = body match {
-<<<<<<< HEAD
-    case ArrayElem(Block(Def(Struct(tag, elems)))) => 
-      struct[A]("Array"::tag, elems.map(p=>(p._1,simpleLoop(size, v, ArrayElem(Block(p._2)))(p._2.Type.arrayManifest))))
-    case ArrayElem(Block(Def(ArrayIndex(b,v)))) if infix_length(b) == size => b.asInstanceOf[Exp[A]] // eta-reduce! <--- should live elsewhere, not specific to struct
-=======
     case ArrayElem(Block(Def(Struct(tag:StructTag[A], elems)))) => 
       struct[A](ArraySoaTag[A](tag,size), elems.map(p=>(p._1,simpleLoop(size, v, ArrayElem(Block(p._2)))(p._2.tp.arrayManifest))))
     case ArrayElem(Block(Def(ArrayIndex(b,`v`)))) if infix_length(b) == size => b.asInstanceOf[Exp[A]] 
     // eta-reduce! <--- should live elsewhere, not specific to struct
     // rewrite loop(a.length) { i => a(i) } to a
->>>>>>> 0c659beb
     case _ => super.simpleLoop(size, v, body)
   }
   
   
   override def infix_at[T:Manifest](a: Rep[Array[T]], i: Rep[Int]): Rep[T] = a match {
-<<<<<<< HEAD
-    case Def(Struct(pre::tag,elems:Map[String,Exp[Array[T]]])) =>
-      assert(pre == "Array")
-=======
     case Def(Struct(ArraySoaTag(tag,len),elems:Map[String,Exp[Array[T]]])) =>
->>>>>>> 0c659beb
       def unwrap[A](m:Manifest[Array[A]]): Manifest[A] = m.typeArguments match {
         case a::_ => mtype(a)
         case _ =>
           if (m.erasure.isArray) mtype(Manifest.classType(m.erasure.getComponentType))
           else { printerr("warning: expect type Array[A] but got "+m); mtype(manifest[Any]) }
       }
-<<<<<<< HEAD
-      struct[T](tag, elems.map(p=>(p._1,infix_at(p._2, i)(unwrap(p._2.Type)))))
-=======
       struct[T](tag.asInstanceOf[StructTag[T]], elems.map(p=>(p._1,infix_at(p._2, i)(unwrap(p._2.tp)))))
->>>>>>> 0c659beb
     case _ => super.infix_at(a,i)
   }
   
@@ -101,23 +86,13 @@
   val prefix = "test-out/epfl/test9-"
   
   trait DSL extends ComplexArith with ArrayLoops with Arith with OrderingOps with Variables with LiftVariables with IfThenElse with RangeOps with Print {
-<<<<<<< HEAD
-    def infix_toDouble(x: Rep[Int]): Rep[Double]
-    def test(x: Rep[Int]): Rep[Any]
-=======
     def infix_toDouble(x: Rep[Int]): Rep[Double] = x.asInstanceOf[Rep[Double]]
     def test(x: Rep[Int]): Rep[Unit]
->>>>>>> 0c659beb
   }
 
   trait Impl extends DSL with ComplexStructExp with ArrayLoopsExp with StructExpOptLoops with ArithExp with OrderingOpsExp with VariablesExp 
       with IfThenElseExp with RangeOpsExp with PrintExp { self => 
-<<<<<<< HEAD
-    def infix_toDouble(x: Rep[Int]): Rep[Double] = x match { case Const(c) => Const(c.toDouble) case Sym(n) => Sym[Double](n) }//Hack
-    override val verbosity = 2
-=======
     override val verbosity = 1
->>>>>>> 0c659beb
     val codegen = new ScalaGenArrayLoops with ScalaGenStruct with ScalaGenArith with ScalaGenOrderingOps 
       with ScalaGenVariables with ScalaGenIfThenElse with ScalaGenRangeOps 
       with ScalaGenPrint { val IR: self.type = self }
@@ -125,14 +100,8 @@
   }
 
   trait ImplFused extends DSL with ComplexStructExp with StructExpOptLoops with StructFatExpOptCommon with ArrayLoopsFatExp with ArithExp with OrderingOpsExp with VariablesExp 
-<<<<<<< HEAD
-      with IfThenElseExp with RangeOpsExp with PrintExp with TransformingStuff { self => 
-    def infix_toDouble(x: Rep[Int]): Rep[Double] = x match { case Const(c) => Const(c.toDouble) case Sym(n) => Sym[Double](n) }//Hack
-    override val verbosity = 2
-=======
       with IfThenElseExp with RangeOpsExp with PrintExp  { self => 
     override val verbosity = 1
->>>>>>> 0c659beb
     val codegen = new ScalaGenFatArrayLoopsFusionOpt with ScalaGenFatStruct with ScalaGenArith with ScalaGenOrderingOps 
       with ScalaGenVariables with ScalaGenIfThenElse with ScalaGenRangeOps 
       with ScalaGenPrint { val IR: self.type = self;

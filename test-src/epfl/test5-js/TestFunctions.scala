package scala.virtualization.lms
package epfl
package test5

import common._
import test1._

import java.io.PrintWriter
import java.io.FileOutputStream

trait JSGenFunctions extends JSGenEffect with BaseGenFunctions {
  import IR._

  override def emitNode(sym: Sym[Any], rhs: Def[Any]) = rhs match {
    case Lambda(fun, x, y) =>
      stream.println("var " + quote(sym) + " = function(" + quote(x) + ") {")
      emitBlock(y)
      stream.println("return " + quote(getBlockResult(y)))
      stream.println("}")

    case Apply(fun, arg) =>
      emitValDef(sym, quote(fun) + "(" + quote(arg) + ")")

    case _ => super.emitNode(sym, rhs)
  }
}

trait JSGenTupledFunctions extends JSGenFunctions {
  val IR: TupledFunctionsExp
  import IR._

  override def emitNode(sym: Sym[Any], rhs: Def[Any]) = rhs match {
    case Lambda(fun, UnboxedTuple(xs), y) =>
      stream.println("var " + quote(sym) + " = function" + xs.map(quote).mkString("(", ",", ")") + " {")
      emitBlock(y)
      stream.println("return " + quote(getBlockResult(y)))
      stream.println("}")

    case Apply(fun, UnboxedTuple(args)) =>
      emitValDef(sym, quote(fun) + args.map(quote).mkString("(", ",", ")"))

    case _ => super.emitNode(sym, rhs)
  }

  override def quote(x: Exp[Any]) : String = x match {
    case UnboxedTuple(t) =>
      t.zipWithIndex.map({ case(el, i) => "_" + (i+1) + ":" + quote(el)}).mkString("{", ",", "}")
    case _ => super.quote(x)
  }
}

trait JSGenStruct extends JSGenBase {
  val IR: StructExp
  import IR._

  override def emitNode(sym: Sym[Any], rhs: Def[Any]) = rhs match {
    case Struct(tag, elems) =>
      registerStruct(structName(sym.tp), elems)
      emitValDef(sym, "{__structName:" + structName(sym.tp) + "," + elems.map(e => e._1+":"+quote(e._2)).mkString(",") + "}")
//      printlog("WARNING: emitting " + structName(sym.tp) + " struct " + quote(sym))    
    case FieldApply(struct, index) =>
      emitValDef(sym, quote(struct) + "." + index)
//      printlog("WARNING: emitting field access: " + quote(struct) + "." + index)
    case FieldUpdate(struct, index, rhs) =>
      emitValDef(sym, quote(struct) + "." + index + " = " + quote(rhs))
//      printlog("WARNING: emitting field update: " + quote(struct) + "." + index)
    case _ => super.emitNode(sym, rhs)
  }
}

trait JSGenTupleOps extends JSGenBase with JSGenStruct {
  val IR: TupleOpsExp
  import IR._

/* FIXME: now using structs to implement tuples
  override def emitNode(sym: Sym[Any], rhs: Def[Any]) = rhs match {
    case ETuple2(a,b)  =>
      emitValDef(sym, "{_1:"+ quote(a) + ",_2:" + quote(b) + "}")
    case Tuple2Access1(t) => emitValDef(sym, quote(t) + "._1")
    case Tuple2Access2(t) => emitValDef(sym, quote(t) + "._2")

    case _ => super.emitNode(sym, rhs)
  }
*/
}

trait FunctionsProg { this: Print with Functions with IfThenElse with Equal =>
  def test(x: Rep[Any]): Rep[Any] = {
    val f = fun { x : Rep[Any] =>
      print("foo")
      x
    }
    f(f(x))
  }

  def test2(x: Rep[Double]): Rep[Double => Double] =
    fun {(y: Rep[Double]) => if(y == x) unit(2 : Double) else y}
}

trait FunctionsRecursiveProg { this: Arith with Print with Functions =>
  def test(x: Rep[Any]): Rep[Any] = {
    val f = fun { x : Rep[Any] =>
      print("foo")
      x
    }
    lazy val g : Rep[Any => Any] = fun { x =>
      print("bar")
      g(x)
    }
    val h = fun { x : Rep[Any] =>
      print("baz")
      1
    }
    h(g(f(f(x))))
  }
}

trait TwoArgsFunProg { this: TupledFunctions =>
  def test(x: Rep[Double]): Rep[(Double, Double)] = {
    val f = fun { (a : Rep[Double], b : Rep[Double]) => (b,a) }
    f(f(x, x))
  }
}

trait TupleFunProg { this: Arith with TupledFunctions =>
  def test (x: Rep[Double]): Rep[(Double, Double)] = {
    val f = fun { t : Rep[(Double, Double)] => t }
    f(1.0, x)
  }
}

trait NoArgFunProg { this: TupledFunctions =>
  def test (x: Rep[Any]): Rep[Any] = {
    val f = fun { () => x }
    f()
  }
}

trait TwoArgsRecursiveFunProg { this: TupledFunctions with Arith with Equal with IfThenElse =>
  def test(x: Rep[Double]): Rep[Double] = {
    lazy val iter : Rep[((Double,Double)) => Double] = fun { (n, acc) =>
      if (n == 0) acc else iter(n-1, n*acc)
    }
    iter(x, unit(1.0))
  }
}

trait SchedFunProg { this: Functions with Arith with Equal with IfThenElse =>
  def foo: Rep[Double => Double] = fun { a =>
    def iter : Rep[Double => Double] = fun { b =>
      if (b == 0) a
      else iter(b-1)
    }
    iter(a)
  }

  def test(x: Rep[Double]): Rep[Double] = {
    foo(x)
  }
}

class TestFunctions extends FileDiffSuite {
<<<<<<< HEAD
  
  val prefix = home + "test-out/epfl/test5-"
  
=======

  val prefix = "test-out/epfl/test5-"

>>>>>>> 45af066b
  def testFunctions = {
    withOutFile(prefix+"functions") {

      println("-- begin")

      new FunctionsProg with PrintExp with FunctionsExp with IfThenElseExp with EqualExp{ self =>
        val codegen = new ScalaGenPrint with ScalaGenFunctions with ScalaGenIfThenElse with ScalaGenEqual{ val IR: self.type = self }

        val f = (x: Rep[Double]) => test(x)
        codegen.emitSource(f, "Test", new PrintWriter(System.out))

        val g = (x: Rep[Double]) => test2(x)
        codegen.emitSource(g, "Test2", new PrintWriter(System.out))
      }

      new FunctionsProg with PrintExp with FunctionsExp with IfThenElseExp with EqualExp{ self =>
        val codegen = new JSGenPrint with JSGenFunctions with JSGenIfThenElse with JSGenEqual{ val IR: self.type = self }

        val f = (x: Rep[Double]) => test(x)
        codegen.emitSource(f, "main", new PrintWriter(System.out))

        val g = (x: Rep[Double]) => test2(x)
        codegen.emitSource(g, "main2", new PrintWriter(System.out))
      }

      println("-- end")
    }
    assertFileEqualsCheck(prefix+"functions")
  }

  def testFunRetFun = {
    withOutFile(prefix+"funretfun") {

      println("-- begin")

      new FunctionsProg with PrintExp with FunctionsExp with IfThenElseExp with EqualExp{ self =>
        val codegen = new ScalaGenPrint with ScalaGenFunctions with ScalaGenIfThenElse with ScalaGenEqual{
          val IR: self.type = self
        }

        val f = (x: Rep[Double]) => doLambda{(y: Rep[Int]) => test(x)}
        codegen.emitSource(f, "Test", new PrintWriter(System.out))
      }

      new FunctionsProg with PrintExp with FunctionsExp with IfThenElseExp  with EqualExp{ self =>
        val codegen = new JSGenPrint with JSGenFunctions with JSGenIfThenElse  with JSGenEqual{ val IR: self.type = self }

        val f = (x: Rep[Double]) => doLambda{(y: Rep[Int]) => test(x)}
        codegen.emitSource(f, "main", new PrintWriter(System.out))
      }

      println("-- end")
    }
    assertFileEqualsCheck(prefix+"funretfun")
  }

  def testFunctionsRecursive = {
    withOutFile(prefix+"functionsrecursive") {

      println("-- begin")

      new FunctionsRecursiveProg with ArithExpOpt with PrintExp with FunctionsRecursiveExp { self =>
        val codegen = new ScalaGenArith with ScalaGenPrint with ScalaGenFunctions { val IR: self.type = self }

        val f = (x: Rep[Double]) => test(x)
        codegen.emitSource(f, "Test", new PrintWriter(System.out))
      }

      new FunctionsRecursiveProg with ArithExpOpt with PrintExp with FunctionsRecursiveExp { self =>
        val codegen = new JSGenArith with JSGenPrint with JSGenFunctions { val IR: self.type = self }

        val f = (x: Rep[Double]) => test(x)
        codegen.emitSource(f, "main", new PrintWriter(System.out))
      }

      println("-- end")
    }
    assertFileEqualsCheck(prefix+"functionsrecursive")
  }

  def testTwoArgsFun = {
    withOutFile(prefix+"twoargsfun") {
      new TwoArgsFunProg with TupledFunctionsExp { self =>
        val codegen = new JSGenTupledFunctions with JSGenTupleOps with GenericGenUnboxedTupleAccess { val IR: self.type = self }
        codegen.emitSource(test _, "main", new PrintWriter(System.out))
      }
    }
    assertFileEqualsCheck(prefix+"twoargsfun")
  }

  def testTupleFun = {
    withOutFile(prefix+"tuplefun") {
      new TupleFunProg with ArithExp with TupledFunctionsExp { self =>
        val codegen = new JSGenTupledFunctions with JSGenTupleOps with GenericGenUnboxedTupleAccess { val IR: self.type = self }
        codegen.emitSource(test _, "main", new PrintWriter(System.out))
      }
    }
    assertFileEqualsCheck(prefix+"tuplefun")
  }

  def testNoArgFun = {
    withOutFile(prefix+"noargfun") {
      new NoArgFunProg with TupledFunctionsRecursiveExp { self =>
        val codegen = new JSGenTupledFunctions with JSGenTupleOps with GenericGenUnboxedTupleAccess { val IR: self.type = self }
        codegen.emitSource(test _, "main", new PrintWriter(System.out))
      }
    }
    assertFileEqualsCheck(prefix+"noargfun")
  }

  def testTwoArgsRecursiveFun = {
    withOutFile(prefix+"twoargsrecfun") {
      new TwoArgsRecursiveFunProg with TupledFunctionsRecursiveExp with ArithExpOpt with EqualExp with IfThenElseExp { self =>
        val codegen = new JSGenTupledFunctions with JSGenArith with JSGenEqual with JSGenIfThenElse with JSGenTupleOps with GenericGenUnboxedTupleAccess { val IR: self.type = self }
        codegen.emitSource(test _, "main", new PrintWriter(System.out))
      }
    }
    assertFileEqualsCheck(prefix+"twoargsrecfun")
  }

  def testSchedFun = {
    withOutFile(prefix+"schedfun") {
      new SchedFunProg with FunctionsRecursiveExp with ArithExpOpt with EqualExp with IfThenElseExp { self =>
        val codegen = new JSGenFunctions with JSGenArith with JSGenEqual with JSGenIfThenElse { val IR: self.type = self }
        val f = (x: Rep[Double]) => test(x)
        codegen.emitSource(f, "Test", new PrintWriter(System.out))
      }
    }
    assertFileEqualsCheck(prefix+"schedfun")
  }

}<|MERGE_RESOLUTION|>--- conflicted
+++ resolved
@@ -160,15 +160,9 @@
 }
 
 class TestFunctions extends FileDiffSuite {
-<<<<<<< HEAD
   
   val prefix = home + "test-out/epfl/test5-"
   
-=======
-
-  val prefix = "test-out/epfl/test5-"
-
->>>>>>> 45af066b
   def testFunctions = {
     withOutFile(prefix+"functions") {
 

package scala.virtualization.lms
package epfl
package test5

import common._
import internal._
import test1._

import java.io.PrintWriter

trait JSCodegen extends GenericCodegen {
  import IR._
  
  def emitHTMLPage[B](f: () => Exp[B], stream: PrintWriter)(implicit mB: Manifest[B]): Unit = {
    stream.println("<html><head><title>Scala2JS</title><script type=\"text/JavaScript\">")
    
    emitSource((x:Exp[Int]) => f(), "main", stream)
    
    stream.println("</script><body onload=\"main(0)\">")
    stream.println("</body></html>")
    stream.flush
  }

  def emitSource[A,B](f: Exp[A] => Exp[B], methName: String, out: PrintWriter)(implicit mA: Manifest[A], mB: Manifest[B]): List[(Sym[Any], Any)] = {
    val x = fresh[A]
    val y = reifyBlock(f(x))
<<<<<<< HEAD

    stream.println("function "+methName+"("+quote(x)+") {")
=======
    withStream(out) {
      stream.println("function "+methName+"("+quote(x)+") {")
>>>>>>> 0c659beb
    
      emitBlock(y)
      stream.println("return "+quote(getBlockResult(y)))
    
      stream.println("}")
    }
    Nil
  }
  def emitValDef(sym: Sym[Any], rhs: String): Unit = {
    stream.println("var " + quote(sym) + " = " + rhs)
  }
}

trait JSNestedCodegen extends GenericNestedCodegen with JSCodegen {
  import IR._

<<<<<<< HEAD
  override def quote(x: Exp[Any]) = x match { // TODO: quirk!
    case Sym(-1) => sys.error("Sym(-1) not supported")
    case _ => super.quote(x)
  }
=======
>>>>>>> 0c659beb
}

trait JSGenBase extends JSCodegen {
  val IR: BaseExp
}

trait JSGenEffect extends JSNestedCodegen with JSGenBase {
  val IR: EffectExp  
}


trait JSGenIfThenElse extends BaseGenIfThenElse with JSGenEffect { // it's more or less generic...
  val IR: IfThenElseExp
  import IR._

  override def emitNode(sym: Sym[Any], rhs: Def[Any]) = rhs match {
    case IfThenElse(c,a,b) =>  
      stream.println("var " + quote(sym))
      stream.println("if (" + quote(c) + ") {")
      emitBlock(a)
      stream.println(quote(sym) + "=" + quote(getBlockResult(a)))
      stream.println("} else {")
      emitBlock(b)
      stream.println(quote(sym) + "=" + quote(getBlockResult(b)))
      stream.println("}")
    case _ => super.emitNode(sym, rhs)
  }
}

trait JSGenArith extends JSGenBase { // TODO: define a generic one
  val IR: ArithExp
  import IR._

  override def emitNode(sym: Sym[Any], rhs: Def[Any]) = rhs match {
    case Plus(a,b) =>  emitValDef(sym, "" + quote(a) + "+" + quote(b))
    case Minus(a,b) => emitValDef(sym, "" + quote(a) + "-" + quote(b))
    case Times(a,b) => emitValDef(sym, "" + quote(a) + "*" + quote(b))
    case Div(a,b) =>   emitValDef(sym, "" + quote(a) + "/" + quote(b))
    case _ => super.emitNode(sym, rhs)
  }
} <|MERGE_RESOLUTION|>--- conflicted
+++ resolved
@@ -24,13 +24,8 @@
   def emitSource[A,B](f: Exp[A] => Exp[B], methName: String, out: PrintWriter)(implicit mA: Manifest[A], mB: Manifest[B]): List[(Sym[Any], Any)] = {
     val x = fresh[A]
     val y = reifyBlock(f(x))
-<<<<<<< HEAD
-
-    stream.println("function "+methName+"("+quote(x)+") {")
-=======
     withStream(out) {
       stream.println("function "+methName+"("+quote(x)+") {")
->>>>>>> 0c659beb
     
       emitBlock(y)
       stream.println("return "+quote(getBlockResult(y)))
@@ -47,13 +42,6 @@
 trait JSNestedCodegen extends GenericNestedCodegen with JSCodegen {
   import IR._
 
-<<<<<<< HEAD
-  override def quote(x: Exp[Any]) = x match { // TODO: quirk!
-    case Sym(-1) => sys.error("Sym(-1) not supported")
-    case _ => super.quote(x)
-  }
-=======
->>>>>>> 0c659beb
 }
 
 trait JSGenBase extends JSCodegen {

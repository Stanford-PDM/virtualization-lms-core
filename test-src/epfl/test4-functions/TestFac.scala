--- conflicted
+++ resolved
@@ -134,28 +134,16 @@
     withOutFile(prefix+"fac6") {
       object FacProgExp extends FacProg2
         with ArithExpOpt with EqualExp with IfThenElseExp 
-<<<<<<< HEAD
         with FunctionsRecursiveExp
-=======
-        with FunctionsExternalDef1
->>>>>>> b8aa267f
       import FacProgExp._
 
       val f = (x:Rep[Double]) => fac(x) + fac(2*x)
       println(globalDefs.mkString("\n"))
       println(f)
       val p = new ScalaGenArith with ScalaGenEqual with 
-<<<<<<< HEAD
         ScalaGenIfThenElse with ScalaGenFunctions { val IR: FacProgExp.type = FacProgExp }
-=======
-        ScalaGenIfThenElse with ScalaGenFunctionsExternal { val IR: FacProgExp.type = FacProgExp }
->>>>>>> b8aa267f
       p.emitSource(f, "Fac", new java.io.PrintWriter(System.out))
     }
     assertFileEqualsCheck(prefix+"fac6")
   }
-<<<<<<< HEAD
-
-=======
->>>>>>> b8aa267f
-}+}

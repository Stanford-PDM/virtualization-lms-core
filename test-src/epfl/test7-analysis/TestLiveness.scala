--- conflicted
+++ resolved
@@ -16,11 +16,7 @@
 
   var defuse: List[(Sym[Any],Sym[Any])] = Nil
 
-<<<<<<< HEAD
-  override def emitBlockFocused(result: Block[Any])(implicit stream: PrintWriter): Unit = {
-=======
   override def traverseBlockFocused[A](result: Block[A]): Unit = {
->>>>>>> 0c659beb
     focusExactScope(result) { levelScope => 
       
       // TODO: what is the intended behavior for uses in innerScope?

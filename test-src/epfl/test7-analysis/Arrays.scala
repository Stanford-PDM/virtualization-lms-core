package scala.virtualization.lms
package epfl
package test7

import common._
import test1._

import internal.AbstractSubstTransformer


import util.OverloadHack
import scala.reflect.SourceContext
import java.io.{PrintWriter,StringWriter,FileOutputStream}



trait ArrayLoops extends Loops with OverloadHack {
  def array[T:Manifest](shape: Rep[Int])(f: Rep[Int] => Rep[T]): Rep[Array[T]]
  def sum(shape: Rep[Int])(f: Rep[Int] => Rep[Double]): Rep[Double] // TODO: make reduce operation configurable!
  def arrayIf[T:Manifest](shape: Rep[Int])(f: Rep[Int] => (Rep[Boolean],Rep[T])): Rep[Array[T]]
  def sumIf(shape: Rep[Int])(f: Rep[Int] => (Rep[Boolean],Rep[Double])): Rep[Double] // TODO: make reduce operation configurable!
  def flatten[T:Manifest](shape: Rep[Int])(f: Rep[Int] => Rep[Array[T]]): Rep[Array[T]]

  def infix_at[T:Manifest](a: Rep[Array[T]], i: Rep[Int]): Rep[T]
  def infix_length[T:Manifest](a: Rep[Array[T]]): Rep[Int]
}


trait ArrayLoopsExp extends LoopsExp {
  
  case class ArrayElem[T](y: Block[T]) extends Def[Array[T]]
  case class ReduceElem(y: Block[Double]) extends Def[Double]

  case class ArrayIfElem[T](c: Exp[Boolean], y: Block[T]) extends Def[Array[T]]
  case class ReduceIfElem(c: Exp[Boolean], y: Block[Double]) extends Def[Double]

  case class FlattenElem[T](y: Block[Array[T]]) extends Def[Array[T]]

  case class ArrayIndex[T](a: Rep[Array[T]], i: Rep[Int]) extends Def[T]  
  case class ArrayLength[T](a: Rep[Array[T]]) extends Def[Int]
  
  def array[T:Manifest](shape: Rep[Int])(f: Rep[Int] => Rep[T]): Rep[Array[T]] = {
    val x = fresh[Int]
    val y = reifyEffects(f(x))
    simpleLoop(shape, x, ArrayElem(y))
  }

  def sum(shape: Rep[Int])(f: Rep[Int] => Rep[Double]): Rep[Double] = {
    val x = fresh[Int]
    val y = reifyEffects(f(x))
    simpleLoop(shape, x, ReduceElem(y))
  }

  def arrayIf[T:Manifest](shape: Rep[Int])(f: Rep[Int] => (Rep[Boolean],Rep[T])): Rep[Array[T]] = {
    val x = fresh[Int]
    //val (c,y) = f(x)
    var c: Rep[Boolean] = null
    val y = reifyEffects { val p = f(x); c = p._1; p._2 }
    simpleLoop(shape, x, ArrayIfElem(c,y)) // TODO: simplify for const true/false
  }

  def sumIf(shape: Rep[Int])(f: Rep[Int] => (Rep[Boolean],Rep[Double])): Rep[Double] = {
    val x = fresh[Int]
    //val (c,y) = f(x)
    var c: Rep[Boolean] = null
    val y = reifyEffects { val p = f(x); c = p._1; p._2 }
    simpleLoop(shape, x, ReduceIfElem(c,y)) // TODO: simplify for const true/false
  }

  def flatten[T:Manifest](shape: Rep[Int])(f: Rep[Int] => Rep[Array[T]]): Rep[Array[T]] = {
    val x = fresh[Int]
    val y = reifyEffects(f(x))
    simpleLoop(shape, x, FlattenElem(y))
  }


  def infix_at[T:Manifest](a: Rep[Array[T]], i: Rep[Int]): Rep[T] = ArrayIndex(a, i)

  def infix_length[T:Manifest](a: Rep[Array[T]]): Rep[Int] = a match {
//    case Def(SimpleLoop(s, x, ArrayElem(y))) => s
    case _ => ArrayLength(a)
  }


  override def boundSyms(e: Any): List[Sym[Any]] = e match {
    case ArrayElem(y) => effectSyms(y)
    case ReduceElem(y) => effectSyms(y)
    case FlattenElem(y) => effectSyms(y)
    case _ => super.boundSyms(e)
  }


  override def mirror[A:Manifest](e: Def[A], f: Transformer)(implicit pos: SourceContext): Exp[A] = (e match {
    case SimpleLoop(s,i, ArrayElem(y)) if f.hasContext => 
      array(f(s)) { j => f.asInstanceOf[AbstractSubstTransformer{val IR:ArrayLoopsExp.this.type}].withSubstScope(i -> j) { f.reflectBlock(y) } }
    case ArrayIndex(a,i) => infix_at(f(a), f(i))(mtype(manifest[A]))
    case ArrayLength(a) => infix_length(f(a))(mtype(manifest[A]))
    case _ => super.mirror(e,f)
  }).asInstanceOf[Exp[A]]

  override def mirrorFatDef[A:Manifest](e: Def[A], f: Transformer)(implicit pos: SourceContext): Def[A] = (e match {
    case ArrayElem(y) => ArrayElem(f(y))
    case ReduceElem(y) => ReduceElem(f(y))
    case ArrayIfElem(c,y) => ArrayIfElem(f(c),f(y))
    case ReduceIfElem(c,y) => ReduceIfElem(f(c),f(y))
    case _ => super.mirrorFatDef(e,f)
  }).asInstanceOf[Def[A]]


}

trait ArrayLoopsFatExp extends ArrayLoopsExp with LoopsFatExp




trait ScalaGenArrayLoops extends ScalaGenLoops {
  val IR: ArrayLoopsExp
  import IR._
  
  override def emitNode(sym: Sym[Any], rhs: Def[Any]) = rhs match {
    case SimpleLoop(s,x,ArrayElem(y)) =>  
      stream.println("val " + quote(sym) + " = LoopArray("+quote(s)+") { " + quote(x) + " => ")
      emitBlock(y)
      stream.println(quote(getBlockResult(y)))
      stream.println("}")
    case SimpleLoop(s,x,ReduceElem(y)) =>  
      stream.println("val " + quote(sym) + " = LoopReduce("+quote(s)+") { " + quote(x) + " => ")
      emitBlock(y)
      stream.println(quote(getBlockResult(y)))
      stream.println("}")
    // TODO: conditional variants ...
    case SimpleLoop(s,x,FlattenElem(y)) =>  
      stream.println("val " + quote(sym) + " = LoopFlatten("+quote(s)+") { " + quote(x) + " => ")
      emitBlock(y)
      stream.println(quote(getBlockResult(y)))
      stream.println("}")
    case ArrayIndex(a,i) =>  
      emitValDef(sym, quote(a) + ".apply(" + quote(i) + ")")
    case ArrayLength(a) =>  
      emitValDef(sym, quote(a) + ".length")
    case _ => super.emitNode(sym, rhs)
  }
}

trait ScalaGenArrayLoopsFat extends ScalaGenArrayLoops with ScalaGenLoopsFat {
  val IR: ArrayLoopsFatExp
  import IR._
  
  override def emitFatNode(sym: List[Sym[Any]], rhs: FatDef) = rhs match {
    case SimpleFatLoop(s,x,rhs) => 
      for ((l,r) <- sym zip rhs) {
        r match {
          case ArrayElem(y) =>
            stream.println("var " + quote(l) + " = new Array[" + remap(getBlockResult(y).tp) + "]("+quote(s)+")")
          case ReduceElem(y) =>
            stream.println("var " + quote(l) + ": " + remap(getBlockResult(y).tp) + " = 0")
          case ArrayIfElem(c,y) =>
            stream.println("var " + quote(l) + " = new ArrayBuilder[" + remap(getBlockResult(y).tp) + "]")
          case ReduceIfElem(c,y) =>
            stream.println("var " + quote(l) + ": " + remap(getBlockResult(y).tp) + " = 0")
          case FlattenElem(y) =>
<<<<<<< HEAD
            stream.println("var " + quote(l) + " = new ArrayBuilder[" + getBlockResult(y).tp.typeArguments(0) + "]")
=======
            stream.println("var " + quote(l) + " = new ArrayBuilder[" + remap(getBlockResult(y).tp) + "]")
>>>>>>> fa4dc3dd
        }
      }
      val ii = x // was: x(i)
//      stream.println("var " + quote(ii) + " = 0")
//      stream.println("while ("+quote(ii)+" < "+quote(s)+") {")
      stream.println("for ("+quote(ii)+" <- 0 until "+quote(s)+") {")
//      for (jj <- x.drop(1)) {
//        stream.println(quote(jj)+" = "+quote(ii))
//      }
      emitFatBlock(syms(rhs).map(Block(_))) // TODO: check this
      for ((l,r) <- sym zip rhs) {
        r match {
          case ArrayElem(y) =>
            stream.println(quote(l) + "("+quote(ii)+") = " + quote(getBlockResult(y)))
          case ReduceElem(y) =>
            stream.println(quote(l) + " += " + quote(getBlockResult(y)))
          case ArrayIfElem(c,y) =>
            stream.println("if ("+quote(/*getBlockResult*/(c))+") " + quote(l) + " += " + quote(getBlockResult(y)))
          case ReduceIfElem(c,y) =>
            stream.println("if ("+quote(/*getBlockResult*/(c))+") " + quote(l) + " += " + quote(getBlockResult(y)))
          case FlattenElem(y) =>
            stream.println(quote(l) + " ++= " + quote(getBlockResult(y)))
        }
      }
//      stream.println(quote(ii)+" += 1")
      stream.println("}")
    case _ => super.emitFatNode(sym, rhs)
  }
}








trait Arrays extends Base with OverloadHack {
  def zeroes(n: Rep[Int]): Rep[Array[Int]]
  def infix_update(a: Rep[Array[Int]], x: Rep[Int], v: Rep[Int]): Rep[Array[Int]]
  def infix_+(a: Rep[Array[Int]], b: Rep[Array[Int]])(implicit o: Overloaded1): Rep[Array[Int]]
}

trait ArraysExp extends Arrays with EffectExp {
  case class ArrayZero(n: Rep[Int]) extends Def[Array[Int]]
  case class ArrayUpdate(a: Rep[Array[Int]], x: Rep[Int], v: Rep[Int]) extends Def[Array[Int]]
  case class ArrayPlus(a: Rep[Array[Int]], b: Rep[Array[Int]]) extends Def[Array[Int]]
  def zeroes(n: Rep[Int]) = ArrayZero(n)
  def infix_update(a: Rep[Array[Int]], x: Rep[Int], v: Rep[Int]) = ArrayUpdate(a,x,v)
  def infix_+(a: Rep[Array[Int]], b: Rep[Array[Int]])(implicit o: Overloaded1) = ArrayPlus(a,b)
}

trait ScalaGenArrays extends ScalaGenEffect {
  val IR: ArraysExp
  import IR._
  
  override def emitNode(sym: Sym[Any], rhs: Def[Any]) = rhs match {
    case ArrayZero(n) =>  
      emitValDef(sym, "new Array[Int](" + quote(n) + ")")
    case ArrayUpdate(a,x,v) =>  
      emitValDef(sym, quote(a) +".clone()")
      stream.println(quote(sym) + "(" + quote(x) + ") = " + quote(v))
    case ArrayPlus(a,b) =>  
      emitValDef(sym, "new Array[Int](" + quote(a) + ".length)")
      stream.println("arrayPlus("+ quote(sym) + "," + quote(a) + "," + quote(b) + ")")
    case _ => super.emitNode(sym, rhs)
  }
}
<|MERGE_RESOLUTION|>--- conflicted
+++ resolved
@@ -160,11 +160,7 @@
           case ReduceIfElem(c,y) =>
             stream.println("var " + quote(l) + ": " + remap(getBlockResult(y).tp) + " = 0")
           case FlattenElem(y) =>
-<<<<<<< HEAD
-            stream.println("var " + quote(l) + " = new ArrayBuilder[" + getBlockResult(y).tp.typeArguments(0) + "]")
-=======
-            stream.println("var " + quote(l) + " = new ArrayBuilder[" + remap(getBlockResult(y).tp) + "]")
->>>>>>> fa4dc3dd
+            stream.println("var " + quote(l) + " = new ArrayBuilder[" + remap(getBlockResult(y).tp.typeArguments(0)) + "]")
         }
       }
       val ii = x // was: x(i)

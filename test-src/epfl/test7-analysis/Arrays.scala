package scala.virtualization.lms
package epfl
package test7

import common._
import test1._

import internal.AbstractSubstTransformer


import util.OverloadHack
import scala.reflect.SourceContext
import java.io.{PrintWriter,StringWriter,FileOutputStream}



trait ArrayLoops extends Loops with OverloadHack {
  def array[T:Manifest](shape: Rep[Int])(f: Rep[Int] => Rep[T]): Rep[Array[T]]
  def sum(shape: Rep[Int])(f: Rep[Int] => Rep[Double]): Rep[Double] // TODO: make reduce operation configurable!
  def arrayIf[T:Manifest](shape: Rep[Int])(f: Rep[Int] => (Rep[Boolean],Rep[T])): Rep[Array[T]]
  def sumIf(shape: Rep[Int])(f: Rep[Int] => (Rep[Boolean],Rep[Double])): Rep[Double] // TODO: make reduce operation configurable!
  def arrayFlat[T:Manifest](shape: Rep[Int])(f: Rep[Int] => Rep[Array[T]]): Rep[Array[T]]

  def infix_at[T:Manifest](a: Rep[Array[T]], i: Rep[Int]): Rep[T]
  def infix_length[T:Manifest](a: Rep[Array[T]]): Rep[Int]
}


trait ArrayLoopsExp extends LoopsExp with IfThenElseExp {

  case class ForeachElem[T](y: Block[Gen[T]]) extends Def[Gen[T]]

  case class ArrayElem[T](g: Exp[Gen[T]], y: Block[Gen[T]]) extends Def[Array[T]]
  case class ReduceElem(g: Exp[Gen[Double]], y: Block[Gen[Double]]) extends Def[Double]

  case class FlattenElem[T](g: Exp[Gen[Array[T]]], y: Block[Gen[Array[T]]]) extends Def[Array[T]]

  case class ArrayIndex[T](a: Rep[Array[T]], i: Rep[Int]) extends Def[T]  
  case class ArrayLength[T](a: Rep[Array[T]]) extends Def[Int]
  case class Dummy(a: Rep[Int]) extends Def[Unit]
  
/*
  example for flatMap fusion

  val as = ... // input

  val xs = for (i <- 0 until as.length) yield (i, f(as(i)))  // as map f
  
  val ys = for (i <- 0 until xs.length) {  // xs flatMap g
    val es = xs(i)
    for (j <- 0 until es.length) {
      yield(i, es(j))
    }
  }
  
  val zs = for (i <- 0 until ys.length) yield (i, h(ys(i)))  // ys map h
  
  // fused (assuming xs, ys not otherwise used)
  
  for (i <- 0 until as.length) 
  
    val xs_i = f(as(i))  // as map f
  
    val es = xs_i
    for (j <- 0 until es.length) {
      val ys_i = es(j))
      val zs_i = h(ys_i))
      
      yield(i, zs_i)
    }

  }

  
  // --- unrelated to above: loops over hashtables should be able to write to 'current' key
  
  for ((k,v) <- htable) {
    htable(k) = f(v)
  }
*/  
  
  // TODO: use simpleLoop instead of SimpleLoop

  def array[T:Manifest](shape: Rep[Int])(f: Rep[Int] => Rep[T]): Rep[Array[T]] = {
    val x = fresh[Int]
    val d = reflectMutable(Dummy(Const(1)))
    
    val (g, y) = collectYields{ reifyEffects { 
        yields[T](d, List(x),f(x))
      }}
    simpleLoop(shape, x, ArrayElem(g, y))
  }

  def sum(shape: Rep[Int])(f: Rep[Int] => Rep[Double]): Rep[Double] = {
    val x = fresh[Int]
    val d = reflectMutable(Dummy(Const(1)))
    
    val (g, y) = collectYields{ reifyEffects { 
       yields(d, List(x),f(x))
    }}
    
    reflectEffect(SimpleLoop(shape, x, ReduceElem(g,y)), summarizeEffects(y).star)
  }

  def arrayIf[T:Manifest](shape: Rep[Int])(f: Rep[Int] => (Rep[Boolean],Rep[T])): Rep[Array[T]] = {
    val x = fresh[Int]
    var builder = reflectMutable(Dummy(Const(1)))
    val (g, y) = collectYields{ reifyEffects { 
      val (c,z) = f(x)
      if (c) yields(builder, List(x), z) else skip[T](builder, List(x))
    }}
    SimpleLoop(shape, x, ArrayElem(g,y))
//    reflectEffect(SimpleLoop(shape, x, ArrayElem(g,y)), summarizeEffects(y).star)
  }

  def arrayFlat[T:Manifest](shape: Rep[Int])(f: Rep[Int] => Rep[Array[T]]): Rep[Array[T]] = {
    val x = fresh[Int]
    var builder = reflectMutableSym(fresh[Int])
    val (g, y) = collectYields{ reifyEffects {
      val z = f(x)
      val shape2 = infix_length(z)
      val x2 = fresh[Int]
      
      val innerBody = reifyEffects {yields(builder, List(x2, x),infix_at(z,x2))}
      reflectEffect(SimpleLoop(shape2, x2, ForeachElem(innerBody).asInstanceOf[Def[Gen[T]]]), summarizeEffects(innerBody).star)
    }}
    SimpleLoop(shape, x, ArrayElem(g,y))
//    reflectEffect(SimpleLoop(shape, x, ArrayElem(g,y)), summarizeEffects(y).star)
  }


  def sumIf(shape: Rep[Int])(f: Rep[Int] => (Rep[Boolean],Rep[Double])): Rep[Double] = {
    val x = fresh[Int]
    var builder = reflectMutableSym(fresh[Int])
    val (g, y) = collectYields{ reifyEffects {
      val (c,z) = f(x)
      if (c) yields(builder, List(x),z) else skip[Double](builder, List(x))
    }}
    SimpleLoop(shape, x, ReduceElem(g,y))
//    reflectEffect(SimpleLoop(shape, x, ReduceElem(g,y)), summarizeEffects(y).star)
  }

  def infix_at[T:Manifest](a: Rep[Array[T]], i: Rep[Int]): Rep[T] = ArrayIndex(a, i)

  def infix_length[T:Manifest](a: Rep[Array[T]]): Rep[Int] = a match {
//    case Def(SimpleLoop(s, x, ArrayElem(g1,Block(Def(Yield(x2,y)))))) if x == x2 => s // TODO: check condition
    case Def(SimpleLoop(s, x, ArrayElem(g,Block(y)))) if g == y => s // TODO: check condition
    case _ => ArrayLength(a)
  }


  override def syms(e: Any): List[Sym[Any]] = e match {
    case ForeachElem(y) => syms(y)
    case ArrayElem(g,y) => syms(y)
    case ReduceElem(g,y) => syms(y)
    case FlattenElem(g,y) => syms(y)
    case _ => super.syms(e)
  }

  override def symsFreq(e: Any) = e match {
    case ForeachElem(y) => freqNormal(y)
    case ArrayElem(g,y) => freqNormal(y)
    case ReduceElem(g,y) => freqNormal(y)
    case FlattenElem(g,y) => freqNormal(y)
    case _ => super.symsFreq(e)
  }
  
  override def boundSyms(e: Any): List[Sym[Any]] = e match {
    case ForeachElem(y) => effectSyms(y)
    case ArrayElem(g,y) => effectSyms(y)
    case ReduceElem(g,y) => effectSyms(y)
    case FlattenElem(g,y) => effectSyms(y)
    case _ => super.boundSyms(e)
  }


  override def mirror[A:Manifest](e: Def[A], f: Transformer)(implicit pos: SourceContext): Exp[A] = (e match {
    case SimpleLoop(s,i, ArrayElem(y)) if f.hasContext => 
      array(f(s)) { j => f.asInstanceOf[AbstractSubstTransformer{val IR:ArrayLoopsExp.this.type}].subst += (i -> j); f.reflectBlock(y) }
    case ArrayIndex(a,i) => infix_at(f(a), f(i))(mtype(manifest[A]))
    case ArrayLength(a) => infix_length(f(a))(mtype(manifest[A]))
    case _ => super.mirror(e,f)
  }).asInstanceOf[Exp[A]]

  override def mirrorFatDef[A:Manifest](e: Def[A], f: Transformer)(implicit pos: SourceContext): Def[A] = (e match {
    case ArrayElem(y) => ArrayElem(f(y))
    case ReduceElem(y) => ReduceElem(f(y))
    case ArrayIfElem(c,y) => ArrayIfElem(f(c),f(y))
    case ReduceIfElem(c,y) => ReduceIfElem(f(c),f(y))
    case _ => super.mirrorFatDef(e,f)
  }).asInstanceOf[Def[A]]


}

trait ArrayLoopsFatExp extends ArrayLoopsExp with LoopsFatExp




trait ScalaGenArrayLoops extends ScalaGenLoops {
  val IR: ArrayLoopsExp
  import IR._
  
<<<<<<< HEAD
  override def emitNode(sym: Sym[Any], rhs: Def[Any])(implicit stream: PrintWriter) = rhs match {
    case SimpleLoop(s,x,ArrayElem(g,y)) =>  
=======
  override def emitNode(sym: Sym[Any], rhs: Def[Any]) = rhs match {
    case SimpleLoop(s,x,ArrayElem(y)) =>  
>>>>>>> d9f33ea5
      stream.println("val " + quote(sym) + " = LoopArray("+quote(s)+") { " + quote(x) + " => ")
      withGen(g, s=>stream.println(s)) {
        emitBlock(y)
      }
      stream.println("}")
    case SimpleLoop(s,x,ReduceElem(g,y)) =>  
      stream.println("val " + quote(sym) + " = LoopReduce("+quote(s)+") { " + quote(x) + " => ")
      withGen(g, s=>stream.println(s)) {
        emitBlock(y)
      }
      stream.println("}")
    case ArrayIndex(a,i) =>  
      emitValDef(sym, quote(a) + ".apply(" + quote(i) + ")")
    case ArrayLength(a) =>  
      emitValDef(sym, quote(a) + ".length")
    case Dummy(_) => 
    case _ => super.emitNode(sym, rhs)
  }
}

trait ScalaGenArrayLoopsFat extends ScalaGenArrayLoops with ScalaGenLoopsFat {
  val IR: ArrayLoopsFatExp
  import IR._
  
<<<<<<< HEAD
  override def emitFatNode(sym: List[Sym[Any]], rhs: FatDef)(implicit stream: PrintWriter) = rhs match {
    case SimpleFatLoop(s,x,rhs) =>
      for ((l,r) <- sym zip rhs) {
        r match {
          case ForeachElem(y) =>
            stream.println("val " + quote(l) + " = () // foreach (this is perfectly fine)")
          case ArrayElem(g,Block(y)) if g == y =>
            stream.println("val " + quote(l) + " = new Array[" + stripGen(y.Type) + "]("+quote(s)+")")
          case ArrayElem(g,y) =>
            stream.println("val " + quote(l) + "_buff = new ArrayBuilder[" + stripGen(y.Type)  + "]")
          case ReduceElem(g,y) =>
            stream.println("var " + quote(l) + " = 0")
=======
  override def emitFatNode(sym: List[Sym[Any]], rhs: FatDef) = rhs match {
    case SimpleFatLoop(s,x,rhs) => 
      for ((l,r) <- sym zip rhs) {
        r match {
          case ArrayElem(y) =>
            stream.println("var " + quote(l) + " = new Array[" + getBlockResult(y).tp + "]("+quote(s)+")")
          case ReduceElem(y) =>
            stream.println("var " + quote(l) + " = 0")
          case ArrayIfElem(c,y) =>
            stream.println("var " + quote(l) + " = new ArrayBuilder[" + getBlockResult(y).tp + "]")
          case ReduceIfElem(c,y) =>
            stream.println("var " + quote(l) + " = 0")
          case FlattenElem(y) =>
            stream.println("var " + quote(l) + " = new ArrayBuilder[" + getBlockResult(y).tp + "]")
>>>>>>> d9f33ea5
        }
      }
      val ii = x
      stream.println("for ("+quote(ii)+" <- 0 until "+quote(s)+") {")

      val gens = for ((l,r) <- sym zip rhs if !r.isInstanceOf[ForeachElem[_]]) yield r match {
        //case ForeachElem(y) =>
        case ArrayElem(g,Block(y)) if g == y => // g == y should indicate selectivity 1.0 (which is not so general)
          (g, (s: List[String]) => {
            stream.println(quote(l) + "("+quote(ii)+") = " + s.head)
            stream.println("val " + quote(g) + " = ()")
          })
        case ArrayElem(g,Block(y)) =>
          (g, (s: List[String]) => {
            stream.println(quote(l) + "_buff += " + s.head)
            stream.println("val " + quote(g) + " = ()")
          })
        case ReduceElem(g,y) =>
          (g, (s: List[String]) => { 
            stream.println(quote(l) + " += " + s.head)
            stream.println("val " + quote(g) + " = ()")
          })
      }

      withGens(gens) {
        emitFatBlock(syms(rhs).map(Block(_)))
      }

      stream.println("}")

      for ((l,r) <- sym zip rhs) r match {
        case ForeachElem(y) => 
        case ArrayElem(g,Block(y)) if g == y =>
        case ArrayElem(g,y) =>
          stream.println("val " + quote(l) + " = " + quote(l) + "_buff.result")
        case ReduceElem(g,y) =>
      }

    case _ => super.emitFatNode(sym, rhs)
  }
}

trait Arrays extends Base with OverloadHack {
  def zeroes(n: Rep[Int]): Rep[Array[Int]]
  def infix_update(a: Rep[Array[Int]], x: Rep[Int], v: Rep[Int]): Rep[Array[Int]]
  def infix_+(a: Rep[Array[Int]], b: Rep[Array[Int]])(implicit o: Overloaded1): Rep[Array[Int]]
}

trait ArraysExp extends Arrays with EffectExp {
  case class ArrayZero(n: Rep[Int]) extends Def[Array[Int]]
  case class ArrayUpdate(a: Rep[Array[Int]], x: Rep[Int], v: Rep[Int]) extends Def[Array[Int]]
  case class ArrayPlus(a: Rep[Array[Int]], b: Rep[Array[Int]]) extends Def[Array[Int]]
  def zeroes(n: Rep[Int]) = ArrayZero(n)
  def infix_update(a: Rep[Array[Int]], x: Rep[Int], v: Rep[Int]) = ArrayUpdate(a,x,v)
  def infix_+(a: Rep[Array[Int]], b: Rep[Array[Int]])(implicit o: Overloaded1) = ArrayPlus(a,b)
}

trait ScalaGenArrays extends ScalaGenEffect {
  val IR: ArraysExp
  import IR._
  
  override def emitNode(sym: Sym[Any], rhs: Def[Any]) = rhs match {
    case ArrayZero(n) =>  
      emitValDef(sym, "new Array[Int](" + quote(n) + ")")
    case ArrayUpdate(a,x,v) =>  
      emitValDef(sym, quote(a) +".clone()")
      stream.println(quote(sym) + "(" + quote(x) + ") = " + quote(v))
    case ArrayPlus(a,b) =>  
      emitValDef(sym, "new Array[Int](" + quote(a) + ".length)")
      stream.println("arrayPlus("+ quote(sym) + "," + quote(a) + "," + quote(b) + ")")
    case _ => super.emitNode(sym, rhs)
  }
}
<|MERGE_RESOLUTION|>--- conflicted
+++ resolved
@@ -202,13 +202,8 @@
   val IR: ArrayLoopsExp
   import IR._
   
-<<<<<<< HEAD
   override def emitNode(sym: Sym[Any], rhs: Def[Any])(implicit stream: PrintWriter) = rhs match {
     case SimpleLoop(s,x,ArrayElem(g,y)) =>  
-=======
-  override def emitNode(sym: Sym[Any], rhs: Def[Any]) = rhs match {
-    case SimpleLoop(s,x,ArrayElem(y)) =>  
->>>>>>> d9f33ea5
       stream.println("val " + quote(sym) + " = LoopArray("+quote(s)+") { " + quote(x) + " => ")
       withGen(g, s=>stream.println(s)) {
         emitBlock(y)
@@ -233,7 +228,6 @@
   val IR: ArrayLoopsFatExp
   import IR._
   
-<<<<<<< HEAD
   override def emitFatNode(sym: List[Sym[Any]], rhs: FatDef)(implicit stream: PrintWriter) = rhs match {
     case SimpleFatLoop(s,x,rhs) =>
       for ((l,r) <- sym zip rhs) {
@@ -246,22 +240,6 @@
             stream.println("val " + quote(l) + "_buff = new ArrayBuilder[" + stripGen(y.Type)  + "]")
           case ReduceElem(g,y) =>
             stream.println("var " + quote(l) + " = 0")
-=======
-  override def emitFatNode(sym: List[Sym[Any]], rhs: FatDef) = rhs match {
-    case SimpleFatLoop(s,x,rhs) => 
-      for ((l,r) <- sym zip rhs) {
-        r match {
-          case ArrayElem(y) =>
-            stream.println("var " + quote(l) + " = new Array[" + getBlockResult(y).tp + "]("+quote(s)+")")
-          case ReduceElem(y) =>
-            stream.println("var " + quote(l) + " = 0")
-          case ArrayIfElem(c,y) =>
-            stream.println("var " + quote(l) + " = new ArrayBuilder[" + getBlockResult(y).tp + "]")
-          case ReduceIfElem(c,y) =>
-            stream.println("var " + quote(l) + " = 0")
-          case FlattenElem(y) =>
-            stream.println("var " + quote(l) + " = new ArrayBuilder[" + getBlockResult(y).tp + "]")
->>>>>>> d9f33ea5
         }
       }
       val ii = x

--- conflicted
+++ resolved
@@ -9,43 +9,7 @@
 import scala.reflect.SourceContext
 
 import java.io.{PrintWriter,StringWriter,FileOutputStream}
-<<<<<<< HEAD
 import scala.reflect.SourceContext
-=======
-
-
-trait TransformingStuff extends internal.Transforming with ArrayLoopsExp with ArithExp with PrintExp {
-
-  // TODO: should call constructor functions instead of directly creating objects (i.e. array_length instead of ArrayLength)
-
-  override def mirror[A:Manifest](e: Def[A], f: Transformer)(implicit ctx: SourceContext): Exp[A] = (e match {
-    //case Copy(a) => f(a)
-    case SimpleLoop(s,i, ArrayElem(y)) => toAtom(SimpleLoop(f(s), f(i).asInstanceOf[Sym[Int]], ArrayElem(f(y))))(mtype(manifest[A]), implicitly[SourceContext])
-    case SimpleLoop(s,i, ReduceElem(y)) => toAtom(SimpleLoop(f(s), f(i).asInstanceOf[Sym[Int]], ReduceElem(f(y))))(mtype(manifest[A]), implicitly[SourceContext])
-    case SimpleLoop(s,i, ArrayIfElem(c,y)) => toAtom(SimpleLoop(f(s), f(i).asInstanceOf[Sym[Int]], ArrayIfElem(f(c),f(y))))(mtype(manifest[A]), implicitly[SourceContext])
-    case SimpleLoop(s,i, ReduceIfElem(c,y)) => toAtom(SimpleLoop(f(s), f(i).asInstanceOf[Sym[Int]], ReduceIfElem(f(c),f(y))))(mtype(manifest[A]), implicitly[SourceContext])
-    case ArrayIndex(a,i) => toAtom(ArrayIndex(f(a), f(i)))(mtype(manifest[A]), implicitly[SourceContext])
-    case ArrayLength(a) => toAtom(ArrayLength(f(a)))(mtype(manifest[A]), implicitly[SourceContext])
-    case Plus(x,y) => infix_+(f(x), f(y))
-    case Minus(x,y) => infix_-(f(x), f(y))
-    case Times(x,y) => infix_*(f(x), f(y))
-    case Div(x,y) => infix_/(f(x), f(y))
-    case Reflect(Print(x), u, es) => reflectMirrored(Reflect(Print(f(x)), mapOver(f,u), f(es)))
-    case Reify(x, u, es) => toAtom(Reify(f(x), mapOver(f,u), f(es)))(mtype(manifest[A]), implicitly[SourceContext])
-    case _ => super.mirror(e,f)
-  }).asInstanceOf[Exp[A]]
-
-  override def mirrorFatDef[A:Manifest](e: Def[A], f: Transformer): Def[A] = (e match {
-    case ArrayElem(y) => ArrayElem(f(y))
-    case ReduceElem(y) => ReduceElem(f(y))
-    case ArrayIfElem(c,y) => ArrayIfElem(f(c),f(y))
-    case ReduceIfElem(c,y) => ReduceIfElem(f(c),f(y))
-    case _ => super.mirrorFatDef(e,f)
-  }).asInstanceOf[Def[A]]
-    
-}
-
->>>>>>> c4b8e91d
 
 
 trait ScalaGenFatArrayLoopsFusionOpt extends ScalaGenArrayLoopsFat with ScalaGenIfThenElseFat with LoopFusionOpt {

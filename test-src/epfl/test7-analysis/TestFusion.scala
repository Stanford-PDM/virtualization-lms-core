--- conflicted
+++ resolved
@@ -59,32 +59,18 @@
   }
 
   override def unapplySimpleCollect(e: Def[Any]) = e match {
-<<<<<<< HEAD
     case ArrayElem(Def(Yield(_,a)), _) => Some(a)
-=======
-    case ArrayElem(Block(a)) => Some(a) //TODO: block??
->>>>>>> e80a59ad
     case _ => super.unapplySimpleCollect(e)
   }
 
   override def unapplySimpleCollectIf(e: Def[Any]) = e match {
-<<<<<<< HEAD
     case ArrayElem(g,Def(IfThenElse(c,Def(SimpleCollectIf(a,cs)),Def(Skip(_))))) => Some((a,c::cs))
-=======
-    case ArrayIfElem(c,Block(a)) => Some((a,List(c))) //TODO: block?
->>>>>>> e80a59ad
     case _ => super.unapplySimpleCollectIf(e)
   }
 
-  def wrap[T:Manifest](g: Exp[Gen[T]], c: Exp[Boolean], a: Exp[Gen[T]]) = g match {
-    case Def(Yield(x,_)) => reflectEffect(IfThenElse(c, a, reflectEffect(Skip[T](x), Pure)), Pure)
-  }
-
-  override def applyAddCondition(e: Def[Any], c: List[Exp[Boolean]]) = e match { //TODO: should c be list or not?
-    case ArrayElem(g,a) if c.length == 1 => ArrayElem(g,wrap(g,c(0),a))
-    case ReduceElem(g,a) if c.length == 1 => ReduceElem(g,wrap(g,c(0),a))
-    case _ => super.applyAddCondition(e,c)
-  }
+//  def wrap[T:Manifest](g: Exp[Gen[T]], c: Exp[Boolean], a: Exp[Gen[T]]) = g match {
+//    case Def(Yield(x,_)) => reflectEffect(IfThenElse(c, a, reflectEffect(Skip[T](x), Pure)), Pure)
+//  }
   
   
   // TODO: more variants...
@@ -96,10 +82,11 @@
     tp.sym
   }
 
-  def plugInHelper[A,T:Manifest,U:Manifest](oldGen: Exp[Gen[A]], context: Exp[Gen[T]], plug: Exp[Gen[U]]): Exp[Gen[U]] = context match {
-    case `oldGen` => plug
-    case Def(IfThenElse(c,a,b@Def(Skip(x)))) => toAtom2(IfThenElse(c,plugInHelper(oldGen,a,plug),toAtom2(Skip(x))))
-    case Def(SimpleLoop(sh,x,ForeachElem(y))) => toAtom2(SimpleLoop(sh,x,ForeachElem(plugInHelper(oldGen,y,plug))))
+  def plugInHelper[A,T:Manifest,U:Manifest](oldGen: Exp[Gen[A]], context: Block[Gen[T]], plug: Block[Gen[U]]): Block[Gen[U]] = context match {
+    case Block(`oldGen`) => plug
+    case Block(Def(IfThenElse(c,a,b@Block(Def(Skip(x)))))) => Block(toAtom2(IfThenElse(c,plugInHelper(oldGen,a,plug),Block(toAtom2(Skip(x))))))
+    case Block(Def(SimpleLoop(sh,x,ForeachElem(y)))) => Block(toAtom2(SimpleLoop(sh,x,ForeachElem(plugInHelper(oldGen,y,plug)))))
+    case Block(Def(x)) => error("Missed me => " + x + " should find " + oldGen); throw new RuntimeException("Missed me => " + x + " should find " + oldGen)
   }
 
   override def applyPlugIntoContext(d: Def[Any], r: Def[Any], newGen: Exp[Any]) = (d, r) match {
@@ -136,10 +123,8 @@
   /**
    * Helper method for emitting just the ifThen block.
    */
-  private def emitFatIfThenBlock(symList: List[Sym[Any]],
-                                 rhs: FatDef,
-                                 c: Exp[Boolean],
-                                 as: List[Exp[Any]])
+  private def emitFatIfThenBlock(symList: List[Sym[Any]], rhs: FatDef,
+                                 c: Exp[Boolean], as: List[Block[Any]])
                                 (implicit stream: PrintWriter) {
     if (symList.length > 1) stream.println("// TODO: use vars instead of tuples to return multiple values")
     stream.println("val " + quoteList(symList) + " = if (" + quote(c) + ") {")
@@ -150,7 +135,7 @@
 
   override def emitFatNode(symList: List[Sym[Any]], rhs: FatDef)(implicit stream: PrintWriter) = rhs match {
     // Eliminate the else branch if it only contains the Skip clause
-    case SimpleFatIfThenElse(c, as, List(Def(Skip(_)))) =>
+    case SimpleFatIfThenElse(c, as, List(Block(Def(Skip(_))))) =>
       emitFatIfThenBlock(symList, rhs, c, as)(stream)
       stream.println("")
 

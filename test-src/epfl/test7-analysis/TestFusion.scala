package scala.virtualization.lms
package epfl
package test7

import common._
import test1._
import util.OverloadHack
import scala.reflect.SourceContext

import java.io.{PrintWriter,StringWriter,FileOutputStream}
<<<<<<< HEAD


trait TransformingStuff extends internal.Transforming with ArrayLoopsExp with ArithExp with PrintExp {

  // TODO: should call constructor functions instead of directly creating objects (i.e. array_length instead of ArrayLength)

  override def mirror[A:Manifest](e: Def[A], f: Transformer)(implicit ctx: SourceContext): Exp[A] = (e match {
    //case Copy(a) => f(a)
    case SimpleLoop(s,i, ForeachElem(y)) => toAtom(SimpleLoop(f(s), f(i).asInstanceOf[Sym[Int]], ForeachElem(f(y))))(mtype(manifest[A]), implicitly[SourceContext])
    case SimpleLoop(s,i, ArrayElem(g,y)) => toAtom(SimpleLoop(f(s), f(i).asInstanceOf[Sym[Int]], ArrayElem(f(g),f(y))))(mtype(manifest[A]), implicitly[SourceContext])
    case SimpleLoop(s,i, ReduceElem(g,y)) => toAtom(SimpleLoop(f(s), f(i).asInstanceOf[Sym[Int]], ReduceElem(f(g),f(y))))(mtype(manifest[A]), implicitly[SourceContext])
    case ArrayIndex(a,i) => toAtom(ArrayIndex(f(a), f(i)))(mtype(manifest[A]), implicitly[SourceContext])
    case ArrayLength(a) => toAtom(ArrayLength(f(a)))(mtype(manifest[A]), implicitly[SourceContext])
    case Plus(x,y) => infix_+(f(x), f(y))
    case Minus(x,y) => infix_-(f(x), f(y))
    case Times(x,y) => infix_*(f(x), f(y))
    case Div(x,y) => infix_/(f(x), f(y))
    case Reflect(Print(x), u, es) => reflectMirrored(Reflect(Print(f(x)), mapOver(f,u), f(es)))
    case Reify(x, u, es) => toAtom(Reify(f(x), mapOver(f,u), f(es)))(mtype(manifest[A]), implicitly[SourceContext])
    case _ => super.mirror(e,f)
  }).asInstanceOf[Exp[A]]

  override def mirrorFatDef[A:Manifest](e: Def[A], f: Transformer): Def[A] = (e match {
    case ForeachElem(y) => ForeachElem(f(y))
    case ArrayElem(g,y) => ArrayElem(f(g),f(y))
    case ReduceElem(g,y) => ReduceElem(f(g),f(y))
    case _ => super.mirrorFatDef(e,f)
  }).asInstanceOf[Def[A]]
    
}

=======
import scala.reflect.SourceContext
>>>>>>> d9f33ea5


trait ScalaGenFatArrayLoopsFusionOpt extends ScalaGenArrayLoopsFat with ScalaGenIfThenElseFat with LoopFusionOpt {
  val IR: ArrayLoopsFatExp with IfThenElseFatExp
  import IR._  
  
  override def unapplySimpleIndex(e: Def[Any]) = e match {
    case ArrayIndex(a, i) => Some((a,i))
    case _ => super.unapplySimpleIndex(e)
  }
  override def unapplySimpleDomain(e: Def[Int]): Option[Exp[Any]] = e match {
    case ArrayLength(a) => Some(a)
    case _ => super.unapplySimpleDomain(e)
  }

  override def unapplySimpleCollect(e: Def[Any]) = e match {
    case ArrayElem(Def(Reflect(Yield(_,a), _, _)), _) => Some(a.head)
    case _ => super.unapplySimpleCollect(e)
  }
  
  def toAtom2[A:Manifest](d: Def[A])(implicit pos: SourceContext): Exp[A] = {
    val tp = findOrCreateDefinition(d, List(pos))
    tp.sym
  }
  
  // take d's context (everything between loop body and yield) and duplicate it into r
  override def plugInHelper[A,T:Manifest,U:Manifest](oldGen: Exp[Gen[A]], context: Exp[Gen[T]], plug: Exp[Gen[U]]): Exp[Gen[U]] = context match {
    case `oldGen`  => plug
    
    case Def(Reify(y, s, e)) =>
      getBlockResultFull(reifyEffects(plugInHelper(oldGen, y, plug)))
    
    case Def(Reflect(IfThenElse(c, Block(a), /*Block(Def(Skip(x)))), _, _))*/ Block(Def(Reify(Def(Reflect(Skip(x), _, b)), _, _)))), u, es)) =>
      // this is wrong but we need to check if it works at all
      ifThenElse(c, reifyEffects(plugInHelper(oldGen,a,plug)), reifyEffects(skip[U](reflectMutable(Dummy(Const(1))), x)))
      
    case Def(Reflect(SimpleLoop(sh,x,ForeachElem(Block(y))), _, _)) =>
      val body = reifyEffects(plugInHelper(oldGen,y,plug))
      reflectEffect(SimpleLoop(sh,x,ForeachElem(body)), summarizeEffects(body).star)
    
    case Def(x) =>
      error("Missed me => " + x + " should find " + Def.unapply(oldGen).getOrElse("None"))
  }

  override def applyPlugIntoContext(d: Def[Any], r: Def[Any]) = (d, r) match {
    case (ArrayElem(g, Block(a)), ArrayElem(g2, Block(b))) =>
      ArrayElem(g2, Block(plugInHelper(g, a, b)))
    case (ReduceElem(g, Block(a)), ArrayElem(g2, Block(b))) => 
      ArrayElem(g2, Block(plugInHelper(g, a, b)))
    case (ArrayElem(g, Block(a)), ReduceElem(g2, Block(b))) =>
      ReduceElem(g2, Block(plugInHelper(g, a, b)))
    case (ReduceElem(g, Block(a)), ReduceElem(g2, Block(b))) =>
      ReduceElem(g2, Block(plugInHelper(g, a, b)))
    case _ => super.applyPlugIntoContext(d, r)
  }

  override def applyExtendGenerator[A](d: Def[Any], r: Def[Any]) = (d, r) match {
    case (ArrayElem(g@Def(Yield(varList, _)), _), ArrayElem(g2@Def(Yield(l, y)), _)) =>
      (g2, toAtom2(Yield(varList ::: l, y))).asInstanceOf[(Exp[A], Exp[A])]
    case (ReduceElem(g@Def(Yield(varList, _)), _), ReduceElem(g2@Def(Yield(l, y)), _)) =>
      (g2, toAtom2(Yield(varList ::: l, y))).asInstanceOf[(Exp[A], Exp[A])]
    case (ArrayElem(g@Def(Yield(varList, _)), _), ReduceElem(g2@Def(Yield(l, y)), _)) =>
      (g2, toAtom2(Yield(varList ::: l, y))).asInstanceOf[(Exp[A], Exp[A])]
    case (ReduceElem(g@Def(Yield(varList, _)), _), ArrayElem(g2@Def(Yield(l, y)), _)) =>
      (g2, toAtom2(Yield(varList ::: l, y))).asInstanceOf[(Exp[A], Exp[A])]
  }
}

// trait NestLambdaProg extends Arith with Functions with Print 
// --> from TestCodeMotion.scala

/**
 * No fusion should be happening.
 */
trait FusionProg extends Arith with ArrayLoops with Print {
  
  implicit def bla(x: Rep[Int]): Rep[Double] = x.asInstanceOf[Rep[Double]]

  def test(x: Rep[Unit]) = {
    
    val constant = array(100) { i => 1 }

    val linear = array(100) { i => 2*i }

    val affine = array(100) { i => constant.at(i) + linear.at(i) }
    
    def square(x: Rep[Double]) = x*x
    def mean(x: Rep[Array[Double]]) = sum(x.length) { i => x.at(i) } / x.length
    def variance(x: Rep[Array[Double]]) = sum(x.length) { i => square(x.at(i)) } / x.length - square(mean(x))
    
    val data = affine
    
    val m = mean(data)
    val v = variance(data)

    print(m)
    print(v)
  }
  
}

/**
 * Simple stuff map => map.
 */
trait FusionProg1 extends Arith with ArrayLoops with Print {
  
  implicit def bla(x: Rep[Int]): Rep[Double] = x.asInstanceOf[Rep[Double]]

  def test(x: Rep[Unit]) = {
    
    def map[T: Manifest, V: Manifest](x: Rep[Array[T]])(f: Rep[T] => Rep[V]) =
      array(x.length)(i => f(x.at(i)))
      
    val range = array(100) { i => i }

    val odds = map(range) { z => z + 3 }

    val res = map(odds) { i => i + 5 }

    print(res)
  }
  
}

/**
 * Generate => Filter => Reduce chain. Can be fused into a single loop.
 */
trait FusionProg2 extends Arith with ArrayLoops with Print with OrderingOps {
  
  implicit def bla(x: Rep[Int]): Rep[Double] = x.asInstanceOf[Rep[Double]]
  
  def test(x: Rep[Unit]) = {
    
    def filter[T:Manifest](x: Rep[Array[T]])(p: Rep[T] => Rep[Boolean]) =
      arrayIf(x.length) { i => (p(x.at(i)), x.at(i)) }
   
    def map[T: Manifest, V: Manifest](x: Rep[Array[T]])(f: Rep[T] => Rep[V]) =
      array(x.length)(i => f(x.at(i)))
      
    val range = array(100) { i => i }
    
    val deadRange = map(range) { i => i + 1}
    
    val dead = filter(range) { z => z > 10 }
    
    val odds = filter(range) { z => z > 50 }

    val res = sum(odds.length) { i => odds.at(i) } 

    print(res)
  }
  
}


trait FusionProg3 extends Arith with ArrayLoops with Print with OrderingOps {
  
  implicit def bla(x: Rep[Int]): Rep[Double] = x.asInstanceOf[Rep[Double]]
  
  def test(x: Rep[Unit]) = {

    def flatten[T:Manifest](x: Rep[Array[Array[T]]]) =
      arrayFlat(x.length) { i => x.at(i) }
    
    val range = array(100) { i => i }
    
    val nested = array(10) { i => range }

    val flat = flatten(nested)
    
    val res = sum(flat.length) { i => flat.at(i) }
        
    print(res)
  }
  
}


trait FusionProg4 extends Arith with ArrayLoops with Print with OrderingOps {

  implicit def bla(x: Rep[Int]): Rep[Double] = x.asInstanceOf[Rep[Double]]

  def test(x: Rep[Unit]) = {

    def map[T: Manifest, V: Manifest](x: Rep[Array[T]])(f: Rep[T] => Rep[V]) =
      array(x.length)(i => f(x.at(i)))

    def filter[T:Manifest](x: Rep[Array[T]])(p: Rep[T] => Rep[Boolean]) =
      arrayIf(x.length) { i => (p(x.at(i)), x.at(i)) }

    def flatten[T:Manifest](x: Rep[Array[Array[T]]]) =
      arrayFlat(x.length) { i => x.at(i) }

    val range = array(100) { i => i }
    
    val nested = array(10) { i => range }

    val flat = flatten(nested)

    val filtered = filter(flat) {i => i > 50 }

    print(filtered)
  }

}

/**
 * Harder example:
 * Array[Array[Int]] -> flatMap -> map(x => another Array[Array[Int]]) -> flatMap -> filter -> reduce
 */
trait FusionProg5 extends Arith with ArrayLoops with Print with OrderingOps {

  implicit def bla(x: Rep[Int]): Rep[Double] = x.asInstanceOf[Rep[Double]]

  def test(x: Rep[Unit]) = {

    def map[T: Manifest, V: Manifest](x: Rep[Array[T]])(f: Rep[T] => Rep[V]) =
      array(x.length)(i => f(x.at(i)))

    def filter[T:Manifest](x: Rep[Array[T]])(p: Rep[T] => Rep[Boolean]) =
      arrayIf(x.length) { i => (p(x.at(i)), x.at(i)) }

    def flatten[T:Manifest](x: Rep[Array[Array[T]]]) =
      arrayFlat(x.length) { i => x.at(i) }

    val range = array(100) { i => i }
//    val range1 = array(101) { i => i }

    val nested = array(10) { i => range }

    val flat = flatten(nested)

    val mapped = map(flat){ i => i + 5 }

//    val flattenedAgain = flatten(mapped)

    print(mapped)
  }

}

/**
 * Hard example:
 * Array[Array[Int]] -> flatMap -> map(x => Array[Int]) -> flatMap -> filter -> reduce
 */
trait FusionProg6 extends Arith with ArrayLoops with Print with OrderingOps {

  implicit def bla(x: Rep[Int]): Rep[Double] = x.asInstanceOf[Rep[Double]]

  def test(x: Rep[Unit]) = {

    def map[T: Manifest, V: Manifest](x: Rep[Array[T]])(f: Rep[T] => Rep[V]) =
      array(x.length)(i => f(x.at(i)))

    def filter[T:Manifest](x: Rep[Array[T]])(p: Rep[T] => Rep[Boolean]) =
      arrayIf(x.length) { i => (p(x.at(i)), x.at(i)) }

    def flatten[T:Manifest](x: Rep[Array[Array[T]]]) =
      arrayFlat(x.length) { i => x.at(i) }

    val range = array(1000) { i => i }
    val range1 = array(1001) { i => i }

    val nested = array(10) { i => range }

    val flat = flatten(nested)

    val filtered1 = filter(flat)(i => i > 1111)

    val mapped = map(filtered1){ i => range1 }

    val flattenedAgain = flatten(mapped)

    val filtered2 = filter(flattenedAgain) {i => i < 2222 }

    val reduced = sum(filtered2.length) { i => filtered2.at(i) }

    print(reduced)
  }

}


/**
 * Hardest example (includes nesting of flatMaps):
 * Array[Array[Int]] -> flatMap -> map(x => another Array[Array[Int]]) -> flatMap -> filter -> reduce
 */
trait FusionProg7 extends Arith with ArrayLoops with Print with OrderingOps {

  implicit def bla(x: Rep[Int]): Rep[Double] = x.asInstanceOf[Rep[Double]]

  def test(x: Rep[Unit]) = {

    def map[T: Manifest, V: Manifest](x: Rep[Array[T]])(f: Rep[T] => Rep[V]) =
      array(x.length)(i => f(x.at(i)))

    def filter[T:Manifest](x: Rep[Array[T]])(p: Rep[T] => Rep[Boolean]) =
      arrayIf(x.length) { i => (p(x.at(i)), x.at(i)) }

    def flatten[T:Manifest](x: Rep[Array[Array[T]]]) =
      arrayFlat(x.length) { i => x.at(i) }

    val range = array(1000) { i => i }
    val range1 = array(1001) { i => i }

    val nested = array(10) { i => range }
    
    val nested2 = array(11) { i => nested}
    val flat = flatten(flatten(nested2))

    val filtered1 = filter(flat)(i => i > 1111)

    val mapped = map(filtered1){ i => range1 }

    val flattenedAgain = flatten(mapped)

    val filtered2 = filter(flattenedAgain) {i => i < 2222 }

    val reduced = sum(filtered2.length) { i => filtered2.at(i) }

    print(reduced)
  }

}


/* 
  some thoughts on cse/gvn :
  
    - currently cse works fine for first-order, point-free things:
        val x = a + b
        val y = a + b
      will always be represented internally as
        val x = a + b
        val y = x
    
    - if bound variables are involved, cse no longer works:
        val a = array { i => 0 }
        val b = array { i => 0 }
      will create two separate objects:
        val a = array { i0 => 0 }
        val b = array { i1 => 0 }
      the same holds for lambdas.
    
    - this is due to the choice of representing bound vars using fresh symbols.
      alternatively we could use DeBruijn indices. 
      
      however, some care would have to be taken in managing the indices:
        val a = array { i => 
          val b = array { j => f(j) }
          sum(b)
        }
      code motion will move b out of a ... but we know that only after looking at b's body
  
    - for now this is not really a problem because loop fusion will take
      care of duplicate loops (effectively lifting scalar cse to array cse)

    - another solution (as done by delite) is to wrap array { i => 0 }
      as ArrayZero(len) extends DeliteOP(array(len) { i => 0}).
      here, cse will be done on the case class representation
*/
class TestFusion extends FileDiffSuite {
  
  val prefix = "test-out/epfl/test7-"

  private[this] def printExceptions(b: => Unit) = {
    try b catch {
      case e =>
        val writer = new PrintWriter(System.out)
        e.printStackTrace(writer)
        writer.flush
    }
  }

  def testFusion01 = {
    withOutFile(prefix + "fusion01") {
      printExceptions {
        new FusionProg with ArithExp with ArrayLoopsExp with PrintExp { self =>
          val codegen = new ScalaGenArrayLoops with ScalaGenArith with ScalaGenPrint { val IR: self.type = self }

          codegen.emitSource(test, "Test", new PrintWriter(System.out))
        }
      }
    }
    assertFileEqualsCheck(prefix + "fusion01")
  }

<<<<<<< HEAD
  def testFusion02 = {
    withOutFile(prefix + "fusion02") {
      printExceptions {
        // LoopsExp2 with ArithExp with PrintExp with BaseFatExp
        new FusionProg1 with ArithExp with ArrayLoopsFatExp with IfThenElseFatExp with PrintExp with TransformingStuff { self =>
          override val verbosity = 0
          val codegen = new ScalaGenFatArrayLoopsFusionOpt with ScalaGenArith with ScalaGenPrint {
            val IR: self.type = self
            override def shouldApplyFusion(currentScope: List[TTP])(result: List[Exp[Any]]): Boolean = true
          }
          codegen.emitSource(test, "Test", new PrintWriter(System.out))
        }
      }
    }
    assertFileEqualsCheck(prefix + "fusion02")
  }

  // Test with filter clause that does not apply fusion.
  def testFusion03 = {
    withOutFile(prefix + "fusion03") {
      printExceptions {
        new FusionProg2 with ArithExp with ArrayLoopsFatExp with IfThenElseFatExp with PrintExp with IfThenElseExp with OrderingOpsExp with TransformingStuff { self =>
          override val verbosity = 0
          val codegen = new ScalaGenFatArrayLoopsFusionOpt with ScalaGenArith with ScalaGenPrint with ScalaGenIfThenElse with ScalaGenOrderingOps {
            val IR: self.type = self;
            override def shouldApplyFusion(currentScope: List[TTP])(result: List[Exp[Any]]): Boolean = false
          }
          codegen.emitSource(test, "Test", new PrintWriter(System.out))
        }
      }
    }
    assertFileEqualsCheck(prefix + "fusion03")
  }

  // Test with filter clause that applies fusion.
  def testFusion04 = {
    withOutFile(prefix + "fusion04") {
      printExceptions {
        new FusionProg2 with ArithExp with ArrayLoopsFatExp with IfThenElseFatExp with PrintExp with IfThenElseExp with OrderingOpsExp with TransformingStuff { self =>
          override val verbosity = 0
          val codegen = new ScalaGenFatArrayLoopsFusionOpt with ScalaGenArith with ScalaGenPrint with ScalaGenIfThenElse with ScalaGenOrderingOps {
            val IR: self.type = self;
            override def shouldApplyFusion(currentScope: List[TTP])(result: List[Exp[Any]]): Boolean = true
          }
          codegen.emitSource(test, "Test", new PrintWriter(System.out))
        }
      }
    }
    assertFileEqualsCheck(prefix + "fusion04")
  }

  // Test with flatMap clause that does not apply fusion.
  def testFusion5 = {
    withOutFile(prefix + "fusion05") {
      printExceptions {
        new FusionProg3 with ArithExp with ArrayLoopsFatExp with PrintExp with IfThenElseFatExp with OrderingOpsExp with TransformingStuff { self =>
          override val verbosity = 0
          val codegen = new ScalaGenFatArrayLoopsFusionOpt with ScalaGenArith with ScalaGenPrint with ScalaGenIfThenElse with ScalaGenOrderingOps {
            val IR: self.type = self;
            override def shouldApplyFusion(currentScope: List[TTP])(result: List[Exp[Any]]): Boolean = false
          }
          codegen.emitSource(test, "Test", new PrintWriter(System.out))
        }
      }
    }
    assertFileEqualsCheck(prefix + "fusion05")
  }

  // Test with flatMap clause that applies fusion.
  def testFusion6 = {
    withOutFile(prefix + "fusion06") {
      printExceptions {
        new FusionProg3 with ArithExp with ArrayLoopsFatExp with PrintExp with IfThenElseFatExp with OrderingOpsExp with TransformingStuff { self =>
          override val verbosity = 0
          val codegen = new ScalaGenFatArrayLoopsFusionOpt with ScalaGenArith with ScalaGenPrint with ScalaGenIfThenElse with ScalaGenOrderingOps {
            val IR: self.type = self;
            override def shouldApplyFusion(currentScope: List[TTP])(result: List[Exp[Any]]): Boolean = true
          }
          codegen.emitSource(test, "Test", new PrintWriter(System.out))
        }
=======
  def testFusion2 = {
    withOutFile(prefix+"fusion2") {
      // LoopsExp2 with ArithExp with PrintExp with BaseFatExp
      new FusionProg with ArithExp with ArrayLoopsFatExp with IfThenElseFatExp with PrintExp  { self =>
        override val verbosity = 1
        val codegen = new ScalaGenFatArrayLoopsFusionOpt with ScalaGenArith with ScalaGenPrint { val IR: self.type = self }
        codegen.emitSource(test, "Test", new PrintWriter(System.out))
      }
    }
    assertFileEqualsCheck(prefix+"fusion2")
  }
 
  def testFusion3 = {
    withOutFile(prefix+"fusion3") {
      new FusionProg2 with ArithExp with ArrayLoopsFatExp with IfThenElseFatExp with PrintExp with IfThenElseExp with OrderingOpsExp  { self =>
        override val verbosity = 1
        val codegen = new ScalaGenFatArrayLoopsFusionOpt with ScalaGenArith with ScalaGenPrint 
          with ScalaGenIfThenElse with ScalaGenOrderingOps { val IR: self.type = self;
            override def shouldApplyFusion(currentScope: List[Stm])(result: List[Exp[Any]]): Boolean = false }
        codegen.emitSource(test, "Test", new PrintWriter(System.out))
>>>>>>> d9f33ea5
      }
    }
    assertFileEqualsCheck(prefix + "fusion06")
  }

<<<<<<< HEAD
  // Test with (flatMap => filter => reduce) clause without fusion.
  def testFusion7 = {
    withOutFile(prefix + "fusion07") {
      printExceptions {
        new FusionProg4 with ArithExp with ArrayLoopsFatExp with PrintExp with IfThenElseFatExp with OrderingOpsExp with TransformingStuff { self =>
          override val verbosity = 0
          val codegen = new ScalaGenFatArrayLoopsFusionOpt with ScalaGenArith with ScalaGenPrint with ScalaGenIfThenElse with ScalaGenOrderingOps {
            val IR: self.type = self;
            override def shouldApplyFusion(currentScope: List[TTP])(result: List[Exp[Any]]): Boolean = false
          }
          codegen.emitSource(test, "Test", new PrintWriter(System.out))
        }
=======
  def testFusion4 = {
    withOutFile(prefix+"fusion4") {
      new FusionProg2 with ArithExp with ArrayLoopsFatExp with IfThenElseFatExp with PrintExp with IfThenElseExp with OrderingOpsExp  { self =>
        override val verbosity = 1
        val codegen = new ScalaGenFatArrayLoopsFusionOpt with ScalaGenArith with ScalaGenPrint 
          with ScalaGenIfThenElse with ScalaGenOrderingOps { val IR: self.type = self;
            override def shouldApplyFusion(currentScope: List[Stm])(result: List[Exp[Any]]): Boolean = true }
        codegen.emitSource(test, "Test", new PrintWriter(System.out))
>>>>>>> d9f33ea5
      }
    }
    assertFileEqualsCheck(prefix + "fusion07")
  }

  // Test with (flatMap => filter => reduce) clause that applies fusion.
  def testFusion8 = {
    withOutFile(prefix + "fusion08") {
      printExceptions {
        new FusionProg4 with ArithExp with ArrayLoopsFatExp with PrintExp with IfThenElseFatExp with OrderingOpsExp with TransformingStuff { self =>
          override val verbosity = 0
          val codegen = new ScalaGenFatArrayLoopsFusionOpt with ScalaGenArith with ScalaGenPrint with ScalaGenIfThenElse with ScalaGenOrderingOps {
            val IR: self.type = self;
            override def shouldApplyFusion(currentScope: List[TTP])(result: List[Exp[Any]]): Boolean = true
          }
          codegen.emitSource(test, "Test", new PrintWriter(System.out))
        }
      }
    }
    assertFileEqualsCheck(prefix + "fusion08")
  }

  // Test with (flatMap => filter => reduce) clause that applies fusion.
  def testFusion9 = {
    withOutFile(prefix + "fusion09") {
      printExceptions {
        new FusionProg5 with ArithExp with ArrayLoopsFatExp with PrintExp with IfThenElseFatExp with OrderingOpsExp with TransformingStuff { self =>
          override val verbosity = 0
          val codegen = new ScalaGenFatArrayLoopsFusionOpt with ScalaGenArith with ScalaGenPrint with ScalaGenIfThenElse with ScalaGenOrderingOps {
            val IR: self.type = self;
            override def shouldApplyFusion(currentScope: List[TTP])(result: List[Exp[Any]]): Boolean = false
          }
          codegen.emitSource(test, "Test", new PrintWriter(System.out))
        }
      }
    }
    assertFileEqualsCheck(prefix + "fusion09")
  }

  // Test with (flatMap => filter => reduce) clause that applies fusion.
  def testFusion10 = {
    withOutFile(prefix + "fusion10") {
      printExceptions {
        new FusionProg5 with ArithExp with ArrayLoopsFatExp with PrintExp with IfThenElseFatExp with OrderingOpsExp with TransformingStuff { self =>
          override val verbosity = 0
          val codegen = new ScalaGenFatArrayLoopsFusionOpt with ScalaGenArith with ScalaGenPrint with ScalaGenIfThenElse with ScalaGenOrderingOps {
            val IR: self.type = self;
            override def shouldApplyFusion(currentScope: List[TTP])(result: List[Exp[Any]]): Boolean = true
          }
          codegen.emitSource(test, "Test", new PrintWriter(System.out))
        }
      }
    }
    assertFileEqualsCheck(prefix + "fusion10")
  }

  def testFusion11 = {
    withOutFile(prefix + "fusion11") {
      printExceptions {
        new FusionProg6 with ArithExp with ArrayLoopsFatExp with PrintExp with IfThenElseFatExp with OrderingOpsExp with TransformingStuff { self =>
          override val verbosity = 0
          val codegen = new ScalaGenFatArrayLoopsFusionOpt with ScalaGenArith with ScalaGenPrint with ScalaGenIfThenElse with ScalaGenOrderingOps {
            val IR: self.type = self;
            override def shouldApplyFusion(currentScope: List[TTP])(result: List[Exp[Any]]): Boolean = true
          }
          codegen.emitSource(test, "Test", new PrintWriter(System.out))
        }
      }
    }

    assertFileEqualsCheck(prefix + "fusion11")
  }

  def testFusion12 = {
    withOutFile(prefix + "fusion12") {
      printExceptions {
        new FusionProg7 with ArithExp with ArrayLoopsFatExp with PrintExp with IfThenElseFatExp with OrderingOpsExp with TransformingStuff { self =>
          override val verbosity = 0
          val codegen = new ScalaGenFatArrayLoopsFusionOpt with ScalaGenArith with ScalaGenPrint with ScalaGenIfThenElse with ScalaGenOrderingOps {
            val IR: self.type = self;
            override def shouldApplyFusion(currentScope: List[TTP])(result: List[Exp[Any]]): Boolean = true
          }
          codegen.emitSource(test, "Test", new PrintWriter(System.out))
        }
      }
    }
    assertFileEqualsCheck(prefix + "fusion12")
  }

}<|MERGE_RESOLUTION|>--- conflicted
+++ resolved
@@ -8,8 +8,7 @@
 import scala.reflect.SourceContext
 
 import java.io.{PrintWriter,StringWriter,FileOutputStream}
-<<<<<<< HEAD
-
+import scala.reflect.SourceContext
 
 trait TransformingStuff extends internal.Transforming with ArrayLoopsExp with ArithExp with PrintExp {
 
@@ -40,9 +39,6 @@
     
 }
 
-=======
-import scala.reflect.SourceContext
->>>>>>> d9f33ea5
 
 
 trait ScalaGenFatArrayLoopsFusionOpt extends ScalaGenArrayLoopsFat with ScalaGenIfThenElseFat with LoopFusionOpt {
@@ -430,7 +426,6 @@
     assertFileEqualsCheck(prefix + "fusion01")
   }
 
-<<<<<<< HEAD
   def testFusion02 = {
     withOutFile(prefix + "fusion02") {
       printExceptions {
@@ -511,34 +506,11 @@
           }
           codegen.emitSource(test, "Test", new PrintWriter(System.out))
         }
-=======
-  def testFusion2 = {
-    withOutFile(prefix+"fusion2") {
-      // LoopsExp2 with ArithExp with PrintExp with BaseFatExp
-      new FusionProg with ArithExp with ArrayLoopsFatExp with IfThenElseFatExp with PrintExp  { self =>
-        override val verbosity = 1
-        val codegen = new ScalaGenFatArrayLoopsFusionOpt with ScalaGenArith with ScalaGenPrint { val IR: self.type = self }
-        codegen.emitSource(test, "Test", new PrintWriter(System.out))
-      }
-    }
-    assertFileEqualsCheck(prefix+"fusion2")
-  }
- 
-  def testFusion3 = {
-    withOutFile(prefix+"fusion3") {
-      new FusionProg2 with ArithExp with ArrayLoopsFatExp with IfThenElseFatExp with PrintExp with IfThenElseExp with OrderingOpsExp  { self =>
-        override val verbosity = 1
-        val codegen = new ScalaGenFatArrayLoopsFusionOpt with ScalaGenArith with ScalaGenPrint 
-          with ScalaGenIfThenElse with ScalaGenOrderingOps { val IR: self.type = self;
-            override def shouldApplyFusion(currentScope: List[Stm])(result: List[Exp[Any]]): Boolean = false }
-        codegen.emitSource(test, "Test", new PrintWriter(System.out))
->>>>>>> d9f33ea5
       }
     }
     assertFileEqualsCheck(prefix + "fusion06")
   }
 
-<<<<<<< HEAD
   // Test with (flatMap => filter => reduce) clause without fusion.
   def testFusion7 = {
     withOutFile(prefix + "fusion07") {
@@ -551,16 +523,6 @@
           }
           codegen.emitSource(test, "Test", new PrintWriter(System.out))
         }
-=======
-  def testFusion4 = {
-    withOutFile(prefix+"fusion4") {
-      new FusionProg2 with ArithExp with ArrayLoopsFatExp with IfThenElseFatExp with PrintExp with IfThenElseExp with OrderingOpsExp  { self =>
-        override val verbosity = 1
-        val codegen = new ScalaGenFatArrayLoopsFusionOpt with ScalaGenArith with ScalaGenPrint 
-          with ScalaGenIfThenElse with ScalaGenOrderingOps { val IR: self.type = self;
-            override def shouldApplyFusion(currentScope: List[Stm])(result: List[Exp[Any]]): Boolean = true }
-        codegen.emitSource(test, "Test", new PrintWriter(System.out))
->>>>>>> d9f33ea5
       }
     }
     assertFileEqualsCheck(prefix + "fusion07")

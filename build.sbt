name := "LMS"

version := "0.3-SNAPSHOT"

organization := "EPFL"

//resolvers += Resolver.sonatypeRepo("snapshots") // for ScalaTest


//scalaHome := Some(file(Path.userHome + "/scala/build/pack"))

scalaOrganization := "org.scala-lang.virtualized"

<<<<<<< HEAD
scalaBinaryVersion := virtScala
=======
//scalaBinaryVersion := virtScala // necessary??
>>>>>>> 3400ea31

scalaVersion := virtScala

scalaSource in Compile <<= baseDirectory(_ / "src")

scalaSource in Test <<= baseDirectory(_ / "test-src")

scalacOptions += "-Yvirtualize"

//scalacOptions += "-Yvirtpatmat"

//scalacOptions in Compile ++= Seq(/*Unchecked, */Deprecation)


// needed for scala.tools, which is apparently not included in sbt's built in version
libraryDependencies += "org.scala-lang.virtualized" % "scala-library" % virtScala

libraryDependencies += "org.scala-lang.virtualized" % "scala-compiler" % virtScala

libraryDependencies += "org.scala-lang" % "scala-actors" % virtScala // for ScalaTest

libraryDependencies += scalaTest


// tests are not thread safe
parallelExecution in Test := false

// disable publishing of main docs
publishArtifact in (Compile, packageDoc) := false


// continuations
autoCompilerPlugins := true

addCompilerPlugin("org.scala-lang.virtualized.plugins" % "continuations" % virtScala)

scalacOptions += "-P:continuations:enable"<|MERGE_RESOLUTION|>--- conflicted
+++ resolved
@@ -11,11 +11,7 @@
 
 scalaOrganization := "org.scala-lang.virtualized"
 
-<<<<<<< HEAD
-scalaBinaryVersion := virtScala
-=======
 //scalaBinaryVersion := virtScala // necessary??
->>>>>>> 3400ea31
 
 scalaVersion := virtScala
 
